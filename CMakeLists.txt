# SPDX-FileCopyrightText: Copyright (c) 2023-present NVIDIA CORPORATION & AFFILIATES.
# All rights reserved.
# SPDX-License-Identifier: BSD-3-Clause
cmake_minimum_required(VERSION 3.18 FATAL_ERROR)
project(nvfuser)

set(CMAKE_EXPORT_COMPILE_COMMANDS ON)

# compensating the lack of PROJECT_IS_TOP_LEVEL for older cmake version
if(CMAKE_VERSION VERSION_LESS 3.21)
  if("${CMAKE_PROJECT_NAME}" STREQUAL "${PROJECT_NAME}")
    set(PROJECT_IS_TOP_LEVEL ON)
  endif()
endif()

set(NVFUSER_ROOT ${PROJECT_SOURCE_DIR})
set(NVFUSER_SRCS_DIR "${NVFUSER_ROOT}/csrc")

option(NVFUSER_STANDALONE_BUILD_WITH_UCC "" OFF)

if(PROJECT_IS_TOP_LEVEL)
  find_package(Torch REQUIRED)
  find_package(Python REQUIRED Development Interpreter)
  find_package(pybind11 REQUIRED)

  # need this since the pytorch execution uses a different name
  set(PYTHON_EXECUTABLE ${Python_EXECUTABLE})
  set(ATEN_CUDA_ROOT "${TORCH_INSTALL_PREFIX}/include/ATen")

  # CXX flags is necessary since https://github.com/pytorch/pytorch/issues/98093
  string(APPEND CMAKE_CXX_FLAGS ${TORCH_CXX_FLAGS})
  include(cmake/FlatBuffers.cmake)

  if(BUILD_NVFUSER_BENCHMARK)
    include(cmake/Dependencies.cmake)
  endif()

  # set CUDA_ARCH for cu tests.
  if(EXISTS ${TORCH_CUDA_ARCH_LIST})
    set(ARCH_FLAGS)
    cuda_select_nvcc_arch_flags(ARCH_FLAGS ${TORCH_CUDA_ARCH_LIST})
    list(APPEND CUDA_NVCC_FLAGS ${ARCH_FLAGS})
  endif()
else() # PROJECT_IS_TOP_LEVEL
  # TODO: move this to the top~
  # if we are included by other project and `BUILD_NVFUSER` is not set, we skip
  if(NOT BUILD_NVFUSER)
    return()
  endif()

  set(TORCHLIB_FLAVOR torch_cuda)

  # TODO: have TORCH_ROOT setup as a variable instead
  # currently we are expecting nvfuser to be added from the pytorch root cmake file.
  set(TORCH_ROOT "${CMAKE_SOURCE_DIR}")
  set(ATEN_CUDA_ROOT "${TORCH_ROOT}/aten/src/ATen")
  set(TORCH_INSTALL_LIB_DIR ${TORCH_ROOT}/torch/lib)
  find_package(CUDAToolkit REQUIRED)
endif() # PROJECT_IS_TOP_LEVEL

# TODO: fix MSVC
if(NOT MSVC)
  find_library(LIBNVTOOLSEXT libnvToolsExt.so PATHS ${CUDA_TOOLKIT_ROOT_DIR}/lib64/)
endif()

# ------------------------------
# build nvfuser_codegen library
# ------------------------------

# nvfuser codegen sources
set(NVFUSER_SRCS)
list(APPEND NVFUSER_SRCS
<<<<<<< HEAD
    ${NVFUSER_SRCS_DIR}/assume.cpp
    ${NVFUSER_SRCS_DIR}/compute_at.cpp
    ${NVFUSER_SRCS_DIR}/inlining.cpp
    ${NVFUSER_SRCS_DIR}/compute_at_map.cpp
    ${NVFUSER_SRCS_DIR}/codegen.cpp
    ${NVFUSER_SRCS_DIR}/contiguity.cpp
    ${NVFUSER_SRCS_DIR}/dispatch.cpp
    ${NVFUSER_SRCS_DIR}/dynamic_transform.cpp
    ${NVFUSER_SRCS_DIR}/expr_evaluator.cpp
    ${NVFUSER_SRCS_DIR}/expr_simplifier.cpp
    ${NVFUSER_SRCS_DIR}/executor.cpp
    ${NVFUSER_SRCS_DIR}/executor_kernel_arg.cpp
    ${NVFUSER_SRCS_DIR}/executor_params.cpp
    ${NVFUSER_SRCS_DIR}/evaluator_common.cpp
    ${NVFUSER_SRCS_DIR}/executor_utils.cpp
    ${NVFUSER_SRCS_DIR}/fusion.cpp
    ${NVFUSER_SRCS_DIR}/graph_fuser.cpp
    ${NVFUSER_SRCS_DIR}/grouped_reduction.cpp
    ${NVFUSER_SRCS_DIR}/index_compute.cpp
    ${NVFUSER_SRCS_DIR}/id_model/id_graph.cpp
    ${NVFUSER_SRCS_DIR}/id_model/id_graphs.cpp
    ${NVFUSER_SRCS_DIR}/id_model/to_string.cpp
    ${NVFUSER_SRCS_DIR}/id_model/transform_replay.cpp
    ${NVFUSER_SRCS_DIR}/id_model/visitor.cpp
    ${NVFUSER_SRCS_DIR}/instrumentation.cpp
    ${NVFUSER_SRCS_DIR}/ir/base_nodes.cpp
    ${NVFUSER_SRCS_DIR}/ir/builder.cpp
    ${NVFUSER_SRCS_DIR}/ir/cloner.cpp
    ${NVFUSER_SRCS_DIR}/ir/container.cpp
    ${NVFUSER_SRCS_DIR}/ir/graphviz.cpp
    ${NVFUSER_SRCS_DIR}/ir/iostream.cpp
    ${NVFUSER_SRCS_DIR}/ir/utils.cpp
    ${NVFUSER_SRCS_DIR}/ir/nodes.cpp
    ${NVFUSER_SRCS_DIR}/iter_visitor.cpp
    ${NVFUSER_SRCS_DIR}/kernel.cpp
    ${NVFUSER_SRCS_DIR}/kernel_cache.cpp
    ${NVFUSER_SRCS_DIR}/kernel_db/kernel_db.cpp
    ${NVFUSER_SRCS_DIR}/kernel_db/utils.cpp
    ${NVFUSER_SRCS_DIR}/kernel_ir.cpp
    ${NVFUSER_SRCS_DIR}/kernel_ir_dispatch.cpp
    ${NVFUSER_SRCS_DIR}/device_lower/analysis/index_compute.cpp
    ${NVFUSER_SRCS_DIR}/device_lower/analysis/divisible_split.cpp
    ${NVFUSER_SRCS_DIR}/device_lower/analysis/fused_reduction.cpp
    ${NVFUSER_SRCS_DIR}/device_lower/analysis/predicate_elimination.cpp
    ${NVFUSER_SRCS_DIR}/device_lower/analysis/shift.cpp
    ${NVFUSER_SRCS_DIR}/device_lower/analysis/sync_information.cpp
    ${NVFUSER_SRCS_DIR}/device_lower/analysis/thread_predicate.cpp
    ${NVFUSER_SRCS_DIR}/device_lower/analysis/trivial_broadcast.cpp
    ${NVFUSER_SRCS_DIR}/device_lower/analysis/bank_conflict.cpp
    ${NVFUSER_SRCS_DIR}/device_lower/pass/alias_memory.cpp
    ${NVFUSER_SRCS_DIR}/device_lower/pass/allocation.cpp
    ${NVFUSER_SRCS_DIR}/device_lower/pass/double_buffer.cpp
    ${NVFUSER_SRCS_DIR}/device_lower/pass/expr_sort.cpp
    ${NVFUSER_SRCS_DIR}/device_lower/pass/fusion_simplifier.cpp
    ${NVFUSER_SRCS_DIR}/device_lower/pass/index.cpp
    ${NVFUSER_SRCS_DIR}/device_lower/pass/scalar_hoist.cpp
    ${NVFUSER_SRCS_DIR}/device_lower/pass/insert_syncs.cpp
    ${NVFUSER_SRCS_DIR}/device_lower/pass/instrument.cpp
    ${NVFUSER_SRCS_DIR}/device_lower/pass/loop_rotation.cpp
    ${NVFUSER_SRCS_DIR}/device_lower/pass/loops.cpp
    ${NVFUSER_SRCS_DIR}/device_lower/pass/magic_zero.cpp
    ${NVFUSER_SRCS_DIR}/device_lower/pass/misaligned_vectorization.cpp
    ${NVFUSER_SRCS_DIR}/device_lower/pass/predicate.cpp
    ${NVFUSER_SRCS_DIR}/device_lower/pass/replace_size.cpp
    ${NVFUSER_SRCS_DIR}/device_lower/pass/unroll.cpp
    ${NVFUSER_SRCS_DIR}/device_lower/pass/vectorize_welford.cpp
    ${NVFUSER_SRCS_DIR}/device_lower/pass/warp_reduce.cpp
    ${NVFUSER_SRCS_DIR}/device_lower/utils.cpp
    ${NVFUSER_SRCS_DIR}/device_lower/validation.cpp
    ${NVFUSER_SRCS_DIR}/device_lower/lower2device.cpp
    ${NVFUSER_SRCS_DIR}/manager.cpp
    ${NVFUSER_SRCS_DIR}/maxinfo_propagator.cpp
    ${NVFUSER_SRCS_DIR}/multidevice/aggregate_dag.cpp
    ${NVFUSER_SRCS_DIR}/multidevice/multidevice_runtime.cpp
    ${NVFUSER_SRCS_DIR}/multidevice/multicluster_fusion.cpp
    ${NVFUSER_SRCS_DIR}/multidevice/ProcessGroupBuilder.cpp
    ${NVFUSER_SRCS_DIR}/mutator.cpp
    ${NVFUSER_SRCS_DIR}/non_divisible_split.cpp
    ${NVFUSER_SRCS_DIR}/ops/alias.cpp
    ${NVFUSER_SRCS_DIR}/ops/arith.cpp
    ${NVFUSER_SRCS_DIR}/ops/composite.cpp
    ${NVFUSER_SRCS_DIR}/ops/indexing.cpp
    ${NVFUSER_SRCS_DIR}/ops/normalization.cpp
    ${NVFUSER_SRCS_DIR}/ops/utils.cpp
    ${NVFUSER_SRCS_DIR}/parallel_dimension_map.cpp
    ${NVFUSER_SRCS_DIR}/parallel_type_bitmap.cpp
    ${NVFUSER_SRCS_DIR}/parser.cpp
    ${NVFUSER_SRCS_DIR}/partial_split_map.cpp
    ${NVFUSER_SRCS_DIR}/partition.cpp
    ${NVFUSER_SRCS_DIR}/predicate_compute.cpp
=======
  ${NVFUSER_SRCS_DIR}/compute_at.cpp
  ${NVFUSER_SRCS_DIR}/inlining.cpp
  ${NVFUSER_SRCS_DIR}/compute_at_map.cpp
  ${NVFUSER_SRCS_DIR}/codegen.cpp
  ${NVFUSER_SRCS_DIR}/contiguity.cpp
  ${NVFUSER_SRCS_DIR}/debug.cpp
  ${NVFUSER_SRCS_DIR}/dispatch.cpp
  ${NVFUSER_SRCS_DIR}/dynamic_transform.cpp
  ${NVFUSER_SRCS_DIR}/expr_evaluator.cpp
  ${NVFUSER_SRCS_DIR}/expr_simplifier.cpp
  ${NVFUSER_SRCS_DIR}/executor.cpp
  ${NVFUSER_SRCS_DIR}/executor_kernel_arg.cpp
  ${NVFUSER_SRCS_DIR}/executor_params.cpp
  ${NVFUSER_SRCS_DIR}/evaluator_common.cpp
  ${NVFUSER_SRCS_DIR}/executor_utils.cpp
  ${NVFUSER_SRCS_DIR}/fusion.cpp
  ${NVFUSER_SRCS_DIR}/graph_fuser.cpp
  ${NVFUSER_SRCS_DIR}/grouped_reduction.cpp
  ${NVFUSER_SRCS_DIR}/index_compute.cpp
  ${NVFUSER_SRCS_DIR}/instrumentation.cpp
  ${NVFUSER_SRCS_DIR}/ir/base_nodes.cpp
  ${NVFUSER_SRCS_DIR}/ir/builder.cpp
  ${NVFUSER_SRCS_DIR}/ir/cloner.cpp
  ${NVFUSER_SRCS_DIR}/ir/container.cpp
  ${NVFUSER_SRCS_DIR}/ir/graphviz.cpp
  ${NVFUSER_SRCS_DIR}/ir/iostream.cpp
  ${NVFUSER_SRCS_DIR}/ir/utils.cpp
  ${NVFUSER_SRCS_DIR}/ir/nodes.cpp
  ${NVFUSER_SRCS_DIR}/iter_visitor.cpp
  ${NVFUSER_SRCS_DIR}/kernel.cpp
  ${NVFUSER_SRCS_DIR}/kernel_cache.cpp
  ${NVFUSER_SRCS_DIR}/kernel_db/kernel_db.cpp
  ${NVFUSER_SRCS_DIR}/kernel_db/utils.cpp
  ${NVFUSER_SRCS_DIR}/kernel_ir.cpp
  ${NVFUSER_SRCS_DIR}/kernel_ir_dispatch.cpp
  ${NVFUSER_SRCS_DIR}/device_lower/analysis/index_compute.cpp
  ${NVFUSER_SRCS_DIR}/device_lower/analysis/divisible_split.cpp
  ${NVFUSER_SRCS_DIR}/device_lower/analysis/fused_reduction.cpp
  ${NVFUSER_SRCS_DIR}/device_lower/analysis/predicate_elimination.cpp
  ${NVFUSER_SRCS_DIR}/device_lower/analysis/shift.cpp
  ${NVFUSER_SRCS_DIR}/device_lower/analysis/sync_information.cpp
  ${NVFUSER_SRCS_DIR}/device_lower/analysis/thread_predicate.cpp
  ${NVFUSER_SRCS_DIR}/device_lower/analysis/trivial_broadcast.cpp
  ${NVFUSER_SRCS_DIR}/device_lower/analysis/bank_conflict.cpp
  ${NVFUSER_SRCS_DIR}/device_lower/pass/alias_memory.cpp
  ${NVFUSER_SRCS_DIR}/device_lower/pass/allocation.cpp
  ${NVFUSER_SRCS_DIR}/device_lower/pass/double_buffer.cpp
  ${NVFUSER_SRCS_DIR}/device_lower/pass/expr_sort.cpp
  ${NVFUSER_SRCS_DIR}/device_lower/pass/fusion_simplifier.cpp
  ${NVFUSER_SRCS_DIR}/device_lower/pass/index.cpp
  ${NVFUSER_SRCS_DIR}/device_lower/pass/scalar_hoist.cpp
  ${NVFUSER_SRCS_DIR}/device_lower/pass/insert_syncs.cpp
  ${NVFUSER_SRCS_DIR}/device_lower/pass/instrument.cpp
  ${NVFUSER_SRCS_DIR}/device_lower/pass/loop_rotation.cpp
  ${NVFUSER_SRCS_DIR}/device_lower/pass/loops.cpp
  ${NVFUSER_SRCS_DIR}/device_lower/pass/magic_zero.cpp
  ${NVFUSER_SRCS_DIR}/device_lower/pass/misaligned_vectorization.cpp
  ${NVFUSER_SRCS_DIR}/device_lower/pass/predicate.cpp
  ${NVFUSER_SRCS_DIR}/device_lower/pass/replace_size.cpp
  ${NVFUSER_SRCS_DIR}/device_lower/pass/unroll.cpp
  ${NVFUSER_SRCS_DIR}/device_lower/pass/vectorize_welford.cpp
  ${NVFUSER_SRCS_DIR}/device_lower/pass/warp_reduce.cpp
  ${NVFUSER_SRCS_DIR}/device_lower/utils.cpp
  ${NVFUSER_SRCS_DIR}/device_lower/validation.cpp
  ${NVFUSER_SRCS_DIR}/device_lower/lower2device.cpp
  ${NVFUSER_SRCS_DIR}/manager.cpp
  ${NVFUSER_SRCS_DIR}/maxinfo_propagator.cpp
  ${NVFUSER_SRCS_DIR}/multidevice/communicator.cpp
  ${NVFUSER_SRCS_DIR}/multidevice/executor.cpp
  ${NVFUSER_SRCS_DIR}/multidevice/runtime.cpp
  ${NVFUSER_SRCS_DIR}/multidevice/pipeline.cpp
  ${NVFUSER_SRCS_DIR}/multidevice/pipeline_ir.cpp
  ${NVFUSER_SRCS_DIR}/mutator.cpp
  ${NVFUSER_SRCS_DIR}/non_divisible_split.cpp
  ${NVFUSER_SRCS_DIR}/ops/alias.cpp
  ${NVFUSER_SRCS_DIR}/ops/arith.cpp
  ${NVFUSER_SRCS_DIR}/ops/composite.cpp
  ${NVFUSER_SRCS_DIR}/ops/indexing.cpp
  ${NVFUSER_SRCS_DIR}/ops/normalization.cpp
  ${NVFUSER_SRCS_DIR}/ops/utils.cpp
  ${NVFUSER_SRCS_DIR}/options.cpp
  ${NVFUSER_SRCS_DIR}/parallel_dimension_map.cpp
  ${NVFUSER_SRCS_DIR}/parallel_type_bitmap.cpp
  ${NVFUSER_SRCS_DIR}/parser.cpp
  ${NVFUSER_SRCS_DIR}/partial_split_map.cpp
  ${NVFUSER_SRCS_DIR}/partition.cpp
  ${NVFUSER_SRCS_DIR}/predicate_compute.cpp
  ${NVFUSER_SRCS_DIR}/register_interface.cpp
  ${NVFUSER_SRCS_DIR}/rng.cpp
  ${NVFUSER_SRCS_DIR}/root_domain_map.cpp
  ${NVFUSER_SRCS_DIR}/scheduler/pointwise.cpp
  ${NVFUSER_SRCS_DIR}/scheduler/pointwise_utils.cpp
  ${NVFUSER_SRCS_DIR}/scheduler/transpose.cpp
  ${NVFUSER_SRCS_DIR}/scheduler/matmul.cpp
  ${NVFUSER_SRCS_DIR}/scheduler/matmul_utils.cpp
  ${NVFUSER_SRCS_DIR}/scheduler/normalization.cpp
  ${NVFUSER_SRCS_DIR}/scheduler/normalization_utils.cpp
  ${NVFUSER_SRCS_DIR}/scheduler/reduction.cpp
  ${NVFUSER_SRCS_DIR}/scheduler/reduction_utils.cpp
  ${NVFUSER_SRCS_DIR}/scheduler/registry.cpp
  ${NVFUSER_SRCS_DIR}/scheduler/utils.cpp
  ${NVFUSER_SRCS_DIR}/scheduler/vectorize_helper.cpp
  ${NVFUSER_SRCS_DIR}/swizzle.cpp
  ${NVFUSER_SRCS_DIR}/sys_utils.cpp
  ${NVFUSER_SRCS_DIR}/type_inference.cpp
  ${NVFUSER_SRCS_DIR}/type_promotion.cpp
  ${NVFUSER_SRCS_DIR}/fusion_segmenter.cpp
  ${NVFUSER_SRCS_DIR}/tensor_metadata.cpp
  ${NVFUSER_SRCS_DIR}/tensor_view.cpp
  ${NVFUSER_SRCS_DIR}/transform_iter.cpp
  ${NVFUSER_SRCS_DIR}/transform_replay.cpp
  ${NVFUSER_SRCS_DIR}/transform_rfactor.cpp
  ${NVFUSER_SRCS_DIR}/transform_view.cpp
  ${NVFUSER_SRCS_DIR}/type.cpp
  ${NVFUSER_SRCS_DIR}/utils.cpp
  ${NVFUSER_SRCS_DIR}/mma_type.cpp
  ${NVFUSER_SRCS_DIR}/scheduler/mma_utils.cpp
  ${NVFUSER_SRCS_DIR}/optimization/add_axioms.cpp
  ${NVFUSER_SRCS_DIR}/optimization/consecutive_cast.cpp
  ${NVFUSER_SRCS_DIR}/optimization/pre_segmenter.cpp
  ${NVFUSER_SRCS_DIR}/optimization/remove_empty.cpp
)

if(BUILD_PYTHON)
  list(APPEND NVFUSER_SRCS
>>>>>>> 64df7b55
    ${NVFUSER_SRCS_DIR}/python_frontend/fusion_cache.cpp
    ${NVFUSER_SRCS_DIR}/python_frontend/fusion_definition.cpp
    ${NVFUSER_SRCS_DIR}/python_frontend/fusion_state.cpp
    ${NVFUSER_SRCS_DIR}/serde/fusion_record_serde.cpp
    ${NVFUSER_SRCS_DIR}/serde/utils.cpp)
endif()

set(NVFUSER_CODEGEN ${PROJECT_NAME}_codegen)
add_library(${NVFUSER_CODEGEN} SHARED ${NVFUSER_SRCS})
target_compile_options(${NVFUSER_CODEGEN} PRIVATE -Wall -Wno-unused-function)
target_compile_options(${NVFUSER_CODEGEN} PRIVATE "-DTORCH_CUDA_BUILD_MAIN_LIB")

if(NOT MSVC)
  target_compile_options(${NVFUSER_CODEGEN} PRIVATE -Werror)
endif()

# NB: This must be target_compile_definitions, not target_compile_options,
# as the latter is not respected by nvcc
target_compile_definitions(${NVFUSER_CODEGEN} PRIVATE "-DTORCH_CUDA_BUILD_MAIN_LIB")

# Link flatbuffers for serialization support
target_link_libraries(${NVFUSER_CODEGEN} PRIVATE flatbuffers)

# For kernel_db, linking STL Filesystem Library for backward compatability with C++14
target_link_libraries(${NVFUSER_CODEGEN} PRIVATE stdc++fs)
target_link_libraries(${NVFUSER_CODEGEN} PRIVATE ${CUDA_NVRTC_LIB} ${LIBNVTOOLSEXT})
target_include_directories(${NVFUSER_CODEGEN} PRIVATE ${CUDA_INCLUDE_DIRS})

# TODO: we should guard the include of gloo
target_include_directories(${NVFUSER_CODEGEN} PRIVATE ${PROJECT_SOURCE_DIR}/third_party/gloo)
target_include_directories(${NVFUSER_CODEGEN} PUBLIC
  "$<BUILD_INTERFACE:${NVFUSER_SRCS_DIR}>"
  "$<INSTALL_INTERFACE:${CMAKE_INSTALL_INCLUDEDIR}/nvfuser>"
)
set_property(TARGET ${NVFUSER_CODEGEN} PROPERTY CXX_STANDARD 17)

if(PROJECT_IS_TOP_LEVEL)
  target_link_libraries(${NVFUSER_CODEGEN} PRIVATE torch ${TORCH_LIBRARIES})

  # this is to find pip installed nvrtc .so
  set_target_properties(${NVFUSER_CODEGEN} PROPERTIES INSTALL_RPATH "$ORIGIN/../../nvidia/cuda_nvrtc/lib")
  install(TARGETS ${NVFUSER_CODEGEN} EXPORT NvfuserTargets DESTINATION lib)

  # We are keeping fusion_cache_generated.h for the submodule build because flatc is unavailable.
  add_custom_command(
    OUTPUT
    ${NVFUSER_ROOT}/csrc/serde/fusion_cache_generated.h
    DEPENDS
    ${NVFUSER_ROOT}/csrc/serde/fusion_cache.fbs
    DEPENDS flatc
    COMMAND ${CMAKE_CURRENT_BINARY_DIR}/third_party/flatbuffers/flatc -o ${NVFUSER_ROOT}/csrc/serde/ -c -b ${NVFUSER_ROOT}/csrc/serde/fusion_cache.fbs
    COMMENT "Generating fusion_cache_generated header from fusion_cache.fbs"
    VERBATIM
  )
  add_custom_target(build_flatbuffer_config ALL
    DEPENDS ${NVFUSER_ROOT}/csrc/serde/fusion_cache_generated.h)

  if(NVFUSER_STANDALONE_BUILD_WITH_UCC)
    # User may need to set env vars UCC_DIR, UCX_DIR, UCC_HOME, UCX_HOME for CMake's Find_UCC to work.
    find_package(UCC REQUIRED)
    find_package(UCX REQUIRED)

    add_library(__nvfuser_ucc INTERFACE)
    target_link_libraries(__nvfuser_ucc INTERFACE ucx::ucs ucx::ucp ucc::ucc)
    target_include_directories(__nvfuser_ucc INTERFACE ${UCC_INCLUDE_DIRS})
    target_link_libraries(${NVFUSER_CODEGEN} PRIVATE __nvfuser_ucc)
    target_compile_definitions(${NVFUSER_CODEGEN} PRIVATE NVFUSER_BUILD_WITH_UCC)
  endif()

  add_dependencies(${NVFUSER_CODEGEN} flatc build_flatbuffer_config)
else()
  file(MAKE_DIRECTORY "${CMAKE_BINARY_DIR}/nvfuser")
  target_link_libraries(${NVFUSER_CODEGEN} PRIVATE torch ${TORCHLIB_FLAVOR})

  # NOTE: our CI build somehow fails with find driver lib.
  target_link_libraries(${NVFUSER_CODEGEN} PUBLIC CUDA::cuda_driver)

  if(UCC_FOUND) # inherited from pytorch source build
    add_library(__nvfuser_ucc INTERFACE)
    target_link_libraries(__nvfuser_ucc INTERFACE ucx::ucs ucx::ucp ucc::ucc)
    target_include_directories(__nvfuser_ucc INTERFACE ${UCC_INCLUDE_DIRS})
    target_link_libraries(${NVFUSER_CODEGEN} PRIVATE __nvfuser_ucc)
    target_compile_definitions(${NVFUSER_CODEGEN} PRIVATE NVFUSER_BUILD_WITH_UCC)
  endif()

  # installing nvfuser python tests
  install(DIRECTORY "${NVFUSER_ROOT}/python_tests/"
    DESTINATION "${TORCH_ROOT}/test/_nvfuser"
    FILES_MATCHING PATTERN "*.py")

  # installing nvfuser lib
  install(TARGETS ${NVFUSER_CODEGEN} EXPORT NvfuserTargets DESTINATION "${TORCH_INSTALL_LIB_DIR}")
endif()

# installing nvfuser headers
install(DIRECTORY "${NVFUSER_SRCS_DIR}/"
  DESTINATION "${CMAKE_INSTALL_INCLUDEDIR}/nvfuser"
  FILES_MATCHING
  PATTERN "*.h"
  PATTERN "csrc/C++20/type_traits")

# -----------------------------
# build nvfuser python library
# -----------------------------
if(BUILD_PYTHON)
  # nvfuser python API sources
  set(NVFUSER_PYTHON_SRCS)
  list(APPEND NVFUSER_PYTHON_SRCS
    ${NVFUSER_SRCS_DIR}/python_frontend/python_bindings.cpp
    ${NVFUSER_SRCS_DIR}/python_frontend/python_bindings_extension.cpp
  )

<<<<<<< HEAD
    set(NVFUSER "${PROJECT_NAME}")
    add_library(${NVFUSER} MODULE ${NVFUSER_PYTHON_SRCS})
    set_property(TARGET ${NVFUSER} PROPERTY CXX_STANDARD 17)

    # setup python API version
    add_custom_command(
      OUTPUT ${NVFUSER_ROOT}/nvfuser/version.py
      COMMAND
        "${PYTHON_EXECUTABLE}" -c \"from pathlib import Path\; Path('${NVFUSER_ROOT}/tools/gen_nvfuser_version.py').touch()\"
      COMMAND
        "${PYTHON_EXECUTABLE}" ${NVFUSER_ROOT}/tools/gen_nvfuser_version.py
      DEPENDS ${NVFUSER_ROOT}/tools/gen_nvfuser_version.py
      WORKING_DIRECTORY ${NVFUSER_ROOT}/tools/
    )
    add_custom_target(
      gen_nvfuser_version ALL
      DEPENDS ${NVFUSER_ROOT}/nvfuser/version.py
    )
    add_dependencies(${NVFUSER} gen_nvfuser_version)

    target_compile_options(${NVFUSER} PRIVATE "-DTORCH_CUDA_BUILD_MAIN_LIB")

    # NB: This must be target_compile_definitions, not target_compile_options,
    # as the latter is not respected by nvcc
    target_compile_definitions(${NVFUSER} PRIVATE "-DTORCH_CUDA_BUILD_MAIN_LIB")
    if(NOT MSVC)
      target_compile_options(${NVFUSER} PRIVATE -Werror)
      set_target_properties(${NVFUSER} PROPERTIES SUFFIX ".so")
    else()
      set_target_properties(${NVFUSER} PROPERTIES SUFFIX ".pyd")
    endif()
=======
  set(NVFUSER "${PROJECT_NAME}")
  add_library(${NVFUSER} MODULE ${NVFUSER_PYTHON_SRCS})
  set_property(TARGET ${NVFUSER} PROPERTY CXX_STANDARD 17)

  # setup python API version
  add_custom_command(
    OUTPUT ${NVFUSER_ROOT}/nvfuser/version.py
    COMMAND
    "${PYTHON_EXECUTABLE}" -c \"from pathlib import Path\; Path('${NVFUSER_ROOT}/tools/gen_nvfuser_version.py') .touch() \"
    COMMAND
    "${PYTHON_EXECUTABLE}" ${NVFUSER_ROOT}/tools/gen_nvfuser_version.py
    DEPENDS ${NVFUSER_ROOT}/tools/gen_nvfuser_version.py
    WORKING_DIRECTORY ${NVFUSER_ROOT}/tools/
  )
  add_custom_target(
    gen_nvfuser_version ALL
    DEPENDS ${NVFUSER_ROOT}/nvfuser/version.py
  )
  add_dependencies(${NVFUSER} gen_nvfuser_version)

  target_compile_options(${NVFUSER} PRIVATE "-DTORCH_CUDA_BUILD_MAIN_LIB")

  # NB: This must be target_compile_definitions, not target_compile_options,
  # as the latter is not respected by nvcc
  target_compile_definitions(${NVFUSER} PRIVATE "-DTORCH_CUDA_BUILD_MAIN_LIB")

  if(NOT MSVC)
    target_compile_options(${NVFUSER} PRIVATE -Werror)
    set_target_properties(${NVFUSER} PROPERTIES SUFFIX ".so")
  else()
    set_target_properties(${NVFUSER} PROPERTIES SUFFIX ".pyd")
  endif()
>>>>>>> 64df7b55

  target_link_libraries(${NVFUSER} PRIVATE ${LIBNVTOOLSEXT})
  target_link_libraries(${NVFUSER} PRIVATE ${NVFUSER_CODEGEN})

  target_compile_definitions(${NVFUSER} PRIVATE EXTENSION_NAME=_C)

  if(PROJECT_IS_TOP_LEVEL)
    target_compile_options(${NVFUSER} PRIVATE -Wall -Wno-unused-function)
    target_link_libraries(${NVFUSER} PRIVATE ${TORCH_LIBRARIES})
    target_link_libraries(${NVFUSER} PRIVATE "${TORCH_INSTALL_PREFIX}/lib/libtorch_python.so")
    target_link_libraries(${NVFUSER} PRIVATE pybind11::pybind11)
    set_target_properties(${NVFUSER} PROPERTIES INSTALL_RPATH "$ORIGIN/../torch/lib")
    install(TARGETS ${NVFUSER} DESTINATION lib)
  else() # PROJECT_IS_TOP_LEVEL
    torch_compile_options(${NVFUSER})

    target_link_libraries(${NVFUSER} PRIVATE torch torch_python ${TORCHLIB_FLAVOR})
    target_include_directories(${NVFUSER} PRIVATE ${TORCH_ROOT})

    target_link_libraries(${NVFUSER} PRIVATE pybind::pybind11)
    target_compile_options(${NVFUSER} PRIVATE ${TORCH_PYTHON_COMPILE_OPTIONS})

    # avoid using Python3_add_library, copied from functorch
    set_target_properties(${NVFUSER} PROPERTIES PREFIX "" DEBUG_POSTFIX "")
    set_target_properties(${NVFUSER} PROPERTIES LIBRARY_OUTPUT_DIRECTORY
      ${CMAKE_BINARY_DIR}/nvfuser)
    set_target_properties(${NVFUSER} PROPERTIES INSTALL_RPATH "${_rpath_portable_origin}/../torch/lib")

    if(TORCH_PYTHON_LINK_FLAGS AND NOT TORCH_PYTHON_LINK_FLAGS STREQUAL "")
      set_target_properties(${NVFUSER} PROPERTIES LINK_FLAGS ${TORCH_PYTHON_LINK_FLAGS})
    endif()

    install(TARGETS ${NVFUSER} EXPORT NvfuserTargets DESTINATION ${TORCH_ROOT}/nvfuser/)

    # install nvfuser python files
    install(DIRECTORY "${NVFUSER_ROOT}/nvfuser/"
      DESTINATION "${TORCH_ROOT}/nvfuser"
      FILES_MATCHING PATTERN "*.py")
    file(WRITE "${TORCH_ROOT}/nvfuser/.gitignore" "*")
  endif()
endif()

# -- build tests
if(BUILD_TEST)
  # nvfuser test sources
  set(JIT_TEST_SRCS)
  set(JIT_TEST_CU_SRCS)
  list(APPEND JIT_TEST_SRCS
    ${NVFUSER_SRCS_DIR}/kernel_db/test/test_nvfuser_kernel_db_open.cpp
    ${NVFUSER_SRCS_DIR}/kernel_db/test/test_nvfuser_kernel_db_query.cpp
    ${NVFUSER_SRCS_DIR}/kernel_db/test/test_nvfuser_kernel_db_write.cpp
    ${NVFUSER_ROOT}/test/main.cpp
    ${NVFUSER_ROOT}/test/utils.cpp
    ${NVFUSER_ROOT}/test/test_allocation_domain.cpp
    ${NVFUSER_ROOT}/test/test_dynamic_transform.cpp
    ${NVFUSER_ROOT}/test/test_dynamic_type.cpp
    ${NVFUSER_ROOT}/test/test_evaluator.cpp
    ${NVFUSER_ROOT}/test/test_expr_sort.cpp
    ${NVFUSER_ROOT}/test/test_gather.cpp
    ${NVFUSER_ROOT}/test/test_gpu1.cpp
    ${NVFUSER_ROOT}/test/test_gpu2.cpp
    ${NVFUSER_ROOT}/test/test_gpu3.cpp
    ${NVFUSER_ROOT}/test/test_gpu_compute_with.cpp
    ${NVFUSER_ROOT}/test/test_expr_simplifier.cpp
    ${NVFUSER_ROOT}/test/test_external_src.cpp
    ${NVFUSER_ROOT}/test/test_swizzle.cpp
    ${NVFUSER_ROOT}/test/test_tensor_factories.cpp
    ${NVFUSER_ROOT}/test/test_gpu_fused_reduction.cpp
    ${NVFUSER_ROOT}/test/test_gpu_outer_reduction.cpp
    ${NVFUSER_ROOT}/test/test_loop_rotation.cpp
    ${NVFUSER_ROOT}/test/test_gpu_shift.cpp
    ${NVFUSER_ROOT}/test/test_resize.cpp
    ${NVFUSER_ROOT}/test/test_gpu_tensorcore.cpp
    ${NVFUSER_ROOT}/test/test_matmul_sass.cpp
    ${NVFUSER_ROOT}/test/test_gpu_view.cpp
    ${NVFUSER_ROOT}/test/test_gpu_transpose.cpp
    ${NVFUSER_ROOT}/test/test_gpu_utils.cpp
    ${NVFUSER_ROOT}/test/test_gpu_indexing_ops.cpp
    ${NVFUSER_ROOT}/test/test_gpu_indexing.cpp
    ${NVFUSER_ROOT}/test/test_gpu_multidevice.cpp
    ${NVFUSER_ROOT}/test/test_combined_inner_outer_reduction.cpp
    ${NVFUSER_ROOT}/test/test_optimization_pass.cpp
    ${NVFUSER_ROOT}/test/test_pipeline.cpp
    ${NVFUSER_ROOT}/test/test_rng.cpp
  )

  if(BUILD_PYTHON)
    list(APPEND JIT_TEST_SRCS
      ${NVFUSER_SRCS_DIR}/python_frontend/test/test_nvfuser_fusion_definition.cpp
      ${NVFUSER_SRCS_DIR}/python_frontend/test/test_nvfuser_fusion_cache.cpp
      ${NVFUSER_SRCS_DIR}/python_frontend/test/test_nvfuser_fusion_record.cpp)
  endif()

  list(APPEND JIT_TEST_CU_SRCS ${NVFUSER_ROOT}/test/rng_kernels.cu)

  set(NVFUSER_TESTS "${PROJECT_NAME}_tests")

  add_executable(${NVFUSER_TESTS}
    ${JIT_TEST_SRCS}
    ${JIT_TEST_CU_SRCS})
  set_property(TARGET ${NVFUSER_TESTS} PROPERTY CXX_STANDARD 17)
  target_compile_definitions(${NVFUSER_TESTS} PRIVATE USE_GTEST)
  target_link_libraries(${NVFUSER_TESTS} PRIVATE ${NVFUSER_CODEGEN} gtest_main gmock_main flatbuffers)
  target_include_directories(${NVFUSER_TESTS} PRIVATE "${NVFUSER_ROOT}")

  if(PROJECT_IS_TOP_LEVEL)
    target_compile_options(${NVFUSER_TESTS} PRIVATE -Wall -Wno-unused-function)
    target_link_libraries(${NVFUSER_TESTS} PRIVATE ${TORCH_LIBRARIES})

  # only install nvfuser_tests with submodule build
  else()
    torch_compile_options(${NVFUSER_TESTS})
    target_include_directories(${NVFUSER_TESTS} PRIVATE "${TORCH_ROOT}/torch/csrc/api/include/")
    target_link_libraries(${NVFUSER_TESTS} PRIVATE torch ${TORCHLIB_FLAVOR})
    install(TARGETS ${NVFUSER_TESTS} DESTINATION bin)
  endif() # PROJECT_IS_TOP_LEVEL

  if(NOT MSVC)
    set_property(SOURCE ${JIT_TEST_SRCS} APPEND PROPERTY COMPILE_OPTIONS "-Werror")
  endif()
endif()

# -- build benchmark
if(BUILD_NVFUSER_BENCHMARK)
  # nvfuser benchmark sources
  set(BENCHMARK_SRCS)
  list(APPEND BENCHMARK_SRCS
    ${NVFUSER_ROOT}/benchmark/batch_norm_channels_first.cpp
    ${NVFUSER_ROOT}/benchmark/batch_norm_channels_first_backward.cpp
    ${NVFUSER_ROOT}/benchmark/batch_norm_channels_last.cpp
    ${NVFUSER_ROOT}/benchmark/batch_norm_channels_last_backward.cpp
    ${NVFUSER_ROOT}/benchmark/bert.cpp
    ${NVFUSER_ROOT}/benchmark/broadcast.cpp
    ${NVFUSER_ROOT}/benchmark/gelu_backward.cpp
    ${NVFUSER_ROOT}/benchmark/gelu_backward_reduction.cpp
    ${NVFUSER_ROOT}/benchmark/heuristic_lookup.cpp
    ${NVFUSER_ROOT}/benchmark/shape_inference.cpp
    ${NVFUSER_ROOT}/benchmark/instance_norm.cpp
    ${NVFUSER_ROOT}/benchmark/many_pointwise_ops.cpp
    ${NVFUSER_ROOT}/benchmark/layer_norm.cpp
    ${NVFUSER_ROOT}/benchmark/layer_norm_backward.cpp
    ${NVFUSER_ROOT}/benchmark/layer_norm_fused.cpp
    ${NVFUSER_ROOT}/benchmark/rms_norm.cpp
    ${NVFUSER_ROOT}/benchmark/rms_norm_backward.cpp
    ${NVFUSER_ROOT}/benchmark/lstm_cell.cpp
    ${NVFUSER_ROOT}/benchmark/reduction.cpp
    ${NVFUSER_ROOT}/benchmark/softmax.cpp
    ${NVFUSER_ROOT}/benchmark/softmax_backward.cpp
    ${NVFUSER_ROOT}/benchmark/scale_bias_relu.cpp
    ${NVFUSER_ROOT}/benchmark/transpose.cpp
    ${NVFUSER_ROOT}/benchmark/matmul.cpp
    ${NVFUSER_ROOT}/benchmark/timm.cpp
    ${NVFUSER_ROOT}/benchmark/indexselect.cpp
    ${NVFUSER_ROOT}/benchmark/utils.cpp
    ${NVFUSER_ROOT}/benchmark/main.cpp
    ${NVFUSER_ROOT}/test/utils.cpp
  )

  set(NVFUSER_BENCHMARK "${PROJECT_NAME}_bench")
  add_executable(${NVFUSER_BENCHMARK} ${BENCHMARK_SRCS})
  set_property(TARGET ${NVFUSER_BENCHMARK} PROPERTY CXX_STANDARD 17)

  if(PROJECT_IS_TOP_LEVEL)
    target_compile_options(${NVFUSER_BENCHMARK} PRIVATE -Wall -Wno-unused-function)
    target_link_libraries(${NVFUSER_BENCHMARK} PRIVATE ${TORCH_LIBRARIES})
    target_link_libraries(${NVFUSER_BENCHMARK} PRIVATE benchmark::benchmark)

  # only install nvfuser_bench with submodule build
  else()
    torch_compile_options(${NVFUSER_BENCHMARK})
    target_link_libraries(${NVFUSER_BENCHMARK} PRIVATE torch_library benchmark)
    install(TARGETS ${NVFUSER_BENCHMARK} DESTINATION bin)
  endif()

  if(NOT MSVC)
    target_compile_options(${NVFUSER_BENCHMARK} PRIVATE -Werror -Wno-deprecated-copy)
  endif()

  target_link_libraries(${NVFUSER_BENCHMARK} PRIVATE ${NVFUSER_CODEGEN})
  target_include_directories(${NVFUSER_BENCHMARK} PRIVATE ${NVFUSER_ROOT})
endif()

# --- generate runtime files
# nvfuser runtime files
set(NVFUSER_RUNTIME_FILES)
list(APPEND NVFUSER_RUNTIME_FILES
  ${NVFUSER_ROOT}/runtime/array.cu
  ${NVFUSER_ROOT}/runtime/basic_type_traits.cu
  ${NVFUSER_ROOT}/runtime/bf16_support.cu
  ${NVFUSER_ROOT}/runtime/bit.cu
  ${NVFUSER_ROOT}/runtime/block_reduction.cu
  ${NVFUSER_ROOT}/runtime/block_sync_atomic.cu
  ${NVFUSER_ROOT}/runtime/block_sync_default.cu
  ${NVFUSER_ROOT}/runtime/block_welford_outer.cu
  ${NVFUSER_ROOT}/runtime/broadcast.cu
  ${NVFUSER_ROOT}/runtime/complex_number.cu
  ${NVFUSER_ROOT}/runtime/fp16_support.cu
  ${NVFUSER_ROOT}/runtime/fused_reduction.cu
  ${NVFUSER_ROOT}/runtime/fused_welford_helper.cu
  ${NVFUSER_ROOT}/runtime/fused_welford_impl.cu
  ${NVFUSER_ROOT}/runtime/fused_welford_impl_outer.cu
  ${NVFUSER_ROOT}/runtime/grid_broadcast.cu
  ${NVFUSER_ROOT}/runtime/grid_reduction.cu
  ${NVFUSER_ROOT}/runtime/grid_sync.cu
  ${NVFUSER_ROOT}/runtime/helpers.cu
  ${NVFUSER_ROOT}/runtime/index_utils.cu
  ${NVFUSER_ROOT}/runtime/memory.cu
  ${NVFUSER_ROOT}/runtime/random_numbers.cu
  ${NVFUSER_ROOT}/runtime/tensor.cu
  ${NVFUSER_ROOT}/runtime/tensorcore.cu
  ${NVFUSER_ROOT}/runtime/tuple.cu
  ${NVFUSER_ROOT}/runtime/type_traits.cu
  ${NVFUSER_ROOT}/runtime/warp.cu
  ${NVFUSER_ROOT}/runtime/welford.cu
)

file(MAKE_DIRECTORY "${CMAKE_BINARY_DIR}/include/nvfuser_resources")

# "stringify" NVFUSER runtime sources
# (generate C++ header files embedding the original input as a string literal)
set(NVFUSER_STRINGIFY_TOOL "${NVFUSER_ROOT}/tools/stringify_file.py")

foreach(src ${NVFUSER_RUNTIME_FILES})
  get_filename_component(filename ${src} NAME_WE)
  set(dst "${CMAKE_BINARY_DIR}/include/nvfuser_resources/${filename}.h")
  add_custom_command(
    COMMENT "Stringify NVFUSER runtime source file"
    OUTPUT ${dst}
    DEPENDS ${src} "${NVFUSER_STRINGIFY_TOOL}"
    COMMAND ${PYTHON_EXECUTABLE} ${NVFUSER_STRINGIFY_TOOL} -i ${src} -o ${dst}
  )
  add_custom_target(nvfuser_rt_${filename} DEPENDS ${dst})
  add_dependencies(${NVFUSER_CODEGEN} nvfuser_rt_${filename})

  # also generate the resource headers during the configuration step
  # (so tools like clang-tidy can run w/o requiring a real build)
  execute_process(COMMAND
    ${PYTHON_EXECUTABLE} ${NVFUSER_STRINGIFY_TOOL} -i ${src} -o ${dst})
endforeach()

target_include_directories(${NVFUSER_CODEGEN} PRIVATE "${CMAKE_BINARY_DIR}/include")

# -- install nvfuser cmake config files and symlink to build binaries
install(EXPORT NvfuserTargets FILE NvfuserConfig.cmake DESTINATION share/cmake/nvfuser)

if(PROJECT_IS_TOP_LEVEL)
  file(CREATE_LINK "${CMAKE_BINARY_DIR}" "${NVFUSER_ROOT}/bin" SYMBOLIC)
else()
  file(CREATE_LINK "${CMAKE_BINARY_DIR}/bin" "${NVFUSER_ROOT}/bin" SYMBOLIC)
  file(CREATE_LINK "${CMAKE_BINARY_DIR}" "${NVFUSER_ROOT}/build" SYMBOLIC)
endif()

message(STATUS "")
message(STATUS "******** Nvfuser configuration summary ********")
message(STATUS "  UCC_FOUND: ${UCC_FOUND}")
message(STATUS "  NVFUSER_STANDALONE_BUILD_WITH_UCC  : ${NVFUSER_STANDALONE_BUILD_WITH_UCC}")

if(NVFUSER_STANDALONE_BUILD_WITH_UCC)
  message(STATUS "    UCC_HOME: $ENV{UCC_HOME}")
  message(STATUS "    UCC_DIR : $ENV{UCC_DIR}")
  message(STATUS "    UCX_HOME: $ENV{UCX_HOME}")
  message(STATUS "    UCX_DIR : $ENV{UCX_DIR}")
endif()

message(STATUS "******** End of Nvfuser configuration summary ********")<|MERGE_RESOLUTION|>--- conflicted
+++ resolved
@@ -70,98 +70,6 @@
 # nvfuser codegen sources
 set(NVFUSER_SRCS)
 list(APPEND NVFUSER_SRCS
-<<<<<<< HEAD
-    ${NVFUSER_SRCS_DIR}/assume.cpp
-    ${NVFUSER_SRCS_DIR}/compute_at.cpp
-    ${NVFUSER_SRCS_DIR}/inlining.cpp
-    ${NVFUSER_SRCS_DIR}/compute_at_map.cpp
-    ${NVFUSER_SRCS_DIR}/codegen.cpp
-    ${NVFUSER_SRCS_DIR}/contiguity.cpp
-    ${NVFUSER_SRCS_DIR}/dispatch.cpp
-    ${NVFUSER_SRCS_DIR}/dynamic_transform.cpp
-    ${NVFUSER_SRCS_DIR}/expr_evaluator.cpp
-    ${NVFUSER_SRCS_DIR}/expr_simplifier.cpp
-    ${NVFUSER_SRCS_DIR}/executor.cpp
-    ${NVFUSER_SRCS_DIR}/executor_kernel_arg.cpp
-    ${NVFUSER_SRCS_DIR}/executor_params.cpp
-    ${NVFUSER_SRCS_DIR}/evaluator_common.cpp
-    ${NVFUSER_SRCS_DIR}/executor_utils.cpp
-    ${NVFUSER_SRCS_DIR}/fusion.cpp
-    ${NVFUSER_SRCS_DIR}/graph_fuser.cpp
-    ${NVFUSER_SRCS_DIR}/grouped_reduction.cpp
-    ${NVFUSER_SRCS_DIR}/index_compute.cpp
-    ${NVFUSER_SRCS_DIR}/id_model/id_graph.cpp
-    ${NVFUSER_SRCS_DIR}/id_model/id_graphs.cpp
-    ${NVFUSER_SRCS_DIR}/id_model/to_string.cpp
-    ${NVFUSER_SRCS_DIR}/id_model/transform_replay.cpp
-    ${NVFUSER_SRCS_DIR}/id_model/visitor.cpp
-    ${NVFUSER_SRCS_DIR}/instrumentation.cpp
-    ${NVFUSER_SRCS_DIR}/ir/base_nodes.cpp
-    ${NVFUSER_SRCS_DIR}/ir/builder.cpp
-    ${NVFUSER_SRCS_DIR}/ir/cloner.cpp
-    ${NVFUSER_SRCS_DIR}/ir/container.cpp
-    ${NVFUSER_SRCS_DIR}/ir/graphviz.cpp
-    ${NVFUSER_SRCS_DIR}/ir/iostream.cpp
-    ${NVFUSER_SRCS_DIR}/ir/utils.cpp
-    ${NVFUSER_SRCS_DIR}/ir/nodes.cpp
-    ${NVFUSER_SRCS_DIR}/iter_visitor.cpp
-    ${NVFUSER_SRCS_DIR}/kernel.cpp
-    ${NVFUSER_SRCS_DIR}/kernel_cache.cpp
-    ${NVFUSER_SRCS_DIR}/kernel_db/kernel_db.cpp
-    ${NVFUSER_SRCS_DIR}/kernel_db/utils.cpp
-    ${NVFUSER_SRCS_DIR}/kernel_ir.cpp
-    ${NVFUSER_SRCS_DIR}/kernel_ir_dispatch.cpp
-    ${NVFUSER_SRCS_DIR}/device_lower/analysis/index_compute.cpp
-    ${NVFUSER_SRCS_DIR}/device_lower/analysis/divisible_split.cpp
-    ${NVFUSER_SRCS_DIR}/device_lower/analysis/fused_reduction.cpp
-    ${NVFUSER_SRCS_DIR}/device_lower/analysis/predicate_elimination.cpp
-    ${NVFUSER_SRCS_DIR}/device_lower/analysis/shift.cpp
-    ${NVFUSER_SRCS_DIR}/device_lower/analysis/sync_information.cpp
-    ${NVFUSER_SRCS_DIR}/device_lower/analysis/thread_predicate.cpp
-    ${NVFUSER_SRCS_DIR}/device_lower/analysis/trivial_broadcast.cpp
-    ${NVFUSER_SRCS_DIR}/device_lower/analysis/bank_conflict.cpp
-    ${NVFUSER_SRCS_DIR}/device_lower/pass/alias_memory.cpp
-    ${NVFUSER_SRCS_DIR}/device_lower/pass/allocation.cpp
-    ${NVFUSER_SRCS_DIR}/device_lower/pass/double_buffer.cpp
-    ${NVFUSER_SRCS_DIR}/device_lower/pass/expr_sort.cpp
-    ${NVFUSER_SRCS_DIR}/device_lower/pass/fusion_simplifier.cpp
-    ${NVFUSER_SRCS_DIR}/device_lower/pass/index.cpp
-    ${NVFUSER_SRCS_DIR}/device_lower/pass/scalar_hoist.cpp
-    ${NVFUSER_SRCS_DIR}/device_lower/pass/insert_syncs.cpp
-    ${NVFUSER_SRCS_DIR}/device_lower/pass/instrument.cpp
-    ${NVFUSER_SRCS_DIR}/device_lower/pass/loop_rotation.cpp
-    ${NVFUSER_SRCS_DIR}/device_lower/pass/loops.cpp
-    ${NVFUSER_SRCS_DIR}/device_lower/pass/magic_zero.cpp
-    ${NVFUSER_SRCS_DIR}/device_lower/pass/misaligned_vectorization.cpp
-    ${NVFUSER_SRCS_DIR}/device_lower/pass/predicate.cpp
-    ${NVFUSER_SRCS_DIR}/device_lower/pass/replace_size.cpp
-    ${NVFUSER_SRCS_DIR}/device_lower/pass/unroll.cpp
-    ${NVFUSER_SRCS_DIR}/device_lower/pass/vectorize_welford.cpp
-    ${NVFUSER_SRCS_DIR}/device_lower/pass/warp_reduce.cpp
-    ${NVFUSER_SRCS_DIR}/device_lower/utils.cpp
-    ${NVFUSER_SRCS_DIR}/device_lower/validation.cpp
-    ${NVFUSER_SRCS_DIR}/device_lower/lower2device.cpp
-    ${NVFUSER_SRCS_DIR}/manager.cpp
-    ${NVFUSER_SRCS_DIR}/maxinfo_propagator.cpp
-    ${NVFUSER_SRCS_DIR}/multidevice/aggregate_dag.cpp
-    ${NVFUSER_SRCS_DIR}/multidevice/multidevice_runtime.cpp
-    ${NVFUSER_SRCS_DIR}/multidevice/multicluster_fusion.cpp
-    ${NVFUSER_SRCS_DIR}/multidevice/ProcessGroupBuilder.cpp
-    ${NVFUSER_SRCS_DIR}/mutator.cpp
-    ${NVFUSER_SRCS_DIR}/non_divisible_split.cpp
-    ${NVFUSER_SRCS_DIR}/ops/alias.cpp
-    ${NVFUSER_SRCS_DIR}/ops/arith.cpp
-    ${NVFUSER_SRCS_DIR}/ops/composite.cpp
-    ${NVFUSER_SRCS_DIR}/ops/indexing.cpp
-    ${NVFUSER_SRCS_DIR}/ops/normalization.cpp
-    ${NVFUSER_SRCS_DIR}/ops/utils.cpp
-    ${NVFUSER_SRCS_DIR}/parallel_dimension_map.cpp
-    ${NVFUSER_SRCS_DIR}/parallel_type_bitmap.cpp
-    ${NVFUSER_SRCS_DIR}/parser.cpp
-    ${NVFUSER_SRCS_DIR}/partial_split_map.cpp
-    ${NVFUSER_SRCS_DIR}/partition.cpp
-    ${NVFUSER_SRCS_DIR}/predicate_compute.cpp
-=======
   ${NVFUSER_SRCS_DIR}/compute_at.cpp
   ${NVFUSER_SRCS_DIR}/inlining.cpp
   ${NVFUSER_SRCS_DIR}/compute_at_map.cpp
@@ -180,6 +88,11 @@
   ${NVFUSER_SRCS_DIR}/fusion.cpp
   ${NVFUSER_SRCS_DIR}/graph_fuser.cpp
   ${NVFUSER_SRCS_DIR}/grouped_reduction.cpp
+  ${NVFUSER_SRCS_DIR}/id_model/id_graph.cpp
+  ${NVFUSER_SRCS_DIR}/id_model/id_graphs.cpp
+  ${NVFUSER_SRCS_DIR}/id_model/to_string.cpp
+  ${NVFUSER_SRCS_DIR}/id_model/transform_replay.cpp
+  ${NVFUSER_SRCS_DIR}/id_model/visitor.cpp
   ${NVFUSER_SRCS_DIR}/index_compute.cpp
   ${NVFUSER_SRCS_DIR}/instrumentation.cpp
   ${NVFUSER_SRCS_DIR}/ir/base_nodes.cpp
@@ -287,7 +200,6 @@
 
 if(BUILD_PYTHON)
   list(APPEND NVFUSER_SRCS
->>>>>>> 64df7b55
     ${NVFUSER_SRCS_DIR}/python_frontend/fusion_cache.cpp
     ${NVFUSER_SRCS_DIR}/python_frontend/fusion_definition.cpp
     ${NVFUSER_SRCS_DIR}/python_frontend/fusion_state.cpp
@@ -400,39 +312,6 @@
     ${NVFUSER_SRCS_DIR}/python_frontend/python_bindings_extension.cpp
   )
 
-<<<<<<< HEAD
-    set(NVFUSER "${PROJECT_NAME}")
-    add_library(${NVFUSER} MODULE ${NVFUSER_PYTHON_SRCS})
-    set_property(TARGET ${NVFUSER} PROPERTY CXX_STANDARD 17)
-
-    # setup python API version
-    add_custom_command(
-      OUTPUT ${NVFUSER_ROOT}/nvfuser/version.py
-      COMMAND
-        "${PYTHON_EXECUTABLE}" -c \"from pathlib import Path\; Path('${NVFUSER_ROOT}/tools/gen_nvfuser_version.py').touch()\"
-      COMMAND
-        "${PYTHON_EXECUTABLE}" ${NVFUSER_ROOT}/tools/gen_nvfuser_version.py
-      DEPENDS ${NVFUSER_ROOT}/tools/gen_nvfuser_version.py
-      WORKING_DIRECTORY ${NVFUSER_ROOT}/tools/
-    )
-    add_custom_target(
-      gen_nvfuser_version ALL
-      DEPENDS ${NVFUSER_ROOT}/nvfuser/version.py
-    )
-    add_dependencies(${NVFUSER} gen_nvfuser_version)
-
-    target_compile_options(${NVFUSER} PRIVATE "-DTORCH_CUDA_BUILD_MAIN_LIB")
-
-    # NB: This must be target_compile_definitions, not target_compile_options,
-    # as the latter is not respected by nvcc
-    target_compile_definitions(${NVFUSER} PRIVATE "-DTORCH_CUDA_BUILD_MAIN_LIB")
-    if(NOT MSVC)
-      target_compile_options(${NVFUSER} PRIVATE -Werror)
-      set_target_properties(${NVFUSER} PROPERTIES SUFFIX ".so")
-    else()
-      set_target_properties(${NVFUSER} PROPERTIES SUFFIX ".pyd")
-    endif()
-=======
   set(NVFUSER "${PROJECT_NAME}")
   add_library(${NVFUSER} MODULE ${NVFUSER_PYTHON_SRCS})
   set_property(TARGET ${NVFUSER} PROPERTY CXX_STANDARD 17)
@@ -465,7 +344,6 @@
   else()
     set_target_properties(${NVFUSER} PROPERTIES SUFFIX ".pyd")
   endif()
->>>>>>> 64df7b55
 
   target_link_libraries(${NVFUSER} PRIVATE ${LIBNVTOOLSEXT})
   target_link_libraries(${NVFUSER} PRIVATE ${NVFUSER_CODEGEN})
