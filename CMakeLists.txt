--- conflicted
+++ resolved
@@ -431,13 +431,10 @@
     ${NVFUSER_ROOT}/test/test_gpu_multidevice.cpp
     ${NVFUSER_ROOT}/test/test_combined_inner_outer_reduction.cpp
     ${NVFUSER_ROOT}/test/test_optimization_pass.cpp
-<<<<<<< HEAD
-    ${NVFUSER_ROOT}/test/test_union_find.cpp
-=======
     ${NVFUSER_ROOT}/test/test_pipeline.cpp
     ${NVFUSER_ROOT}/test/test_rng.cpp
     ${NVFUSER_ROOT}/test/test_smem_reuse.cpp
->>>>>>> e5b09b1c
+    ${NVFUSER_ROOT}/test/test_union_find.cpp
   )
 
   if(BUILD_PYTHON)
