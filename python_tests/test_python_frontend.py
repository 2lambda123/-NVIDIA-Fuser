--- conflicted
+++ resolved
@@ -2016,14 +2016,9 @@
                         partial(check, acts=inp), inp, new_fusion_expected=first_check
                     )
                 else:
-<<<<<<< HEAD
-                    # It is necessary to skip these failing tests
-                    # so serialization/deserialization does not exhibit the same error across tests.
-=======
                     # When a fusion definition with errors is deserialized, it is recreated, triggering an error.
                     # skip_serde_check=True is necessary to skip these failing fusion definitions
                     # so serialization/deserialization does not exhibit the same errors in subsequent tests.
->>>>>>> 1b74feaf
                     self.assertRaisesRegex(
                         RuntimeError,
                         error,
