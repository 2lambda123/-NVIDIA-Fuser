# SPDX-FileCopyrightText: Copyright (c) 2023-present NVIDIA CORPORATION & AFFILIATES.
# All rights reserved.
# SPDX-License-Identifier: BSD-3-Clause
# Owner(s): ["module: nvfuser"]

from copy import deepcopy
from functools import partial
import itertools
import math
import random
import re
from typing import List, Callable
import tempfile
import unittest

import torch
import torch.nn.functional as F
from torch.testing._internal.common_utils import run_tests, TEST_WITH_ROCM, TestCase
from torch.testing._internal.jit_utils import RUN_CUDA
import torch._refs as refs
import torch._prims as prims

from nvfuser import (
    FusionCache,
    FusionDefinition,
    DataType,
    Tensor,
    version,
    compute_contiguity,
    compute_tensor_descriptor,
    serialize as nv_serialize,
)
from nvfuser.pytorch_utils import torch_dtype_to_nvfuser_dtype

# Test automatic serialization to common workplace
import atexit

atexit.register(nv_serialize)

RUN_NVFUSER = RUN_CUDA and not TEST_WITH_ROCM


def is_pre_volta():
    if not RUN_NVFUSER:
        return False
    prop = torch.cuda.get_device_properties(torch.cuda.current_device())
    return prop.major < 7


def is_pre_ampere():
    if not RUN_NVFUSER:
        return False
    prop = torch.cuda.get_device_properties(torch.cuda.current_device())
    return prop.major < 8


def serde_check(test_fn: Callable):
    """
    A decorator to verify that serialization works with the given exec_nvfuser function.
    Currently, it uses serialization to rebuild the FusionCache structure.
    """

    def inner_fn(*args, **kwargs):
        self, fusion_func, inputs = args

        # NOTE: For debug purposes, clear FusionCache before running first test
        # if ("new_fusion_expected" not in kwargs) or kwargs["new_fusion_expected"]:
        #    FusionCache.reset()

        # skip_serde_check is only used by the decorator so remove it before running test_fn
        skip_serde_check = kwargs.pop("skip_serde_check", False)
        if skip_serde_check:
            return test_fn(self, fusion_func, inputs, **kwargs)

        # Run test to populate FusionCache. Deep copy inputs for this run but
        # not the final run. When a fusion output aliases an input, it will
        # change the input value for subsequent function calls. Therefore, only
        # the final run should take the original tensors and potentially update
        # their values.
        inputs_copy = deepcopy(inputs)
        test_fn(self, fusion_func, inputs_copy, **kwargs)

        with tempfile.NamedTemporaryFile() as tmp:
            # Serialize FusionCache
            fc = FusionCache.get()
            fc.serialize(tmp.name)

            FusionCache.reset()

            # Get new FusionCache because the previous one was destroyed by the reset call.
            fc = FusionCache.get()
            fc.deserialize(tmp.name)

        # Run test with repopulated FusionCache
        kwargs["new_fusion_expected"] = False
        return test_fn(self, fusion_func, inputs, **kwargs)

    return inner_fn


@unittest.skipIf(not RUN_NVFUSER, "requires CUDA")
@unittest.skipIf(is_pre_volta(), "Only supported on Volta and newer devices.")
class TestNvFuserFrontend(TestCase):
    # Helper function to verify the nvfuser output and make sure the string
    # definition based on the FusionDefinition is executable and matches the
    # original definition
    @serde_check
    def exec_nvfuser(self, fusion_func, inputs, *, new_fusion_expected=True):
        inputs_cap = deepcopy(inputs)
        fc = FusionCache.get()
        before_fusions = fc.num_fusions()

        # Execute a fusion function and capture the string python definition
        with FusionDefinition() as fd:
            fusion_func(fd)
        fd_str = fd.__repr__()
        torch.manual_seed(0)
        out = fd.execute(inputs)

        # Execute the python definition that was captured
        try:
            func_name = re.findall("(nvfuser_fusion_id\\d+)", fd_str.split("\n")[1])[0]
            exec(fd_str)
            with FusionDefinition() as fd_cap:
                eval(func_name)(fd_cap)
            torch.manual_seed(0)
            out_cap = fd_cap.execute(inputs_cap)
        except Exception as err:
            print("\nException For Printed FusionDefinition:")
            print(
                "(A failure here suggests a mismatch in functionality between the original definition and the printed definition.)"
            )
            print(fd_str)
            raise err

        # Make sure the original and captured definitions match
        for idx in range(len(out)):
            self.assertEqual(out[idx], out_cap[idx])
        self.assertEqual(fc.num_fusions() - before_fusions, int(new_fusion_expected))
        return out, fd

    def test_basic(self):
        inputs = [
            torch.ones(2, 4, 8, device="cuda"),
            torch.ones(2, 4, 8, device="cuda"),
        ]

        def fusion_func(fd: FusionDefinition):
            t0 = fd.from_pytorch(inputs[0])
            t1 = fd.from_pytorch(inputs[1])
            c0 = fd.define_scalar(3.0)

            t2 = fd.ops.add(t0, t1)
            t3 = fd.ops.mul(t2, c0)
            t4 = fd.ops.sum(t3, [-1], False, DataType.Float)

            fd.add_output(t4)

        # Expected Output is a tensor of 48's
        nvf_out1, _ = self.exec_nvfuser(fusion_func, inputs)

        # Create a new fusion with the same definition, it should hit the cache!
        nvf_out2, fd2 = self.exec_nvfuser(
            fusion_func, inputs, new_fusion_expected=False
        )

        # Create a fusion from a fusion id and make sure it executes!
        fd3 = FusionDefinition(fd2.id())
        nvf_out3 = fd3.execute(inputs)

        eager_out = torch.sum((inputs[0] + inputs[1]) * 3.0, dim=-1)
        self.assertEqual(eager_out, nvf_out1[0])
        self.assertEqual(eager_out, nvf_out2[0])
        self.assertEqual(eager_out, nvf_out3[0])

    def test_basic_fp16(self):
        inputs = [
            torch.ones(2, 4, 8, device="cuda", dtype=torch.float16),
            torch.ones(2, 4, 8, device="cuda", dtype=torch.float16),
        ]

        def fusion_func(fd: FusionDefinition):
            t0 = fd.from_pytorch(inputs[0])
            t1 = fd.from_pytorch(inputs[1])
            c0 = fd.define_scalar(3.0)

            t2 = fd.ops.add(t0, t1)
            t3 = fd.ops.mul(t2, c0)
            t4 = fd.ops.sum(t3, [-1], False, DataType.Float)

            t5 = fd.ops.cast(t4, DataType.Half)
            fd.add_output(t5)

        # Expected Output is a tensor of 48's
        nvf_out, _ = self.exec_nvfuser(fusion_func, inputs)
        eager_out = torch.sum((inputs[0] + inputs[1]) * 3.0, dim=-1)
        self.assertEqual(eager_out, nvf_out[0])

    def test_cast_double_to_half(self):
        inputs = [
            torch.randn(2, 4, device="cuda", dtype=torch.float64),
            torch.randn(2, 4, device="cuda", dtype=torch.float64),
        ]

        def fusion_func(fd: FusionDefinition):
            t0 = fd.from_pytorch(inputs[0])
            t1 = fd.from_pytorch(inputs[1])

            t0h = fd.ops.cast(t0, DataType.Half)
            t1h = fd.ops.cast(t1, DataType.Half)
            t2 = fd.ops.add(t0h, t1h)
            t3 = fd.ops.relu(t2)
            t4 = fd.ops.cast(t3, DataType.Half)

            fd.add_output(t4)

        nvf_out, _ = self.exec_nvfuser(fusion_func, inputs)
        eager_out = torch.relu(inputs[0].to(torch.half) + inputs[1].to(torch.half))
        self.assertEqual(eager_out, nvf_out[0])

    def test_promote_to_double(self):
        inputs = [
            torch.randn(2, 4, device="cuda", dtype=torch.float16),
            torch.randn(2, 4, device="cuda", dtype=torch.float64),
        ]

        def fusion_func(fd: FusionDefinition):
            t0 = fd.from_pytorch(inputs[0])
            t1 = fd.from_pytorch(inputs[1])

            t2 = fd.ops.add(t0, t1)
            t5 = fd.ops.relu(t2)

            fd.add_output(t5)

        nvf_out, _ = self.exec_nvfuser(fusion_func, inputs)
        eager_out = torch.relu(inputs[0] + inputs[1])
        self.assertEqual(eager_out, nvf_out[0])

    def test_implicit_broadcast_input(self):
        inputs = [
            torch.randn(3, device="cuda"),
            torch.randn(2, 3, 4, device="cuda"),
        ]

        def fusion_func(fd: FusionDefinition):
            t0 = fd.from_pytorch(inputs[0])
            t1 = fd.from_pytorch(inputs[1])

            t0_b = fd.ops.broadcast_in_dim(t0, [2, 3, 4], [1])
            t2 = fd.ops.add(t0_b, t1)

            fd.add_output(t2)

        nvf_out, _ = self.exec_nvfuser(fusion_func, inputs)
        eager_out = refs.add(
            prims.broadcast_in_dim(inputs[0], inputs[1].size(), [1]), inputs[1]
        )
        self.assertEqual(eager_out, nvf_out[0])

    def test_explicit_broadcast_input(self):
        inputs = [
            torch.randn(1, 1, 4, device="cuda"),
            torch.randn(2, 3, 4, device="cuda"),
        ]

        def fusion_func(fd: FusionDefinition):
            t0 = fd.from_pytorch(inputs[0])
            t1 = fd.from_pytorch(inputs[1])

            t0_b = fd.ops.broadcast_in_dim(t0, inputs[1].size(), [0, 1, 2])
            t2 = fd.ops.add(t0_b, t1)

            fd.add_output(t2)

        nvf_out, _ = self.exec_nvfuser(fusion_func, inputs)
        eager_out = refs.add(
            prims.broadcast_in_dim(inputs[0], inputs[1].size(), [0, 1, 2]), inputs[1]
        )
        self.assertEqual(eager_out, nvf_out[0])

    def test_broadcast_mixing(self):
        inputs = [
            torch.randn(3, 1, device="cuda"),
            torch.randn(3, device="cuda"),
        ]

        def fusion_func(fd: FusionDefinition):
            t0 = fd.from_pytorch(inputs[0])
            t1 = fd.from_pytorch(inputs[1])

            t1_b = fd.ops.broadcast_in_dim(t1, [3, 3], [0])
            t2 = fd.ops.add(t0, t1_b)

            fd.add_output(t2)

        nvf_out, _ = self.exec_nvfuser(fusion_func, inputs)
        eager_out = refs.add(inputs[0], prims.broadcast_in_dim(inputs[1], [3, 3], [0]))
        self.assertEqual(eager_out, nvf_out[0])

    def test_ops_broadcast(self):
        inputs = [
            torch.randn(3, device="cuda"),
            torch.randn(2, 3, 4, device="cuda"),
        ]

        def fusion_func(fd: FusionDefinition):
            t0 = fd.from_pytorch(inputs[0])
            t1 = fd.from_pytorch(inputs[1])

            t0_b = fd.ops.broadcast(t0, [True, False, True])
            t2 = fd.ops.add(t0_b, t1)

            fd.add_output(t2)

        nvf_out, _ = self.exec_nvfuser(fusion_func, inputs)
        eager_out = refs.add(
            prims.broadcast_in_dim(inputs[0], inputs[1].size(), [1]), inputs[1]
        )
        self.assertEqual(eager_out, nvf_out[0])

    def test_prim_layer_norm_fwd(self):
        input_size = [64, 128, 1024]
        dtype = torch.float32
        device = "cuda"
        inputs = [
            torch.randn(*input_size, device=device, requires_grad=True),
            torch.nn.Parameter(torch.randn(input_size[2], dtype=dtype, device=device)),
            torch.nn.Parameter(torch.randn(input_size[2], dtype=dtype, device=device)),
        ]

        def primitive_definition(
            inputs: torch.Tensor,
            weight: torch.Tensor,
            bias: torch.Tensor,
            normalization_axis: int,
            keepdim: bool,
        ) -> torch.Tensor:
            mean = inputs.mean(normalization_axis, keepdim=keepdim)
            diff = inputs - mean
            diff_sq = diff * diff
            var = diff_sq.mean(normalization_axis, keepdim=keepdim)
            pre_shift_scale_norm_output = (inputs - mean) / torch.sqrt(var + 1e-12)
            norm_output = weight * pre_shift_scale_norm_output + bias
            return norm_output

        def nvfuser_fusion(
            fd: FusionDefinition,
            normalization_axis: int,
            norm_size: int,
            input_shape: List[int],
            eps: float,
            keepDim: bool,
        ) -> None:
            inputs = fd.define_tensor(
                shape=[-1, -1, -1],
                contiguity=[True, True, True],
                dtype=DataType.Float,
            )
            weights = fd.define_tensor(
                shape=[-1], contiguity=[True], dtype=DataType.Float
            )
            bias = fd.define_tensor(shape=[-1], contiguity=[True], dtype=DataType.Float)
            sum0 = fd.ops.sum(inputs, axes=[normalization_axis], keepdim=keepDim)
            norm_const = fd.define_scalar(norm_size)
            mean = fd.ops.div(sum0, norm_const)
            diff = fd.ops.sub(inputs, mean)
            diff_sq = fd.ops.mul(diff, diff)
            sum1 = fd.ops.sum(diff_sq, axes=[normalization_axis], keepdim=keepDim)
            var = fd.ops.div(sum1, norm_const)
            eps_const = fd.define_scalar(eps)
            var_eps = fd.ops.add(var, eps_const)
            invstd = fd.ops.rsqrt(var_eps)
            pre_scale_bias = fd.ops.mul(diff, invstd)
            weights_bcast = fd.ops.broadcast_in_dim(
                weights, shape=input_shape, broadcast_dims=[2]
            )
            scale = fd.ops.mul(pre_scale_bias, weights_bcast)
            bias_bcast = fd.ops.broadcast_in_dim(
                bias, shape=input_shape, broadcast_dims=[2]
            )
            out = fd.ops.add(scale, bias_bcast)
            fd.add_output(out)
            fd.add_output(mean)
            fd.add_output(invstd)

        def nvfuser_fusion_var_mean(
            fd: FusionDefinition,
            normalization_axis: int,
            norm_size: int,
            input_shape: List[int],
            eps: float,
            keepDim: bool,
        ) -> None:
            inputs = fd.define_tensor(
                shape=[-1, -1, -1],
                contiguity=[True, True, True],
                dtype=DataType.Float,
            )
            weights = fd.define_tensor(
                shape=[-1], contiguity=[True], dtype=DataType.Float
            )
            bias = fd.define_tensor(shape=[-1], contiguity=[True], dtype=DataType.Float)
            var, mean = fd.ops.var_mean(
                inputs, axes=[normalization_axis], correction=0, keepdim=keepDim
            )
            eps_const = fd.define_scalar(eps)
            var_eps = fd.ops.add(var, eps_const)
            invstd = fd.ops.rsqrt(var_eps)
            diff = fd.ops.sub(inputs, mean)
            pre_scale_bias = fd.ops.mul(diff, invstd)
            weights_bcast = fd.ops.broadcast_in_dim(
                weights, shape=input_shape, broadcast_dims=[2]
            )
            scale = fd.ops.mul(pre_scale_bias, weights_bcast)
            bias_bcast = fd.ops.broadcast_in_dim(
                bias, shape=input_shape, broadcast_dims=[2]
            )
            out = fd.ops.add(scale, bias_bcast)
            fd.add_output(out)
            fd.add_output(mean)
            fd.add_output(invstd)

        fusion_func_1 = partial(
            nvfuser_fusion,
            normalization_axis=2,
            norm_size=inputs[0].size()[2],
            input_shape=inputs[0].size(),
            eps=1e-12,
            keepDim=True,
        )
        nvf_out, _ = self.exec_nvfuser(fusion_func_1, inputs)

        fusion_func_2 = partial(
            nvfuser_fusion_var_mean,
            normalization_axis=2,
            norm_size=inputs[0].size()[2],
            input_shape=inputs[0].size(),
            eps=1e-12,
            keepDim=True,
        )
        nvf_var_mean_out, _ = self.exec_nvfuser(fusion_func_2, inputs)

        eager_out = primitive_definition(inputs[0], inputs[1], inputs[2], 2, True)

        self.assertEqual(eager_out, nvf_out[0])
        self.assertEqual(eager_out, nvf_var_mean_out[0])

    def test_prim_rms_norm_fwd(self):
        input_size = [64, 128, 1024]
        dtype = torch.float32
        device = "cuda"
        inputs = [
            torch.randn(*input_size, device=device, requires_grad=True),
            torch.nn.Parameter(torch.randn(input_size[2], dtype=dtype, device=device)),
        ]

        def primitive_definition(
            inputs: torch.Tensor,
            weight: torch.Tensor,
            normalization_axis: int,
            keepdim: bool,
        ) -> torch.Tensor:
            var = inputs.mul(inputs).mean(normalization_axis, keepdim)
            pre_shift_scale_norm_output = inputs / torch.sqrt(var + 1e-12)
            norm_output = weight * pre_shift_scale_norm_output
            return norm_output

        def nvfuser_fusion(
            fd: FusionDefinition,
            normalization_axis: int,
            norm_size: int,
            input_shape: List[int],
            eps: float,
            keepDim: bool,
        ) -> None:
            inputs = fd.define_tensor(
                shape=[-1, -1, -1],
                contiguity=[True, True, True],
                dtype=DataType.Float,
            )
            weights = fd.define_tensor(
                shape=[-1], contiguity=[True], dtype=DataType.Float
            )
            inputs_sq = fd.ops.mul(inputs, inputs)
            sum0 = fd.ops.sum(inputs_sq, axes=[normalization_axis], keepdim=keepDim)
            norm_const = fd.define_scalar(norm_size)
            var = fd.ops.div(sum0, norm_const)
            eps_const = fd.define_scalar(eps)
            var_eps = fd.ops.add(var, eps_const)
            invstd = fd.ops.rsqrt(var_eps)
            pre_scale = fd.ops.mul(inputs, invstd)
            weights_bcast = fd.ops.broadcast_in_dim(
                weights, shape=input_shape, broadcast_dims=[2]
            )
            out = fd.ops.mul(pre_scale, weights_bcast)
            fd.add_output(out)
            fd.add_output(invstd)

        fusion_func = partial(
            nvfuser_fusion,
            normalization_axis=2,
            norm_size=inputs[0].size()[2],
            input_shape=inputs[0].size(),
            eps=1e-12,
            keepDim=True,
        )
        nvf_out, _ = self.exec_nvfuser(fusion_func, inputs)

        eager_out = primitive_definition(inputs[0], inputs[1], 2, True)

        self.assertEqual(eager_out, nvf_out[0])

    # Testing a scenario where a broadcast requires a symbolic output shape
    def test_tensor_shape(self):
        inputs = [
            torch.randn(2, 3, 4, device="cuda"),
            torch.randn(4, device="cuda"),
        ]

        def fusion_func(fd: FusionDefinition):
            t0 = fd.from_pytorch(inputs[0])
            t1 = fd.from_pytorch(inputs[1])

            t1_b = fd.ops.broadcast_in_dim(t1, t0.shape(), [2])
            t2 = fd.ops.sub(t0, t1_b)

            fd.add_output(t2)

        nvf_out, _ = self.exec_nvfuser(fusion_func, inputs)
        eager_out = refs.sub(
            inputs[0], prims.broadcast_in_dim(inputs[1], inputs[0].size(), [2])
        )
        self.assertEqual(eager_out, nvf_out[0])

    # Testing a scenario where no broadcast is needed
    def test_tensor_shape_nobcast(self):
        inputs = [
            torch.randn(2, 3, device="cuda"),
            torch.randn(2, 3, device="cuda"),
        ]

        def fusion_func(fd: FusionDefinition):
            t0 = fd.from_pytorch(inputs[0])
            t1 = fd.from_pytorch(inputs[1])

            t1_b = fd.ops.broadcast_in_dim(t1, t0.shape(), [0, 1])
            t2 = fd.ops.add(t0, t1_b)

            fd.add_output(t2)

        nvf_out, _ = self.exec_nvfuser(fusion_func, inputs)
        eager_out = refs.add(
            inputs[0], prims.broadcast_in_dim(inputs[1], inputs[0].size(), [0, 1])
        )
        self.assertEqual(eager_out, nvf_out[0])

    # Testing a scenario where each arg of a binary op has broadcast.
    def test_tensor_size_both_args_bcast(self):
        inputs = [
            torch.randn(1, 3, device="cuda"),
            torch.randn(2, 1, device="cuda"),
        ]

        def fusion_func(fd: FusionDefinition):
            t0 = fd.from_pytorch(inputs[0])
            t1 = fd.from_pytorch(inputs[1])

            t0_b = fd.ops.broadcast_in_dim(t0, [t1.size(0), t0.size(1)], [0, 1])
            t1_b = fd.ops.broadcast_in_dim(t1, [t1.size(0), t0.size(1)], [0, 1])
            t2 = fd.ops.add(t0_b, t1_b)

            fd.add_output(t2)

        nvf_out, _ = self.exec_nvfuser(fusion_func, inputs)
        eager_out = refs.add(
            prims.broadcast_in_dim(
                inputs[0], [inputs[1].size()[0], inputs[0].size()[1]], [0, 1]
            ),
            prims.broadcast_in_dim(
                inputs[1], [inputs[1].size()[0], inputs[0].size()[1]], [0, 1]
            ),
        )
        self.assertEqual(eager_out, nvf_out[0])

    def test_broadcast_in_dim_with_dynamic_shapes(self):
        inputs_1 = [
            torch.randn(2, 3, 4, device="cuda"),
            torch.randn(4, device="cuda"),
        ]
        inputs_2 = [
            torch.randn(2, 3, 1024, device="cuda"),
            torch.randn(1024, device="cuda"),
        ]

        def fusion_func_1(fd: FusionDefinition):
            t0 = fd.define_tensor(shape=[-1, -1, -1], contiguity=[True, True, True])
            t1 = fd.define_tensor(shape=[-1], contiguity=[True])

            t1_b = fd.ops.broadcast_in_dim(t1, t0.shape(), [2])
            t2 = fd.ops.add(t0, t1_b)

            fd.add_output(t2)

        def fusion_func_2(fd: FusionDefinition):
            t0 = fd.define_tensor(shape=[-1, -1, -1], contiguity=[True, True, True])
            t1 = fd.define_tensor(shape=[-1], contiguity=[True])

            t1_b = fd.ops.broadcast_in_dim(t1, inputs_1[0].size(), [2])
            t2 = fd.ops.add(t0, t1_b)

            fd.add_output(t2)

        def fusion_func_3(fd: FusionDefinition):
            t0 = fd.define_tensor(shape=[-1, -1, -1], contiguity=[True, True, True])
            t1 = fd.define_tensor(shape=[-1], contiguity=[True])

            t1_b = fd.ops.broadcast_in_dim(t1, inputs_2[0].size(), [2])
            t2 = fd.ops.add(t0, t1_b)

            fd.add_output(t2)

        # Func_1 uses tensor.shape() to propagate dynamic size, therefore, it is
        # expected that test 2 should be cached based on test 2

        # Test 1
        inputs = inputs_1
        nvf_out, _ = self.exec_nvfuser(fusion_func_1, inputs)
        eager_out = refs.add(
            inputs[0], prims.broadcast_in_dim(inputs[1], inputs[0].size(), [2])
        )
        self.assertEqual(eager_out, nvf_out[0])

        # Test 2
        inputs = inputs_2
        nvf_out, _ = self.exec_nvfuser(fusion_func_1, inputs, new_fusion_expected=False)
        eager_out = refs.add(
            inputs[0], prims.broadcast_in_dim(inputs[1], inputs[0].size(), [2])
        )
        self.assertEqual(eager_out, nvf_out[0])

        # Func_2 and Func_3 are nearly identical except that have a different
        # concrete output shape for their broadcast_in_dim.  Therefore, test 4
        # should not be cached.
        # Note: It is assumed that definition will change with Tensor Size with
        # concrete shapes.

        # Test 3
        inputs = inputs_1
        nvf_out, _ = self.exec_nvfuser(fusion_func_2, inputs)
        eager_out = refs.add(
            inputs[0], prims.broadcast_in_dim(inputs[1], inputs[0].size(), [2])
        )
        self.assertEqual(eager_out, nvf_out[0])

        # Test 4
        inputs = inputs_2
        nvf_out, _ = self.exec_nvfuser(fusion_func_3, inputs)
        eager_out = refs.add(
            inputs[0], prims.broadcast_in_dim(inputs[1], inputs[0].size(), [2])
        )
        self.assertEqual(eager_out, nvf_out[0])

    # Testing a scenario where the broadcast is necessary to realize the output
    def test_tensor_shape_with_output_bcast(self):
        def fusion_func(fd: FusionDefinition):
            t0 = fd.define_tensor(shape=[-1, -1, -1], contiguity=[True, True, True])

            t1 = fd.ops.sum(t0, axes=[2])
            t1_b = fd.ops.broadcast_in_dim(t1, t0.shape(), [0, 1])

            fd.add_output(t1_b)

        inputs_1 = [
            torch.randn(2, 3, 4, device="cuda"),
        ]

        inputs_2 = [
            torch.randn(4, 5, 32, device="cuda"),
        ]

        inputs = inputs_1
        nvf_out, _ = self.exec_nvfuser(fusion_func, inputs)
        eager_out = prims.broadcast_in_dim(
            torch.sum(inputs[0], dim=-1), inputs[0].size(), [0, 1]
        )
        self.assertEqual(eager_out, nvf_out[0])

        # Testing Dynamic usage of same Fusion
        inputs = inputs_2
        nvf_out, _ = self.exec_nvfuser(fusion_func, inputs, new_fusion_expected=False)
        eager_out = prims.broadcast_in_dim(
            torch.sum(inputs[0], dim=-1), inputs[0].size(), [0, 1]
        )
        self.assertEqual(eager_out, nvf_out[0])

    # Testing an expand followed by a  broadcast
    def test_tensor_shape_expand_bcast(self):
        def fusion_func(fd: FusionDefinition):
            t0 = fd.define_tensor(shape=[-1, -1, -1], contiguity=[True, True, True])
            t1 = fd.define_tensor(shape=[-1, 1, -1], contiguity=[True, None, True])
            t2 = fd.define_tensor(shape=[-1, 1, -1], contiguity=[True, None, True])

            t1_b = fd.ops.broadcast_in_dim(t1, t0.shape(), [0, 1, 2])
            t2_b = fd.ops.broadcast_in_dim(t2, t1_b.shape(), [0, 1, 2])

            fd.add_output(t2_b)

        inputs = [
            torch.randn(2, 3, 4, device="cuda"),
            torch.randn(2, 1, 4, device="cuda"),
            torch.randn(2, 1, 4, device="cuda"),
        ]

        nvf_out, _ = self.exec_nvfuser(fusion_func, inputs)
        eager_out1 = prims.broadcast_in_dim(inputs[1], inputs[0].size(), [0, 1, 2])
        eager_out2 = prims.broadcast_in_dim(inputs[2], eager_out1.size(), [0, 1, 2])
        self.assertEqual(eager_out2, nvf_out[0])

    def test_alias_output_to_input(self):
        in_tensors = [
            torch.ones(4, 4, device="cuda"),
        ]

        def fusion_func(fd: FusionDefinition):
            t0 = fd.from_pytorch(in_tensors[0])  # = 1.0
            one = fd.define_scalar(1.0)
            two = fd.define_scalar(2.0)
            t1 = fd.ops.add(t0, one)  # = t0 + 1.0 = 2.0
            t2 = fd.ops.add(t1, two)  # = t1 + 2.0 = 4.0
            fd.add_output(t1, alias_input=t0)
            fd.add_output(t2)

        out_tensors, _ = self.exec_nvfuser(fusion_func, in_tensors)

        # t1 is an alias and therefore is hidden.
        self.assertEqual(len(out_tensors), 1)
        self.assertEqual(out_tensors[0], torch.full((4, 4), 4.0, device="cuda"))
        self.assertEqual(in_tensors[0], torch.full((4, 4), 2.0, device="cuda"))

    def test_gather(self):
        inputs = [
            torch.randn(8, 16, device="cuda"),
            torch.randn(8, 16, device="cuda"),
            torch.randint(0, 8, (4, 4), device="cuda").to(dtype=torch.long),
        ]

        def test_fn(dim):
            def fusion_func(fd: FusionDefinition):
                t0 = fd.from_pytorch(inputs[0])
                t1 = fd.from_pytorch(inputs[1])
                t2 = fd.from_pytorch(inputs[2])
                t3 = fd.ops.add(t0, t1)
                t4 = fd.ops.gather(t3, t2, dim)
                fd.add_output(t4)

            nvf_out, _ = self.exec_nvfuser(fusion_func, inputs)

            eager_out = torch.gather(inputs[0] + inputs[1], dim, inputs[2])
            self.assertEqual(eager_out, nvf_out[0])

        test_fn(0)
        test_fn(1)

    def test_take_along_axis(self):
        inputs = [
            torch.randn(8, 16, device="cuda"),
            torch.randn(8, 16, device="cuda"),
            torch.randint(0, 8, (8, 16), device="cuda").to(dtype=torch.long),
        ]

        def test_fn(dim):
            def fusion_func(fd: FusionDefinition):
                t0 = fd.from_pytorch(inputs[0])
                t1 = fd.from_pytorch(inputs[1])
                t2 = fd.from_pytorch(inputs[2])
                t3 = fd.ops.add(t0, t1)
                t4 = fd.ops.take_along_axis(t3, t2, dim)
                fd.add_output(t4)

            nvf_out, _ = self.exec_nvfuser(fusion_func, inputs)

            eager_out = torch.gather(inputs[0] + inputs[1], dim, inputs[2])
            self.assertEqual(eager_out, nvf_out[0])

        test_fn(0)
        test_fn(1)

    def test_index_select(self):
        inputs = [
            torch.randn(8, 16, device="cuda"),
            torch.randn(8, 16, device="cuda"),
            torch.randint(0, 8, (6,), device="cuda").to(dtype=torch.long),
        ]

        def test_fn(dim):
            def fusion_func(fd: FusionDefinition):
                t0 = fd.from_pytorch(inputs[0])
                t1 = fd.from_pytorch(inputs[1])
                t2 = fd.from_pytorch(inputs[2])
                t3 = fd.ops.add(t0, t1)
                t4 = fd.ops.index_select(t3, t2, dim)
                fd.add_output(t4)

            nvf_out, _ = self.exec_nvfuser(fusion_func, inputs)

            eager_out = torch.index_select(inputs[0] + inputs[1], dim, inputs[2])
            self.assertEqual(eager_out, nvf_out[0])

        test_fn(0)
        test_fn(1)

    def test_index_select_scalar_indices(self):
        inputs = [
            torch.randn(8, 16, device="cuda"),
            torch.tensor(2, device="cuda").to(dtype=torch.long),
        ]

        def test_fn(dim):
            def fusion_func(fd: FusionDefinition):
                t0 = fd.from_pytorch(inputs[0])
                t1 = fd.from_pytorch(inputs[1])
                t2 = fd.ops.index_select(t0, t1, dim)
                fd.add_output(t2)

            nvf_out, _ = self.exec_nvfuser(fusion_func, inputs)

            eager_out = torch.index_select(inputs[0], dim, inputs[1])
            self.assertEqual(eager_out, nvf_out[0])

        test_fn(0)
        test_fn(1)

    def test_squeeze(self):
        t0_sizes = [4]
        t1_sizes = [1, 4, 1]
        t2_sizes = [2, 1, 4]
        inputs = [
            torch.randn(*t0_sizes, device="cuda"),
            torch.randn(*t1_sizes, device="cuda"),
            torch.randn(*t2_sizes, device="cuda"),
        ]

        def fusion_func(fd: FusionDefinition):
            t0 = fd.define_tensor(shape=[-1], contiguity=[True])
            t1 = fd.define_tensor(sizes=t1_sizes, strides=[4, 1, 1])
            t2 = fd.define_tensor(sizes=t2_sizes, strides=[4, 4, 1])
            t3 = fd.ops.squeeze(t1, t1_sizes, [0, -1])
            t4 = fd.ops.squeeze(
                t2,
                t2_sizes,
                [
                    -2,
                ],
            )
            t5 = fd.ops.sum(t4, [0])
            t6 = fd.ops.mul(t0, t3)
            t7 = fd.ops.mul(t6, t5)
            fd.add_output(t7)

        nvf_out, _ = self.exec_nvfuser(fusion_func, inputs)

        v1 = torch.sum(inputs[1], [0, -1])
        v2 = torch.sum(inputs[2], [0, 1])
        eager_out = inputs[0] * v1 * v2
        self.assertEqual(eager_out, nvf_out[0])

    def test_from_pytorch_fails_on_cpu_tensor(self):
        inputs = [
            torch.randn(4, 4, device="cpu"),
        ]

        def fusion_func(fd: FusionDefinition):
            t0 = fd.from_pytorch(inputs[0])
            t1 = fd.ops.relu(t0)
            fd.add_output(t1)

        try:
            with FusionDefinition() as fd:
                fusion_func(fd)
            raise RuntimeError(
                "FusionDefinition.from_pytorch should have raised an error for a CPU Tensor!"
            )
        except ValueError:
            pass

    def test_no_definition(self):
        inputs = [
            torch.randn(4, 4, device="cpu"),
        ]

        # A FusionDefinition object is constructed but not defined, should trip an error
        try:
            fd = FusionDefinition()
            out = fd.execute(inputs)
            raise RuntimeError(
                "Expecting an error for a lack of a child class defining a definition!"
            )
        except NotImplementedError:
            pass

    def test_func_definition(self):
        inputs = [
            torch.randn(4, 4, device="cuda"),
        ]

        class MyFusion(FusionDefinition):
            def definition(self):
                t0 = self.from_pytorch(inputs[0])
                t1 = self.ops.sigmoid(t0)
                self.add_output(t1)

        fd = MyFusion()
        nvf_out = fd.execute(inputs)
        eager_out = torch.sigmoid(inputs[0])
        self.assertEqual(eager_out, nvf_out[0])

    def test_python_version_API(self):
        from nvfuser.nvfuser_version import Version

        self.assertTrue(version() > "0.0.0")
        self.assertTrue(version() > Version("0.0.0"))

    def test_zero_size_dim(self):
        inputs = [
            torch.ones(0, 0, device="cuda"),
        ]

        def fusion_func(fd: FusionDefinition):
            t0 = fd.define_tensor(
                shape=[0, 0], contiguity=[True, True], dtype=DataType.Float
            )
            t1 = fd.ops.relu(t0)
            fd.add_output(t1)

        nvf_out, _ = self.exec_nvfuser(fusion_func, inputs)
        eager_out = torch.relu(inputs[0])
        self.assertEqual(eager_out.numel(), nvf_out[0].numel())

    def test_static_tensor_sizes(self):
        inputs = [
            torch.randn(4, 5, 1, device="cuda"),
            torch.randn(1, 5, 6, device="cuda"),
        ]

        def fusion_func(fd: FusionDefinition):
            t0 = fd.from_pytorch(inputs[0], static_sizes=True)
            t1 = fd.from_pytorch(inputs[1], static_sizes=True)
            t2 = fd.ops.mul(t0, t1)
            fd.add_output(t2)

        nvf_out, _ = self.exec_nvfuser(fusion_func, inputs)
        eager_out = torch.mul(inputs[0], inputs[1])
        self.assertEqual(eager_out, nvf_out[0])

    def test_normal(self):
        input_size = [64, 128, 1024]
        dtype = torch.float32
        device = "cuda"
        inputs = [
            torch.randn(*input_size, device=device, dtype=dtype),
        ]
        mean = 3.7
        std = 2.5

        def fusion_func(fd: FusionDefinition):
            t0 = fd.from_pytorch(inputs[0])
            s_mean = fd.define_scalar(mean)
            s_std = fd.define_scalar(std)
            t1 = fd.ops.normal(s_mean, s_std, t0.shape(), dtype=DataType.Double)
            fd.add_output(t1)

        nvf_out, _ = self.exec_nvfuser(fusion_func, inputs)

        # Is there a better way to test distribution?!
        self.assertTrue(
            nvf_out[0]
            .mean()
            .cpu()
            .float()
            .isclose(torch.tensor(mean), rtol=1e-2, atol=1e-2)
            .item()
        )
        self.assertTrue(
            nvf_out[0]
            .std()
            .cpu()
            .float()
            .isclose(torch.tensor(std), rtol=1e-2, atol=1e-2)
            .item()
        )

    def test_uniform(self):
        input_size = [64, 128, 1024]
        dtype = torch.float32
        device = "cuda"
        inputs = [
            torch.randn(*input_size, device=device, dtype=dtype),
        ]
        lo = 1.8
        hi = 1223.5

        def fusion_func(fd: FusionDefinition):
            t0 = fd.from_pytorch(inputs[0])
            s_lo = fd.define_scalar(lo)
            s_hi = fd.define_scalar(hi)
            t1 = fd.ops.uniform(s_lo, s_hi, t0.shape(), dtype=DataType.Double)
            fd.add_output(t1)

        nvf_out, _ = self.exec_nvfuser(fusion_func, inputs)

        # Is there a better way to test distribution?!
        self.assertTrue(
            nvf_out[0]
            .mean()
            .cpu()
            .float()
            .isclose(torch.tensor((hi - lo) / 2.0), rtol=1e-2, atol=1e-2)
            .item()
        )
        self.assertTrue(
            nvf_out[0]
            .min()
            .cpu()
            .float()
            .isclose(torch.tensor(lo), rtol=1e-2, atol=1e-2)
            .item()
        )
        self.assertTrue(
            nvf_out[0]
            .max()
            .cpu()
            .float()
            .isclose(torch.tensor(hi), rtol=1e-2, atol=1e-2)
            .item()
        )

    def test_where_dtypes(self):
        inputs = [
            torch.arange(2, device="cuda").type(torch.bool),
        ]

        def fusion_func(fd: FusionDefinition):
            t0 = fd.from_pytorch(inputs[0])

            c0 = fd.define_scalar(3.0)
            c1 = fd.define_scalar(5.0)
            t1 = fd.ops.where(t0, c0, c1)  # DataType.Double
            fd.add_output(t1)

            c0f = fd.define_scalar(3.0, DataType.Float)
            c1f = fd.define_scalar(5.0, DataType.Float)
            t1f = fd.ops.where(t0, c0f, c1f)  # DataType.Float
            fd.add_output(t1f)

            c0d = fd.define_scalar(3.0, DataType.Double)
            c1d = fd.define_scalar(5.0, DataType.Double)
            t1d = fd.ops.where(t0, c0d, c1d)  # DataType.Double
            fd.add_output(t1d)

            c0i = fd.define_scalar(3, DataType.Int32)
            c1i = fd.define_scalar(5, DataType.Int32)
            t1i = fd.ops.where(t0, c0i, c1i)  # DataType.Int32
            fd.add_output(t1i)

            c0l = fd.define_scalar(3)
            c1l = fd.define_scalar(5)
            t1l = fd.ops.where(t0, c0l, c1l)  # DataType.Int
            fd.add_output(t1l)

            c0c = fd.define_scalar(complex(3.0))
            c1c = fd.define_scalar(complex(5.0))
            t1c = fd.ops.where(t0, c0c, c1c)  # DataType.ComplexDouble
            fd.add_output(t1c)

            c0cf = fd.define_scalar(3.0 + 0j, DataType.ComplexFloat)
            c1cf = fd.define_scalar(5.0 + 0j, DataType.ComplexFloat)
            t1cf = fd.ops.where(t0, c0cf, c1cf)  # DataType.ComplexFloat
            fd.add_output(t1cf)

            c0cd = fd.define_scalar(3.0 + 0j, DataType.ComplexDouble)
            c1cd = fd.define_scalar(5.0 + 0j, DataType.ComplexDouble)
            t1cd = fd.ops.where(t0, c0cd, c1cd)  # DataType.ComplexDouble
            fd.add_output(t1cd)

            c0b = fd.define_scalar(True, DataType.Bool)
            c1b = fd.define_scalar(False, DataType.Bool)
            t1b = fd.ops.where(t0, c0b, c1b)  # DataType.Bool
            fd.add_output(t1b)

        (
            n,
            nf,
            nd,
            ni,
            nl,
            nc,
            ncf,
            ncd,
            nb,
        ), _ = self.exec_nvfuser(fusion_func, inputs)

        eager_out = torch.where(inputs[0], 3.0, 5.0)

        # explicit Float dtype matches torch.where behavior
        self.assertEqual(eager_out, nf)

        assert n.dtype == torch.float64
        assert nf.dtype == torch.float32
        assert nd.dtype == torch.float64
        assert ni.dtype == torch.int32
        assert nl.dtype == torch.int64
        assert nc.dtype == torch.complex128
        assert ncf.dtype == torch.complex64
        assert ncd.dtype == torch.complex128
        assert nb.dtype == torch.bool

    def test_complex_constants(self):
        inputs = [
            torch.arange(2, device="cuda").type(torch.complex64),
        ]

        def fusion_func(fd: FusionDefinition):
            t0 = fd.from_pytorch(inputs[0])
            c0 = fd.define_scalar(complex(3.0, 0.5))
            t1 = fd.ops.mul(t0, c0)
            fd.add_output(t1)

        (n,), _ = self.exec_nvfuser(fusion_func, inputs)

        eager_out = inputs[0] * (3.0 + 0.5j)

        self.assertEqual(eager_out, n)
        assert n.dtype == torch.complex64

    def test_where_op(self):
        def nvfuser_where(pred, a, b):
            with FusionDefinition() as fd:
                nv_pred = fd.define_tensor(
                    sizes=pred.shape, strides=pred.stride(), dtype=DataType.Bool
                )
                nv_a = fd.define_tensor(
                    sizes=a.shape,
                    strides=a.stride(),
                    dtype=torch_dtype_to_nvfuser_dtype(a.dtype),
                )
                nv_b = fd.define_tensor(
                    sizes=b.shape,
                    strides=b.stride(),
                    dtype=torch_dtype_to_nvfuser_dtype(b.dtype),
                )
                result = fd.ops.where(nv_pred, nv_a, nv_b)
                fd.add_output(result)
            return fd.execute((pred, a, b))[0]

        pred = torch.testing.make_tensor((5,), device="cuda", dtype=torch.bool)
        list_of_dtype = [torch.float16, torch.bfloat16, torch.float32]
        for atype in list_of_dtype:
            for btype in list_of_dtype:
                a = torch.randn((5,), device="cuda", dtype=atype)
                b = torch.randn((5,), device="cuda", dtype=btype)
                nv_result = nvfuser_where(pred, a, b)
                torch_result = torch.where(pred, a, b)
                self.assertEqual(nv_result, torch_result)

    def test_iota(self):
        inputs = [
            (2, 0, 2, DataType.Int),
            (3, 100, 1, DataType.Int32),
            # TODO: How do I that that? I am getting the following error:
            # NameError: name 'None0' is not defined
            # (4, None, None, DataType.Int),
        ]

        def fusion_func(fd: FusionDefinition):
            for input in inputs:
                c0 = fd.define_scalar(input[0])
                c1 = None if input[1] is None else fd.define_scalar(input[1])
                c2 = None if input[2] is None else fd.define_scalar(input[2])
                dt = input[3]
                t3 = fd.ops.iota(c0, c1, c2, dt)
                fd.add_output(t3)

        nvf_out, _ = self.exec_nvfuser(fusion_func, [])

        eager_out1 = torch.tensor([0, 2], dtype=torch.long, device="cuda")
        eager_out2 = torch.tensor([100, 101, 102], dtype=torch.int, device="cuda")
        eager_out3 = torch.tensor([0, 1, 2, 3], dtype=torch.long, device="cuda")
        self.assertEqual(eager_out1, nvf_out[0])
        self.assertEqual(eager_out2, nvf_out[1])
        # self.assertEqual(eager_out3, nvf_out[2])

    def test_complex_rsqrt(self):
        inputs = [
            torch.randn(4, device="cuda", dtype=torch.complex64),
            torch.randn(4, device="cuda", dtype=torch.complex128),
        ]

        def fusion_func(fd: FusionDefinition):
            t0 = fd.from_pytorch(inputs[0])
            t1 = fd.from_pytorch(inputs[1])
            t2 = fd.ops.rsqrt(t0)
            fd.add_output(t2)
            t3 = fd.ops.rsqrt(t1)
            fd.add_output(t3)

        (rfloat, rdouble), _ = self.exec_nvfuser(fusion_func, inputs)

        at_rfloat = inputs[0].rsqrt()
        at_rdouble = inputs[1].rsqrt()

        self.assertEqual(at_rfloat, rfloat)
        self.assertEqual(at_rdouble, rdouble)

    def test_reduction_complex_number(self):
        def test_dtype(torch_dtype):
            inputs = [torch.randn(2, 32, device="cuda", dtype=torch_dtype)]

            def fusion_func(fd: FusionDefinition):
                t0 = fd.from_pytorch(inputs[0])
                t1 = fd.ops.sum(
                    t0, [-1], False, torch_dtype_to_nvfuser_dtype(torch_dtype)
                )
                fd.add_output(t1)

            nvf_out1, _ = self.exec_nvfuser(fusion_func, inputs)
            eager_out = torch.sum(inputs[0], dim=-1)
            self.assertEqual(eager_out, nvf_out1[0])

        list_of_dtype = [torch.complex64, torch.complex128]
        for torch_dtype in list_of_dtype:
            test_dtype(torch_dtype)

    def test_arithmetic_ops(self):
        inputs = [
            torch.randn(3, 4, 5, device="cuda", dtype=torch.float32),
        ]

        def fusion_func(fd: FusionDefinition):
            t0 = fd.from_pytorch(inputs[0])

            c0 = fd.define_scalar(1.0)

            t1 = -t0
            t2 = abs(t0)
            c1 = -c0
            c2 = abs(c0)

            # Using literals like this will work once
            # https://github.com/csarofeen/pytorch/pull/2449 is merged
            # t3 = -t1 * (1 + t0 ** 2) / t2 + c2 ** c1 - 1.0
            t3 = -t1 * (c0 - t0 * t0) / t2 + c2**c1 - c0

            fd.add_output(t1)
            fd.add_output(t2)
            fd.add_output(t3)

        nvf_out, _ = self.exec_nvfuser(fusion_func, inputs)

        at_out0 = -inputs[0]
        at_out1 = abs(inputs[0])
        at_out2 = inputs[0] * (1.0 - inputs[0] * inputs[0]) / abs(inputs[0])

        self.assertEqual(at_out0, nvf_out[0])
        self.assertEqual(at_out1, nvf_out[1])
        self.assertEqual(at_out2, nvf_out[2])

    def test_signbit(self):
        inputs = [
            torch.randn(3, 4, 5, device="cuda", dtype=torch.float32),
            torch.randn(3, 4, 5, device="cuda", dtype=torch.float32),
        ]

        def fusion_func(fd: FusionDefinition):
            t0 = fd.from_pytorch(inputs[0])
            t1 = fd.from_pytorch(inputs[1])
            t2 = fd.ops.where(fd.ops.signbit(t0), -abs(t1), abs(t1))
            fd.add_output(t2)

        nvf_out, _ = self.exec_nvfuser(fusion_func, inputs)
        at_out = torch.where(
            torch.signbit(inputs[0]), -torch.abs(inputs[1]), torch.abs(inputs[1])
        )
        self.assertEqual(at_out, nvf_out[0])

    def test_all_dim_var_mean(self):
        inputs = [torch.randn(2, 2, 2, device="cuda")]

        def fuser_function(correction):
            with FusionDefinition() as fd:
                t0 = fd.from_pytorch(inputs[0])
                t1, t2 = fd.ops.var_mean(t0, [0, 1, 2], correction)
                fd.add_output(t1)
                fd.add_output(t2)
            return fd.execute(inputs)

        list_of_test_cases = [0, 1]
        for correction in list_of_test_cases:
            fuser_result = fuser_function(correction)
            torch_result = torch.var_mean(inputs[0], [0, 1, 2], bool(correction))
            self.assertEqual(fuser_result, torch_result)

    def test_var_mean_correction(self):
        num_elem = 2
        inputs = [torch.randn(2, num_elem, device="cuda")]

        def fuser_function(correction):
            with FusionDefinition() as fd:
                t0 = fd.from_pytorch(inputs[0])
                t1, t2 = fd.ops.var_mean(t0, [-1], correction)
                fd.add_output(t1)
                fd.add_output(t2)
            return fd.execute(inputs)

        for correction in range(num_elem + 5):
            fuser_result = fuser_function(correction)
            torch_result = torch.var_mean(inputs[0], [-1], correction=correction)
            self.assertEqual(fuser_result, torch_result)

    def test_var_correction(self):
        num_elem = 2
        inputs = [torch.randn(2, num_elem, device="cuda")]

        def fuser_function(correction):
            with FusionDefinition() as fd:
                t0 = fd.from_pytorch(inputs[0])
                t1 = fd.ops.var(t0, [-1], correction)
                fd.add_output(t1)
            return fd.execute(inputs)

        for correction in range(num_elem + 5):
            fuser_result = fuser_function(correction)
            torch_result = torch.var(inputs[0], [-1], correction=correction)
            self.assertEqual(fuser_result, [torch_result])

    def test_scalar_only_inputs(self):
        # We don't allow scalar outputs, currently,
        # so a tensor has to be returned
        def fusion_func(fd: FusionDefinition):
            s0 = fd.define_scalar()
            s1 = fd.define_scalar()
            s2 = fd.ops.add(s0, s1)
            c0 = fd.define_scalar(1.0, DataType.Float)
            t3 = fd.ops.full(shape=[2, 2], fill_value=c0, dtype=DataType.Float)
            t4 = fd.ops.mul(t3, s2)
            fd.add_output(t4)

        with FusionDefinition() as fd:
            fusion_func(fd)

        # TODO: full is broken and does not print its proper definition
        # Issue: https://github.com/csarofeen/pytorch/issues/2502
        nvf_out = fd.execute([2.0, 3.0])
        eager_out = torch.full([2, 2], 1.0) * 5.0
        self.assertEqual(eager_out, nvf_out[0])

    def test_addcmul(self):
        inputs = [
            torch.randn(4, device="cuda", dtype=torch.float32),
            torch.randn(4, device="cuda", dtype=torch.float32),
            torch.randn(4, device="cuda", dtype=torch.float32),
        ]

        def fusion_func(fd: FusionDefinition):
            t0 = fd.from_pytorch(inputs[0])
            t1 = fd.from_pytorch(inputs[1])
            t2 = fd.from_pytorch(inputs[2])
            c0 = fd.define_scalar(0.1)

            t3 = fd.ops.addcmul(t0, t1, t2, c0)

            fd.add_output(t3)

        nvfout, _ = self.exec_nvfuser(fusion_func, inputs)

        torch_out = torch.addcmul(*inputs, value=0.1)

        self.assertEqual(nvfout[0], torch_out)

    def test_compute_contiguity(self):
        sizes = [2, 1, 3, 1, 4, 5, 6]
        strides = [80, 30, 30, 456456465465, 0, 6, 1]
        contiguity = [False, None, True, None, None, True, True]
        self.assertEqual(compute_contiguity(sizes, strides), contiguity)
        strides = [800, 300, 300, 456456465465, 0, 60, 10]
        contiguity = [False, None, True, None, None, True, False]
        self.assertEqual(compute_contiguity(sizes, strides), contiguity)

    def test_compute_tensor_descriptor(self):
        configs = (
            (
                # size
                [2, 1, 3, 1, 4, 3],
                # stride
                [12, 4, 4, 4, 1, 0],
                # expected contiguity
                [True, None, True, None, True, None],
                # expected stride_order
                [5, 4, 3, 2, 1, 0],
            ),
            (
                [2, 3, 1, 5, 4],
                [28, 4, 14, 0, 1],
                [False, None, True, None, True],
                [4, 2, 3, 1, 0],
            ),
            (
                [2, 2, 1, 1, 2, 2, 2],
                [8, 4, 3, 9, 2, 0, 1],
                [None, True, True, None, True, None, True],
                [5, 4, 3, 6, 2, 1, 0],
            ),
            (
                [2, 2, 1, 2, 4, 2],
                [2, 32, 1, 8, 0, 4],
                [False, True, True, False, None, None],
                [2, 5, 0, 4, 1, 3],
            ),
            (
                [2, 2, 2, 2],
                [8, 4, 2, 1],
                [True, True, True, True],
                [3, 2, 1, 0],
            ),
            (
                [2, 1, 3, 1, 4],
                [24, 4, 8, 4, 2],
                [True, True, None, None, False],
                [4, 2, 3, 1, 0],
            ),
            (
                [2, 2, 2, 2],
                [8, 4, 0, 2],
                [True, True, None, False],
                [3, 2, 1, 0],
            ),
        )

        for sizes, strides, contiguity, stride_order in configs:
            computed_contiguity, computed_stride_order = compute_tensor_descriptor(
                sizes, strides
            )
            self.assertEqual(computed_contiguity, contiguity)
            self.assertEqual(computed_stride_order, stride_order)

    def test_stride_order_with_explicit_broadcast(self):
        inputs = [
            torch.randn(3, device="cuda").unsqueeze(-1),
            torch.randn(2, 3, device="cuda")
            .unsqueeze(-1)
            .expand(2, 3, 4)
            .transpose(2, 0),
            torch.randn(5 * 960, device="cuda").as_strided(
                (5, 4, 1, 5, 16), (960, 48, 16, 192, 1)
            ),
            torch.randn(6, device="cuda").as_strided((2, 16, 3), (3, 0, 1)),
        ]

        def fusion_func(fd: FusionDefinition):
            t0 = fd.from_pytorch(inputs[0])
            t1 = fd.from_pytorch(inputs[1])
            t2 = fd.from_pytorch(inputs[2])
            t3 = fd.define_tensor(
                shape=[-1, 16, 3],
                contiguity=[None, True, True],
                dtype=DataType.Float,
                stride_order=[1, 2, 0],
                is_cpu=False,
            )

            t0_b = fd.ops.broadcast(t0, [True, False, False])
            t4 = fd.ops.add(t0_b, t1)
            c0 = fd.define_scalar(3.0)
            t5 = fd.ops.add(t2, c0)
            t6 = fd.ops.mul(t3, c0)

            fd.add_output(t4)
            fd.add_output(t5)
            fd.add_output(t6)

        nvf_out, _ = self.exec_nvfuser(fusion_func, inputs)
        eager_out = inputs[0] + inputs[1]
        self.assertEqual(nvf_out[0], inputs[0] + inputs[1])
        self.assertEqual(nvf_out[1], inputs[2] + 3.0)
        self.assertEqual(nvf_out[2], inputs[3] * 3.0)

    def test_prod(self):
        inputs = [
            torch.ones(2, 4, 8, device="cuda"),
        ]

        def fusion_func(fd: FusionDefinition):
            t0 = fd.from_pytorch(inputs[0])

            t1 = fd.ops.prod(t0, DataType.Float)
            t2 = fd.ops.prod(t0, 1, False, DataType.Float)
            t3 = fd.ops.prod(t0, 1, True, DataType.Float)
            t4 = fd.ops.prod(t0, [-1], False, DataType.Float)

            fd.add_output(t1)
            fd.add_output(t2)
            fd.add_output(t3)
            fd.add_output(t4)

        nvf_out, _ = self.exec_nvfuser(fusion_func, inputs)

        eager_outs = [
            torch.prod(inputs[0], dtype=torch.float32),
            torch.prod(inputs[0], 1, False, dtype=torch.float32),
            torch.prod(inputs[0], 1, True, dtype=torch.float32),
            torch.prod(inputs[0], -1, False, dtype=torch.float32),
        ]
        assert len(nvf_out) == len(eager_outs)

        for n, e in zip(nvf_out, eager_outs):
            self.assertEqual(n, e)

    def test_output_stride_order(self):
        inputs = [
            torch.arange(0, 120).reshape(2, 3, 4, 5).cuda().float(),
        ]
        eager_out = inputs[0] + 3.0

        for perm in itertools.permutations(range(4), 4):
            # testing stride_order in add_output
            def fusion_func(fd: FusionDefinition):
                t0 = fd.from_pytorch(inputs[0])
                c0 = fd.define_scalar(3.0)
                t1 = fd.ops.add(t0, c0)
                fd.add_output(t1, perm)

            nvf_out, _ = self.exec_nvfuser(fusion_func, inputs)
            self.assertEqual(eager_out, nvf_out[0])

            nvf_stride = nvf_out[0].stride()
            sorted_stride = list(nvf_stride)
            rank = len(nvf_stride)
            for idx, axis in enumerate(perm):
                sorted_stride[rank - 1 - axis] = nvf_stride[idx]
            self.assertTrue(sorted(sorted_stride, reverse=True) == sorted_stride)

            # testing stride_order in set
            def fusion_set_func(fd: FusionDefinition):
                t0 = fd.from_pytorch(inputs[0])
                c0 = fd.define_scalar(3.0)
                t1 = fd.ops.add(t0, c0)
                t2 = fd.ops.stride_order(t1, perm)
                fd.add_output(t2)

            nvf_out, _ = self.exec_nvfuser(fusion_set_func, inputs)
            self.assertEqual(eager_out, nvf_out[0])

            nvf_stride = nvf_out[0].stride()
            sorted_stride = list(nvf_stride)
            rank = len(nvf_stride)
            for idx, axis in enumerate(perm):
                sorted_stride[rank - 1 - axis] = nvf_stride[idx]
            self.assertTrue(sorted(sorted_stride, reverse=True) == sorted_stride)

    def test_expanded_bcast_tensor(self):
        inputs = [
            torch.tensor(1.5, device="cuda"),
            torch.randn(5, 5, 5, device="cuda"),
            torch.randint(0, 1, (5, 5), device="cuda")
            .bool()
            .unsqueeze(-1)
            .expand(5, 5, 5),
        ]

        def fusion_func(fd: FusionDefinition) -> None:
            T0 = fd.from_pytorch(inputs[0])
            T1 = fd.from_pytorch(inputs[1])
            T2 = fd.from_pytorch(inputs[2])
            T3 = fd.ops.add(T0, T1)
            T4 = fd.ops.add(T2, T3)
            fd.add_output(T4)

        eager_out = inputs[0] + inputs[1] + inputs[2]

        nvf_out, _ = self.exec_nvfuser(fusion_func, inputs)
        self.assertEqual(eager_out, nvf_out[0])

    def test_segment_set(self):
        inputs = [
            torch.randn(5, 5, 5, device="cuda"),
        ]

        def fusion_func(fd: FusionDefinition) -> None:
            T0 = fd.from_pytorch(inputs[0])
            T1 = fd.ops.neg(T0)
            T2 = fd.ops.segment_set(T1)
            T3 = fd.ops.relu(T2)
            fd.add_output(T3)

        eager_out = inputs[0].neg().relu()

        nvf_out, _ = self.exec_nvfuser(fusion_func, inputs)
        self.assertEqual(eager_out, nvf_out[0])

    def test_fix_2549(self):
        a = torch.ones(4, 1, dtype=torch.double, device="cuda")
        b = torch.ones(4, 4, dtype=torch.double, device="cuda")

        def nvfuser_fusion_id(fd: FusionDefinition) -> None:
            T0 = fd.define_tensor(
                sizes=a.shape, strides=a.stride(), dtype=DataType.Double, is_cpu=False
            )
            T1 = fd.define_tensor(
                sizes=b.shape, strides=b.stride(), dtype=DataType.Double, is_cpu=False
            )
            T2 = fd.ops.broadcast_in_dim(T0, shape=[4, 4], broadcast_dims=[0, 1])
            T3 = fd.ops.div(T1, T2)
            fd.add_output(T3)

        with FusionDefinition() as fd:
            nvfuser_fusion_id(fd)

        out = fd.execute([a, b])
        self.assertEqual(out[0], b / a)

    def test_real_imag(self):
        for dtype in [torch.complex128, torch.complex64]:
            inputs = [
                torch.randn(5, dtype=dtype, device="cuda"),
            ]

            def fusion_func(fd: FusionDefinition):
                t0 = fd.from_pytorch(inputs[0])
                fd.add_output(fd.ops.real(t0))
                fd.add_output(fd.ops.imag(t0))

            nvf_out, _ = self.exec_nvfuser(fusion_func, inputs)

            self.assertEqual(torch.real(inputs[0]), nvf_out[0])
            self.assertEqual(torch.imag(inputs[0]), nvf_out[1])

    def test_cuda_code_and_scheduled_fusion_ir_strings(self):
        inputs = [
            torch.randn(2, 2, 2, 2, device="cuda"),
        ]
        big_inputs = [
            torch.randn(64, 64, 64, 64, device="cuda"),
        ]

        # Function only based definition
        class DefFuncFusion(FusionDefinition):
            def definition(self):
                t0 = self.from_pytorch(inputs[0])
                t1 = self.ops.relu(t0)
                self.add_output(t1)

        # Function based definition plus a user schedule
        class UserSchedFusion(FusionDefinition):
            def definition(self):
                t0 = self.from_pytorch(inputs[0])
                t1 = self.ops.sinh(t0)
                self.add_output(t1)

            def schedule(self):
                pass

        # Context Based Definition
        ctx_fusion = FusionDefinition()
        with ctx_fusion:
            t0 = ctx_fusion.from_pytorch(inputs[0])
            t1 = ctx_fusion.ops.tanh(t0)
            ctx_fusion.add_output(t1)

        # Context Based Definition with a segmented fusion
        ctx_seg_fusion = FusionDefinition()
        with ctx_seg_fusion:
            t0 = ctx_seg_fusion.from_pytorch(inputs[0])
            t1 = ctx_seg_fusion.ops.sum(t0, axis=0)
            t2 = ctx_seg_fusion.ops.sum(t0, axis=-1)
            ctx_seg_fusion.add_output(t1)
            ctx_seg_fusion.add_output(t2)

        test_defs = [DefFuncFusion(), UserSchedFusion(), ctx_fusion, ctx_seg_fusion]

        for fd in test_defs:
            # Attempting to get the cuda code for an un-executed FusionDefinition
            # should trigger a RuntimeError and not a segfault
            with self.assertRaisesRegex(RuntimeError, "Invalid fusion definition!"):
                _ = fd.last_cuda_code()
            with self.assertRaisesRegex(RuntimeError, "Invalid fusion definition!"):
                _ = fd.last_scheduled_fusion_ir()
            # Only make this check for function based definitions
            if hasattr(super(type(self), self), "definition"):
                with self.assertRaisesRegex(RuntimeError, "Invalid fusion definition!"):
                    _ = fd.fusion_ir()

            _ = fd.execute(inputs)

            code_len = len(fd.last_cuda_code())
            self.assertTrue(code_len > 0, "Cuda Code was not produced!")
            code_len = len(fd.last_cuda_code(intrinsic_code=True))
            self.assertTrue(code_len > 0, "Cuda Code was not produced!")
            sched_ir_len = len(fd.last_scheduled_fusion_ir())
            self.assertTrue(code_len > 0, "Scheduled Fusion IR was not produced!")
            sched_ir_len = len(fd.last_scheduled_fusion_ir(tensor_transforms=True))
            self.assertTrue(code_len > 0, "Scheduled Fusion IR was not produced!")
            sched_ir_len = len(fd.fusion_ir())
            self.assertTrue(code_len > 0, "Unscheduled Fusion IR was not produced!")

            code_len = len(fd.cuda_code_for(inputs))
            self.assertTrue(code_len > 0, "Cuda Code was not produced!")
            code_len = len(fd.cuda_code_for(inputs, intrinsic_code=True))
            self.assertTrue(code_len > 0, "Cuda Code was not produced!")
            sched_ir_len = len(fd.scheduled_fusion_ir_for(inputs))
            self.assertTrue(code_len > 0, "Scheduled Fusion IR was not produced!")
            sched_ir_len = len(
                fd.scheduled_fusion_ir_for(inputs, tensor_transforms=True)
            )
            self.assertTrue(code_len > 0, "Scheduled Fusion IR was not produced!")

            # Attemp to get strings for inputs that do not heuristically match
            # and a new fusion has not been compiled
            with self.assertRaisesRegex(RuntimeError, "Fusion is not compiled!"):
                _ = fd.cuda_code_for(big_inputs)
            with self.assertRaisesRegex(RuntimeError, "Fusion is not compiled!"):
                _ = fd.scheduled_fusion_ir_for(big_inputs)

        # It is necessary to reset the Fusion Cache
        # so serialization/deserialization does not exhibit the same error across tests.
        fc = FusionCache.get()
        fc.reset()

    def test_pad(self):
        inputs = [
            torch.testing.make_tensor((1, 2, 3), dtype=torch.float32, device="cuda"),
        ]

        def fusion_func(fd: FusionDefinition):
            t0 = fd.from_pytorch(inputs[0])

            t1 = fd.ops.pad(t0, [1, 1, 1, 1])
            fd.add_output(t1)

            # zero padding in some dims
            t2 = fd.ops.pad(t0, [0, 0, 2, 3])
            fd.add_output(t2)

            # zero padding in all dims
            t3 = fd.ops.pad(t0, [0, 0, 0, 0])
            fd.add_output(t3)

            # no padding provided in first dim
            t4 = fd.ops.pad(t0, [2, 3])
            fd.add_output(t4)

            # test padding with a value other than 0
            fill_val = fd.define_scalar(2.0)
            t5 = fd.ops.pad(t0, [2, 3], fill_val)
            fd.add_output(t5)

            # pad a broadcast dimension with a value other than 0
            t6 = fd.ops.pad(t0, [2, 3, 0, 0, 0, 0])
            fd.add_output(t6)

        nvf_out, _ = self.exec_nvfuser(fusion_func, inputs)

        self.assertEqual(F.pad(inputs[0], [1, 1, 1, 1]), nvf_out[0])
        self.assertEqual(F.pad(inputs[0], [0, 0, 2, 3]), nvf_out[1])
        self.assertEqual(F.pad(inputs[0], [0, 0, 0, 0]), nvf_out[2])
        self.assertEqual(F.pad(inputs[0], [2, 3]), nvf_out[3])
        self.assertEqual(F.pad(inputs[0], [2, 3], "constant", 2.0), nvf_out[4])
        self.assertEqual(F.pad(inputs[0], [2, 3, 0, 0, 0, 0]), nvf_out[5])

    def test_pad_cache(self):
        """Test that using different pad widths causes a cache miss.

        cf. https://github.com/NVIDIA/Fuser/pull/10#pullrequestreview-1352667557
        """
        inputs = [
            torch.testing.make_tensor((2, 3), dtype=torch.float32, device="cuda"),
        ]

        def fusion_func_pad1(fd: FusionDefinition):
            t0 = fd.from_pytorch(inputs[0])
            t1 = fd.ops.pad(t0, [1, 1])
            fd.add_output(t1)

        nvf_out1, _ = self.exec_nvfuser(
            fusion_func_pad1, inputs, new_fusion_expected=True
        )
        _ = self.exec_nvfuser(fusion_func_pad1, inputs, new_fusion_expected=False)

        def fusion_func_pad2(fd: FusionDefinition):
            t0 = fd.from_pytorch(inputs[0])
            t1 = fd.ops.pad(t0, [2, 2])
            fd.add_output(t1)

        nvf_out2, _ = self.exec_nvfuser(
            fusion_func_pad2, inputs, new_fusion_expected=True
        )

        def fusion_func_pad3(fd: FusionDefinition):
            t0 = fd.from_pytorch(inputs[0])
            fill_val = fd.define_scalar(2.0)
            t1 = fd.ops.pad(t0, [1, 1], fill_val)
            fd.add_output(t1)

        nvf_out3, _ = self.exec_nvfuser(
            fusion_func_pad3, inputs, new_fusion_expected=True
        )
        _ = self.exec_nvfuser(fusion_func_pad3, inputs, new_fusion_expected=False)

        self.assertEqual(F.pad(inputs[0], [1, 1]), nvf_out1[0])
        # Erroneous cache miss would use kernel 1 instead of 2
        self.assertEqual(F.pad(inputs[0], [2, 2]), nvf_out2[0])
        # Erroneous cache hit based on fill value would use kernel1
        self.assertEqual(F.pad(inputs[0], [1, 1], "constant", 2.0), nvf_out3[0])

    def test_cat(self):
        inputs = [
            torch.randn(2, 4, device="cuda"),
            torch.randn(2, 3, device="cuda"),
            torch.randn(4, 4, device="cuda"),
            torch.randn(0, 4, device="cuda"),
        ]

        def fusion_func(fd: FusionDefinition):
            t0 = fd.from_pytorch(inputs[0])
            t1 = fd.from_pytorch(inputs[1])
            t2 = fd.from_pytorch(inputs[2])
            t3 = fd.from_pytorch(inputs[3])

            t3 = fd.ops.cat([t0, t1], 1)
            fd.add_output(t3)

            t4 = fd.ops.cat([t0, t2], 0)
            fd.add_output(t4)

            # torch.cat accepts empty tensors (size 0 in the concat dimension),
            # which do not affect the output.
            # The below fails with RuntimeError: mapped_id_resize != nullptr
            # INTERNAL ASSERT FAILED at
            # "/opt/pytorch/nvfuser/csrc/lower_index_compute.cpp":1306
            # t5 = fd.ops.cat([t0, t3], 0)
            # fd.add_output(t5)

        nvf_out, _ = self.exec_nvfuser(fusion_func, inputs)

        self.assertEqual(torch.cat([inputs[0], inputs[1]], dim=1), nvf_out[0])
        self.assertEqual(torch.cat([inputs[0], inputs[2]], dim=0), nvf_out[1])
        # self.assertEqual(torch.cat([inputs[0], inputs[3]], dim=0), nvf_out[2])

    def test_nextafter(self):
        inputs = [
            # torch.nextafter is only defined for float{32,64} tensor inputs
            torch.testing.make_tensor(4, device="cuda", dtype=torch.float32),
            torch.testing.make_tensor(4, device="cuda", dtype=torch.float64),
        ]

        def fusion_func(fd: FusionDefinition):
            t0 = fd.from_pytorch(inputs[0])
            t1 = fd.from_pytorch(inputs[1])

            s0 = fd.define_scalar(1.0, dtype=DataType.Float)
            s1 = fd.define_scalar(-1.0, dtype=DataType.Double)

            for a, b in itertools.product(
                [t0, t1, s0, s1],
                [t0, t1, s0, s1],
            ):
                # always enter the fusion...
                t = fd.ops.nextafter(a, b)
                if isinstance(t, Tensor):
                    # ...but skip outputting scalars, which we don't support
                    fd.add_output(t)

        nvf_out, _ = self.exec_nvfuser(fusion_func, inputs)

        ab = [inputs[0], inputs[1], 1.0, -1.0]
        i = 0
        for a, b in itertools.product(ab, ab):
            if not (isinstance(a, torch.Tensor) or isinstance(b, torch.Tensor)):
                continue
            n = nvf_out[i]
            i += 1
            torch_out = torch.nextafter(
                torch.as_tensor(a, device="cuda"), torch.as_tensor(b, device="cuda")
            )
            self.assertEqual(n, torch_out)

    def test_nanogpt_mha_dpa(self):
        inputs = [
            torch.randn(16, 16, 128, 128, device="cuda"),
            torch.randn(1, 1, 1024, 1024, device="cuda"),
        ]

        def nvfuser_fusion(fd: FusionDefinition, prob) -> None:
            T0 = fd.define_tensor(
                shape=[-1, -1, -1, -1],
                contiguity=[True, True, True, True],
                dtype=DataType.Float,
                is_cpu=False,
            )
            T1 = fd.define_tensor(
                shape=[1, 1, -1, -1],
                contiguity=[None, None, True, True],
                dtype=DataType.Float,
                is_cpu=False,
            )
            S2 = fd.define_scalar(0.125000, dtype=DataType.Double)
            T3 = fd.ops.mul(T0, S2)
            T4 = fd.ops.slice(
                T1,
                start_indices=[0, 0, 0, 0],
                end_indices=[1, 1, 128, 128],
                strides=[1, 1, 1, 1],
            )
            S5 = fd.define_scalar(0.00000, dtype=DataType.Double)
            T6 = fd.ops.eq(S5, T4)
            T7 = fd.ops.broadcast_in_dim(
                T6, shape=[16, 16, 128, 128], broadcast_dims=[0, 1, 2, 3]
            )
            S8 = fd.define_scalar(float("-inf"), dtype=DataType.Double)
            T9 = fd.ops.where(T7, S8, T3)
            S10 = fd.define_scalar(-1, dtype=DataType.Int)
            S11 = fd.define_scalar(4, dtype=DataType.Int)
            S12 = fd.ops.add(S10, S11)
            T13 = fd.ops.max(T9, axes=[3], keepdim=False, dtype=DataType.Null)
            T14 = fd.ops.broadcast_in_dim(
                T13, shape=[16, 16, 128, 1], broadcast_dims=[0, 1, 2]
            )
            T15 = fd.ops.broadcast_in_dim(
                T14, shape=[16, 16, 128, 128], broadcast_dims=[0, 1, 2, 3]
            )
            T16 = fd.ops.sub(T9, T15)
            T17 = fd.ops.exp(T16)
            S18 = fd.define_scalar(-1, dtype=DataType.Int)
            S19 = fd.define_scalar(4, dtype=DataType.Int)
            S20 = fd.ops.add(S18, S19)
            T21 = fd.ops.sum(T17, axes=[3], keepdim=False, dtype=DataType.Null)
            T22 = fd.ops.broadcast_in_dim(
                T21, shape=[16, 16, 128, 1], broadcast_dims=[0, 1, 2]
            )
            T23 = fd.ops.broadcast_in_dim(
                T22, shape=[16, 16, 128, 128], broadcast_dims=[0, 1, 2, 3]
            )
            T24 = fd.ops.div(T17, T23)
            S25 = fd.define_scalar(16, dtype=DataType.Int)
            S26 = fd.define_scalar(16, dtype=DataType.Int)
            S27 = fd.define_scalar(128, dtype=DataType.Int)
            S28 = fd.define_scalar(128, dtype=DataType.Int)
            S29 = fd.define_scalar(0.00000, dtype=DataType.Double)
            S30 = fd.define_scalar(1.00000, dtype=DataType.Double)
            T31 = fd.ops.uniform(
                S29, S30, shape=[S25, S26, S27, S28], dtype=DataType.Float
            )
            S32 = fd.define_scalar(1.0 - prob, dtype=DataType.Double)
            T33 = fd.ops.lt(T31, S32)
            T34 = fd.ops.cast(T33, dtype=DataType.Float)
            T35 = fd.ops.mul(T24, T34)
            S36 = fd.define_scalar(1.0 / (1.0 - prob), dtype=DataType.Double)
            T37 = fd.ops.mul(T35, S36)
            fd.add_output(T37)

        def torch_def(acts, bias, n_seq_len, n_head_dim, prob):
            att = acts * (1.0 / math.sqrt(n_head_dim))
            att = att.masked_fill(
                bias[:, :, :n_seq_len, :n_seq_len] == 0, float("-inf")
            )
            att = torch.nn.functional.softmax(att, dim=-1)
            att = torch.nn.functional.dropout(att, p=prob)
            return att

        # NOTE: The dropout probabilities need to be set to 0 elements zeroed out
        # in order to match implementations as eager and nvFuser do not have matching
        # blocking.
        nvf_out, _ = self.exec_nvfuser(partial(nvfuser_fusion, prob=0.0), inputs)
        eager_out = torch_def(inputs[0], inputs[1], 128, 64, 0.0)

        for idx in range(len(nvf_out)):
            self.assertEqual(eager_out, nvf_out[idx])

    def test_nanogpt_split_mha_linears(self):
        inputs = [
            torch.randn(16, 128, 3072, device="cuda"),
        ]

        def nvfuser_fusion_0(fd: FusionDefinition) -> None:
            T0 = fd.from_pytorch(inputs[0])
            T0_slice1 = fd.ops.slice(T0, [0, 0, 0], [16, 128, 1024], [1, 1, 1])
            T0_slice2 = fd.ops.slice(T0, [0, 0, 1024], [16, 128, 2048], [1, 1, 1])
            T0_slice3 = fd.ops.slice(T0, [0, 0, 2048], [16, 128, 3072], [1, 1, 1])
            T1_slice1 = fd.ops.reshape(T0_slice1, [16, 128, 16, 64])
            T1_slice2 = fd.ops.reshape(T0_slice2, [16, 128, 16, 64])
            T1_slice3 = fd.ops.reshape(T0_slice3, [16, 128, 16, 64])
            T2_slice1 = fd.ops.permute(T1_slice1, [0, 2, 1, 3])
            T2_slice2 = fd.ops.permute(T1_slice2, [0, 2, 1, 3])
            T2_slice3 = fd.ops.permute(T1_slice3, [0, 2, 1, 3])
            fd.add_output(T2_slice1)
            fd.add_output(T2_slice2)
            fd.add_output(T2_slice3)

        def torch_def_0(acts, n_embd, n_head):
            B, T, C = acts.size()
            q, k, v = acts.split(n_embd, dim=2)
            k = k.view(B, T, n_head, (C // 3) // n_head).transpose(
                1, 2
            )  # (B, nh, T, hs)
            q = q.view(B, T, n_head, (C // 3) // n_head).transpose(
                1, 2
            )  # (B, nh, T, hs)
            v = v.view(B, T, n_head, (C // 3) // n_head).transpose(
                1, 2
            )  # (B, nh, T, hs)
            return (
                q,
                k,
                v,
            )

        def nvfuser_fusion_1(fd: FusionDefinition) -> None:
            T0 = fd.define_tensor(
                shape=[-1, -1, -1],
                contiguity=[True, True, True],
                dtype=DataType.Float,
                is_cpu=False,
            )
            T1 = fd.ops.slice(
                T0,
                start_indices=[0, 0, 0],
                end_indices=[16, 128, 1024],
                strides=[1, 1, 1],
            )
            T2 = fd.ops.slice(
                T0,
                start_indices=[0, 0, 1024],
                end_indices=[16, 128, 2048],
                strides=[1, 1, 1],
            )
            T3 = fd.ops.slice(
                T0,
                start_indices=[0, 0, 2048],
                end_indices=[16, 128, 3072],
                strides=[1, 1, 1],
            )
            fd.add_output(T1)
            fd.add_output(T2)
            fd.add_output(T3)

        def torch_def_1(acts, n_embd, n_head):
            B, T, C = acts.size()
            q, k, v = acts.split(n_embd, dim=2)
            return (
                q,
                k,
                v,
            )

        tests = [
            (nvfuser_fusion_0, torch_def_0),
            (nvfuser_fusion_1, torch_def_1),
        ]

        for nvf_func, torch_func in tests:
            nvf_out, _ = self.exec_nvfuser(nvf_func, inputs)
            eager_out = torch_func(*inputs, 1024, 16)
            for idx in range(len(eager_out)):
                self.assertEqual(eager_out[idx], nvf_out[idx])

    def test_slice_error_checks(self):
        inputs = [
            [torch.randn(10, 10, device="cuda")],
            [torch.randn(5, 5, device="cuda")],
        ]

        def check_start_indices(fd: FusionDefinition, acts) -> None:
            T0 = fd.from_pytorch(acts[0])
            T1 = fd.ops.slice(
                T0, start_indices=[-1, -2], end_indices=[5, 5], strides=[7, 7]
            )
            fd.add_output(T1)

        def check_end_indices(fd: FusionDefinition, acts) -> None:
            T0 = fd.from_pytorch(acts[0])
            T1 = fd.ops.slice(
                T0, start_indices=[3, 4], end_indices=[1, 2], strides=[1, 1]
            )
            fd.add_output(T1)

        def check_strides(fd: FusionDefinition, acts) -> None:
            T0 = fd.from_pytorch(acts[0])
            T1 = fd.ops.slice(
                T0, start_indices=[0, 0], end_indices=[5, 5], strides=[5, 5]
            )
            fd.add_output(T1)

        def check_tensor_dims(fd: FusionDefinition, acts) -> None:
            T0 = fd.from_pytorch(acts[0])
            T1 = fd.ops.slice(
                T0, start_indices=[0, 0, 0], end_indices=[4, 4, 4], strides=[1, 1, 1]
            )
            fd.add_output(T1)

        def check_slice_dims_start(fd: FusionDefinition, acts) -> None:
            T0 = fd.from_pytorch(acts[0])
            T1 = fd.ops.slice(
                T0, start_indices=[0, 0, 0], end_indices=[4, 4], strides=[1, 1]
            )
            fd.add_output(T1)

        def check_slice_dims_end(fd: FusionDefinition, acts) -> None:
            T0 = fd.from_pytorch(acts[0])
            T1 = fd.ops.slice(
                T0, start_indices=[0, 0], end_indices=[4, 4, 4], strides=[1, 1]
            )
            fd.add_output(T1)

        def check_slice_dims_stride(fd: FusionDefinition, acts) -> None:
            T0 = fd.from_pytorch(acts[0])
            T1 = fd.ops.slice(
                T0, start_indices=[0, 0], end_indices=[4, 4], strides=[1, 1, 1]
            )
            fd.add_output(T1)

        def check_nostrides(fd: FusionDefinition, acts) -> None:
            T0 = fd.from_pytorch(acts[0])
            T1 = fd.ops.slice(T0, start_indices=[2, 2], end_indices=[4, 4])
            fd.add_output(T1)

        # TODO: Currently, this check fails to produce a zero-element tensor whne the tensor
        # is smaller than the index range of the slize.  Therefore, it is disabled.
        # Issue: https://github.com/NVIDIA/Fuser/issues/52
        def legal(fd: FusionDefinition, acts) -> None:
            T0 = fd.from_pytorch(acts[0])
            T1 = fd.ops.slice(
                T0, start_indices=[6, 6], end_indices=[8, 8], strides=[1, 1]
            )
            fd.add_output(T1)

        checks = [
            (
                check_start_indices,
                "Slice operation start_indices must be greater-than-or-equal-to 0. .*",
            ),
            (
                check_end_indices,
                "Slice operation end_indices must be greater-than-or-equal-to start_indices. .*",
            ),
            (
                check_strides,
                "nvFuser Limitation: All slice operation strides must be of size 1. .*",
            ),
            (
                check_tensor_dims,
                "Number of tensor dimensions does not match slice dimensions! .*",
            ),
            (
                check_slice_dims_start,
                "Slice start_indices and strides don't match! .*",
            ),
            (
                check_slice_dims_end,
                "Slice indexing attribute dimensions don't match! .*",
            ),
            (
                check_slice_dims_stride,
                "Slice start_indices and strides don't match! .*",
            ),
            (check_nostrides, None),
            # (legal, None),
        ]

        first_check = True
        for inp in inputs:
            for check, error in checks:
                if error is None:
                    # First check is here on legel fusions since the second time
                    # through they should already be cached
                    out = self.exec_nvfuser(
                        partial(check, acts=inp), inp, new_fusion_expected=first_check
                    )
                else:
                    # When a fusion definition with errors is deserialized, it is recreated, triggering an error.
                    # skip_serde_check=True is necessary to skip these failing fusion definitions
                    # so serialization/deserialization does not exhibit the same errors in subsequent tests.
                    self.assertRaisesRegex(
                        RuntimeError,
                        error,
                        self.exec_nvfuser,
                        partial(check, acts=inp),
                        inp,
                        skip_serde_check=True,
                    )
            first_check = False

    def test_constant_nans(self):
        inputs = [
            torch.randn(4, 4, device="cuda"),
        ]

        def fusion_func(fd: FusionDefinition) -> None:
            t0 = fd.from_pytorch(inputs[0])
            c0 = fd.define_scalar(float("nan"))
            t1 = fd.ops.add(t0, c0)
            fd.add_output(t1)

        eager_out = inputs[0] + float("nan")

        nvf_out, _ = self.exec_nvfuser(fusion_func, inputs)
        self.assertEqual(eager_out, nvf_out[0])

    def test_def_op_in_schedule(self):
        """
        Tests for an error when a definition op is used in a schedule
        """
        inputs = [
            torch.randn(4, 4, 4, device="cuda"),
        ]

        class SchedError(FusionDefinition):
            def definition(self):
                self.t0 = self.from_pytorch(inputs[0])
                self.t1 = self.ops.tanh(self.t0)
                self.add_output(self.t1)

            def schedule(self):
                self.t2 = self.ops.relu(self.t1)

        with self.assertRaisesRegex(
            RuntimeError, "Attempting to add to a completed definition!"
        ):
            fd = SchedError()
            _ = fd.execute(inputs)

    @unittest.skipIf(
        torch.cuda.device_count() < 2, "test_selected_device requires multiple GPUs"
    )
    def test_selected_device(self):
        """
        Run the same Fusion as in test_scalar_only_inputs, but on device 1
        """

        def fusion_func(fd: FusionDefinition):
            s0 = fd.define_scalar()
            s1 = fd.define_scalar()
            s2 = fd.ops.add(s0, s1)
            c0 = fd.define_scalar(1.0, DataType.Float)
            t3 = fd.ops.full(shape=[2, 2], fill_value=c0, dtype=DataType.Float)
            t4 = fd.ops.mul(t3, s2)
            fd.add_output(t4)

        with FusionDefinition() as fd:
            fusion_func(fd)

        nvf_out = fd.execute([2.0, 3.0], device="cuda:1")
        eager_out = torch.full([2, 2], 1.0, device="cuda:1") * 5.0
        self.assertEqual(eager_out, nvf_out[0])

        self.assertTrue(nvf_out[0].device.index == 1)

    def test_matmuls(self):
        # Matmul Constraints:
        # 1. Inputs shapes need to be a multiple of 8
        # 2. Inputs need to be contiguous as the nvFuser matmul does
        #    not see non-contiguous inputs.
        nvf_inputs_nn = [
            torch.randn(8, 24, device="cuda", dtype=torch.float16),
            torch.randn(16, 8, device="cuda", dtype=torch.float16),
        ]
        eager_inputs_nn = [
            nvf_inputs_nn[0].clone().transpose(0, 1),
            nvf_inputs_nn[1].clone().transpose(0, 1),
        ]
        nvf_inputs_nt = [
            torch.randn(8, 24, device="cuda", dtype=torch.float16),
            torch.randn(8, 16, device="cuda", dtype=torch.float16),
        ]
        eager_inputs_nt = [
            nvf_inputs_nt[0].clone().transpose(0, 1),
            nvf_inputs_nt[1].clone(),
        ]
        nvf_inputs_tn = [
            torch.randn(24, 8, device="cuda", dtype=torch.float16),
            torch.randn(16, 8, device="cuda", dtype=torch.float16),
        ]
        eager_inputs_tn = [
            nvf_inputs_tn[0].clone(),
            nvf_inputs_tn[1].clone().transpose(0, 1),
        ]
        nvf_inputs_tt = [
            torch.randn(24, 8, device="cuda", dtype=torch.float16),
            torch.randn(8, 16, device="cuda", dtype=torch.float16),
        ]

        def fusion_func(fd: FusionDefinition, inps, matmul_fn) -> None:
            t0 = fd.from_pytorch(inps[0])
            t1 = fd.from_pytorch(inps[1])
            t2 = eval(matmul_fn)(t0, t1)
            fd.add_output(t2)

        tests = [
            ("fd.ops._matmul_nn", nvf_inputs_nn, eager_inputs_nn),
            ("fd.ops._matmul_nt", nvf_inputs_nt, eager_inputs_nt),
            ("fd.ops._matmul_tn", nvf_inputs_tn, eager_inputs_tn),
            ("fd.ops._matmul_tt", nvf_inputs_tt, nvf_inputs_tt),
        ]

        prop = torch.cuda.get_device_properties(torch.cuda.current_device())

        for mm_str, nvf_test_inputs, eager_test_inputs in tests:
            if prop.major == 8:
                nvf_out, _ = self.exec_nvfuser(
                    partial(fusion_func, inps=nvf_test_inputs, matmul_fn=mm_str),
                    nvf_test_inputs,
                )
                eager_out = torch.matmul(eager_test_inputs[0], eager_test_inputs[1])

                fp16_nvf_out = nvf_out[0].to(dtype=torch.float16)
                self.assertEqual(eager_out, fp16_nvf_out)
            else:
                with self.assertRaisesRegex(
                    RuntimeError, "Only the Ampere MMA Op is currently supported!"
                ):
                    with FusionDefinition() as fd:
                        partial(fusion_func, inps=nvf_test_inputs, matmul_fn=mm_str)(fd)
                    nvf_out = fd.execute(nvf_test_inputs)
                # It is necessary to reset the Fusion Cache so
                # serialization/deserialization does not exhibit the same error
                # across tests
                fc = FusionCache.get()
                fc.reset()

    def test_integer_division(self):
        inputs = [
            torch.testing.make_tensor(1024, device="cuda", dtype=torch.long),
            torch.testing.make_tensor(1024, device="cuda", dtype=torch.long),
        ]

        def fusion_func(fd: FusionDefinition):
            t0 = fd.from_pytorch(inputs[0])
            t1 = fd.from_pytorch(inputs[1])
            t2 = fd.ops.div(t0, t1)
            t3 = fd.ops.truediv(t0, t1)
            fd.add_output(t2)
            fd.add_output(t3)

        nvf_out, _ = self.exec_nvfuser(fusion_func, inputs)
        self.assertEqual(
            nvf_out[0], torch.div(inputs[0], inputs[1], rounding_mode="trunc")
        )
        self.assertEqual(nvf_out[1], torch.true_divide(inputs[0], inputs[1]))

    def test_right_shift_arithmetic(self):
        inputs = [
            torch.tensor([-2147483648, 1073741824], dtype=torch.int32, device="cuda")
        ]

        def fusion_func(fd: FusionDefinition):
            t0 = fd.from_pytorch(inputs[0])
            c0 = fd.define_scalar(3)
            t1 = fd.ops.bitwise_right_shift(t0, c0)
            fd.add_output(t1)

        nvf_out1, _ = self.exec_nvfuser(fusion_func, inputs)
        eager_out = torch.bitwise_right_shift(inputs[0], 3)
        self.assertEqual(eager_out, nvf_out1[0])

    def test_right_shift_logical(self):
        dtypes = [torch.int32, torch.int64]
        input = torch.tensor(
            [
                -1,
                -2147483648,
                1073741824,
                -64463884,
                -65968277,
                4042311,
                -98914167,
                5526216,
            ],
            device="cuda",
        )

        # expected_outputs given by jax.lax.shift_right_logical(inputs, 3)
        expected_outputs = [
            torch.tensor(
                [
                    536870911,
                    268435456,
                    134217728,
                    528812926,
                    528624877,
                    505288,
                    524506641,
                    690777,
                ],
                dtype=torch.int32,
                device="cuda",
            ),
            torch.tensor(
                [
                    2305843009213693951,
                    2305843008945258496,
                    134217728,
                    2305843009205635966,
                    2305843009205447917,
                    505288,
                    2305843009201329681,
                    690777,
                ],
                dtype=torch.int64,
                device="cuda",
            ),
        ]

        for idx, dtype in enumerate(dtypes):
            current_input = input.to(dtype)

            def fusion_func(fd: FusionDefinition):
                t0 = fd.from_pytorch(current_input)
                c0 = fd.define_constant(3)
                t1 = fd.ops.logical_right_shift(t0, c0)
                fd.add_output(t1)

            nvf_out, _ = self.exec_nvfuser(fusion_func, [current_input])
            self.assertEqual(nvf_out[0], expected_outputs[idx])

    def test_right_shift_logical_sizeof_dtype(self):
        dtypes = [torch.int32, torch.int64]
        input = torch.tensor(
            [
                -1,
                -2147483648,
                1073741824,
                -64463884,
                -65968277,
                4042311,
                -98914167,
                5526216,
            ],
            device="cuda",
        )

        for idx, dtype in enumerate(dtypes):
            current_input = input.to(dtype)
            num_bits = 32 if (dtype == torch.int32) else 64

            # expected_outputs given by jax.lax.shift_right_logical(inputs, sizeof(dtype))
            expected_output = torch.zeros_like(current_input)

            def fusion_func(fd: FusionDefinition):
                t0 = fd.from_pytorch(current_input)
                c0 = fd.define_scalar(None, dtype=DataType.Int)
                t1 = fd.ops.logical_right_shift(t0, c0)
                fd.add_output(t1)

            nvf_out, _ = self.exec_nvfuser(fusion_func, [current_input, num_bits])
            self.assertEqual(nvf_out[0], expected_output)

    def test_gcd(self):
        inputs = [
            torch.testing.make_tensor(1024, device="cuda", dtype=torch.long),
            torch.testing.make_tensor(1024, device="cuda", dtype=torch.long),
        ]

        def fusion_func(fd: FusionDefinition):
            t0 = fd.from_pytorch(inputs[0])
            t1 = fd.from_pytorch(inputs[1])
            t2 = fd.ops.gcd(t0, t1)
            fd.add_output(t2)

        nvf_out, _ = self.exec_nvfuser(fusion_func, inputs)
        self.assertEqual(nvf_out[0], torch.gcd(inputs[0], inputs[1]))

    def test_input_scalar(self):
        inputs = [
            torch.randn((3,), dtype=torch.float32, device="cuda:0"),
            0.1,
        ]

        def fusion_func(fd: FusionDefinition) -> None:
            T0 = fd.from_pytorch(inputs[0])
            S1 = fd.define_scalar()
            T1 = fd.ops.mul(T0, S1)
            fd.add_output(T1)

        # Just test that this executes, not that it's correct
        nvf_out, _ = self.exec_nvfuser(fusion_func, inputs)

    def test_debug_output(self):
        inputs = [
            torch.randn((3,), dtype=torch.float32, device="cuda:0"),
            0.1,
        ]

        with FusionDefinition() as fd:
            T0 = fd.from_pytorch(inputs[0])
            S1 = fd.define_scalar()
            T1 = fd.ops.div(T0, S1)
            fd.add_output(T1)

        out1 = fd.execute(inputs)
        self.assertIsNone(fd.debug_output())

        # If debug output is captured, getDebugOutput() will not return None.
        # The output will depend on the NVFUSER_DUMP environment variable in
        # such case
        out2 = fd.execute(inputs, capture_debug_output=True)
        self.assertIsNotNone(fd.debug_output())

    # Test that deterministic random ops (uniform, normal) give same results as
    # their stochastic versions
    def test_deterministic_random(self):
        input_size = [5, 9]
        dtype = torch.float32
        device = "cuda"
        inputs = [
            torch.randn(*input_size, device=device, dtype=dtype),
        ]

        for randopname in ["uniform", "normal"]:

            def fusion_func(fd: FusionDefinition, *, deterministic) -> None:
                t1 = fd.from_pytorch(inputs[0])
                a = fd.define_scalar(0.3, DataType.Float)
                b = fd.define_scalar(1.7, DataType.Float)
                randop = getattr(fd.ops, randopname)
                if deterministic:
                    rng_seed = fd.define_scalar(DataType.Int)
                    rng_offset = fd.define_scalar(DataType.Int)
                    u = randop(
                        a, b, shape=[5, 9], rng_seed=rng_seed, rng_offset=rng_offset
                    )
                else:
                    u = randop(a, b, shape=[5, 9])
                t2 = t1 * u
                fd.add_output(t2)

            # exec_nvfuser tests printing and serde, so run that for each definition first
            self.exec_nvfuser(partial(fusion_func, deterministic=False), inputs)
            self.exec_nvfuser(
                partial(fusion_func, deterministic=True), [inputs[0], 0, 0]
            )

            # Now instantiate FusionDefinitions in each mode
            with FusionDefinition() as fd_stoch:
                fusion_func(fd_stoch, deterministic=False)
            with FusionDefinition() as fd_det:
                fusion_func(fd_det, deterministic=True)

            # Test with three different random seeds
            for _ in range(3):
                max_seed = 2**63 - 1
                seed = random.randint(0, max_seed)
                torch.manual_seed(seed)

                stateful_sequence = [fd_stoch.execute(inputs) for _ in range(10)]
                # Each call to uniform with DataType::Float will advance the offset by 4
                stateless_sequence = [
                    fd_det.execute([inputs[0], seed, rng_offset])
                    for rng_offset in range(0, 10 * 4, 4)
                ]

                for i, (sful, sless) in enumerate(
                    zip(stateful_sequence, stateless_sequence)
                ):
                    try:
                        torch.testing.assert_close(sful[0], sless[0])
                    except AssertionError as e:
                        print(f"Assertion failed for iteration {i} with seed {seed}")
                        print(e)

    # Test expand to zero is replaced with expanded extent and not 1
    # see https://github.com/NVIDIA/Fuser/issues/603
    def test_expand_to_zero(self):
        inputs = [
            # This is an actually empty tensor
            torch.zeros((1, 0), dtype=torch.float32, device="cuda:0"),
            # This one is not actually empty, but should appear to be empty due to expand
            torch.zeros((1, 1), dtype=torch.float32, device="cuda:0"),
        ]

        def fusion_func(fd: FusionDefinition) -> None:
            T0 = fd.from_pytorch(inputs[0])
            T1 = fd.from_pytorch(inputs[1])
            T2 = fd.ops.broadcast_in_dim(T0, shape=[0, 0], broadcast_dims=[0, 1])
            T3 = fd.ops.broadcast_in_dim(T1, shape=[0, 0], broadcast_dims=[0, 1])
            fd.add_output(T2)
            fd.add_output(T3)

        nvf_out, _ = self.exec_nvfuser(fusion_func, inputs)

        self.assertEqual(nvf_out[0].shape, (0, 0))
        self.assertEqual(nvf_out[1].shape, (0, 0))

    # Test that a pad of an expanded empty tensor works properly
    # See https://github.com/NVIDIA/Fuser/issues/596#issuecomment-1714465618
    def test_pad_expanded_empty(self):
        inputs = [
            torch.randn((0,), dtype=torch.float64, device="cuda:0").as_strided(
                (2, 0, 3), (0, 0, 0)
            ),
        ]

        def fusion_func(fd: FusionDefinition) -> None:
            T0 = fd.from_pytorch(inputs[0])
            S1 = fd.define_scalar(-3.70753, dtype=DataType.Double)
            T2 = fd.ops.pad(T0, [0, 0, 1, 1, 1, 0], S1)
            fd.add_output(T2)

        nvf_out, _ = self.exec_nvfuser(fusion_func, inputs)

        torch_ref = F.pad(inputs[0], (0, 0, 1, 1, 1, 0), "constant", -3.70753)

        self.assertEqual(nvf_out[0], torch_ref)

    def test_dynamic_reshape(self):
        def dynamic_reshape(fd: FusionDefinition) -> None:
            x = fd.define_tensor([-1, -1], [True, True])
            d0 = fd.ops.size(x, 0)
            d1 = fd.define_scalar(dtype=DataType.Int32)
            d2 = fd.define_scalar(dtype=DataType.Int32)
            new_shape = fd.define_vector([d0, d1, d2])
            y = fd.ops.reshape(x, new_shape)
            fd.add_output(y)

        x = torch.rand(3, 4, device="cuda")
        ys, _ = self.exec_nvfuser(dynamic_reshape, [x, 2, 2])
        self.assertEqual(len(ys), 1)
        y = ys[0]

        self.assertEqual(y.shape, torch.Size([3, 2, 2]))
        self.assertEqual(x.flatten(), y.flatten())

    def test_allocation_domain_concretization(self):
        inputs = [
            # we need an empty tensor here so we'll trigger `concretizeEmptyExtents`
            torch.randn((0,), dtype=torch.float64, device="cuda:0").as_strided(
                (1, 0, 1, 1), (0, 1, 1, 1)
            ),
        ]

        def fusion_func(fd: FusionDefinition) -> None:
            T1 = fd.define_tensor(
                shape=[1, -1, 1, 1],
                contiguity=[True, None, None, None],
                dtype=DataType.Double,
                is_cpu=False,
                stride_order=[0, 3, 2, 1],
            )
            S1 = fd.define_scalar(2.0, dtype=DataType.Double)
            T2 = fd.ops.mul(T1, S1)
            fd.add_output(T2)

        nvf_out, _ = self.exec_nvfuser(fusion_func, inputs)
        torch_ref = inputs[0] * 2.0
        self.assertEqual(nvf_out[0], torch_ref)

    def test_allocation_domain_index_select(self):
        inputs = [
            torch.randn((252,), dtype=torch.float32, device="cuda:0").as_strided(
                (9, 28), (1, 9)
            ),
            torch.randint(0, 28, (4,), dtype=torch.int64, device="cuda:0"),
        ]

        def fusion_func(fd: FusionDefinition) -> None:
            T1 = fd.define_tensor(
                shape=[-1, -1],
                contiguity=[True, True],
                dtype=DataType.Float,
                is_cpu=False,
                stride_order=[0, 1],
            )
            T2 = fd.define_tensor(
                shape=[-1], contiguity=[True], dtype=DataType.Int, is_cpu=False
            )
            T3 = fd.ops.index_select(T1, T2, dim=1)
            fd.add_output(T3)

        nvf_out, _ = self.exec_nvfuser(fusion_func, inputs)
        torch_ref = torch.index_select(inputs[0], 1, inputs[1])
        self.assertEqual(nvf_out[0], torch_ref)

    # This tests that concretization will work properly with index_select
    def test_issue1129(self):
        inputs = [
            torch.randint(0, 10, (25,), dtype=torch.int64, device="cuda:0").as_strided(
                (5, 5), (5, 1)
            ),
            torch.randn((129024,), dtype=torch.float32, device="cuda:0").as_strided(
                (2016, 64), (64, 1)
            ),
        ]

        def fusion_func(fd: FusionDefinition) -> None:
            T0 = fd.define_tensor(
                shape=[-1, -1],
                contiguity=[True, True],
                dtype=DataType.Int,
                is_cpu=False,
            )
            T1 = fd.define_tensor(
                shape=[-1, -1],
                contiguity=[True, True],
                dtype=DataType.Float,
                is_cpu=False,
            )
            S2 = fd.define_scalar(25, dtype=DataType.Int)
            V3 = fd.define_vector([S2], dtype=DataType.Int)
            T4 = fd.ops.reshape(T0, new_shape=V3)
            T5 = fd.ops.index_select(T1, T4, dim=0)
            S6 = fd.define_scalar(5, dtype=DataType.Int)
            S7 = fd.define_scalar(5, dtype=DataType.Int)
            S8 = fd.define_scalar(64, dtype=DataType.Int)
            V9 = fd.define_vector([S6, S7, S8], dtype=DataType.Int)
            T10 = fd.ops.reshape(T5, new_shape=V9)
            fd.add_output(T10)

        nvf_out, _ = self.exec_nvfuser(fusion_func, inputs)
        torch_ref = torch.reshape(
            torch.index_select(inputs[1], 0, torch.reshape(inputs[0], [25])), [5, 5, 64]
        )
        self.assertEqual(nvf_out[0], torch_ref)

    # This test verifies aliases added by MarkAliasPass are still in effect
    # after serialization and deserialization.
    def test_mark_alias_pass(self):
        def reshape(fd: FusionDefinition) -> None:
            x = fd.define_tensor(
                [2, 3, 4], contiguity=[True, True, True], dtype=DataType.Float
            )
            y = fd.ops.reshape(x, [2, 12])
            fd.add_output(y)

        x = torch.rand(2, 3, 4, device="cuda")
        ys, _ = self.exec_nvfuser(reshape, [x])
        self.assertEqual(len(ys), 1)
        y = ys[0]

        self.assertEqual(y.data_ptr(), x.data_ptr())

    # Test that reshape to slice to sum with concrete sizes sets extents properly
    # https://github.com/NVIDIA/Fuser/issues/1221
    def test_sum_sliced_reshape_to_broadcast(self):
        inputs = [torch.randn((24, 128, 25, 32), dtype=torch.float32, device="cuda:0")]

        def fusion_func(fd: FusionDefinition) -> None:
            T18 = fd.define_tensor(
                shape=[-1, -1, -1, -1],
                contiguity=[True, True, True, True],
                dtype=DataType.Float,
                is_cpu=False,
            )
            S91 = fd.define_scalar(12, dtype=DataType.Int)
            S92 = fd.define_scalar(128, dtype=DataType.Int)
            S93 = fd.define_scalar(25, dtype=DataType.Int)
            S94 = fd.define_scalar(32, dtype=DataType.Int)
            S95 = fd.define_scalar(2, dtype=DataType.Int)
            V96 = fd.define_vector([S91, S92, S93, S94, S95], dtype=DataType.Int)
            T97 = fd.ops.reshape(T18, new_shape=V96)
            T98 = fd.ops.slice(
                T97,
                start_indices=[0, 0, 0, 0, 0],
                end_indices=[12, 128, 25, 32, 1],
                strides=[1, 1, 1, 1, 1],
            )
            T89 = fd.ops.sum(T98, axes=[4], keepdim=False, dtype=DataType.Null)
            fd.add_output(T89)

        nvf_out, _ = self.exec_nvfuser(fusion_func, inputs)

    # This tests no dead code at definition does not cause a problem due to
    # removal of empty tensors
    # See https://github.com/NVIDIA/Fuser/pull/1270
    def test_issue1270(self):
        inputs = [
            torch.randn(5, 0, device="cuda", dtype=torch.bfloat16),
            torch.randn(5, 0, device="cuda", dtype=torch.bfloat16),
        ]

        def fusion_func(fd: FusionDefinition) -> None:
            T0 = fd.define_tensor(
                shape=[-1, -1],
                contiguity=[True, None],
                dtype=DataType.BFloat16,
                is_cpu=False,
            )
            T1 = fd.define_tensor(
                shape=[-1, -1],
                contiguity=[None, True],
                dtype=DataType.BFloat16,
                is_cpu=False,
            )
            T2 = fd.ops.cast(T1, dtype=DataType.Float)
            S3 = fd.define_scalar(1.00000, dtype=DataType.Double)
            T4 = fd.ops.full(fill_value=S3, shape=[5, 0], dtype=DataType.BFloat16)
            T5 = fd.ops.cast(T4, dtype=DataType.Float)
            T6 = fd.ops.mul(T2, T5)
            T7 = fd.ops.cast(T0, dtype=DataType.Float)
            T8 = fd.ops.mul(T7, T5)
            T24 = fd.ops.sum(T6, axes=[1], keepdim=False, dtype=DataType.Null)
            T11 = fd.ops.sum(T8, axes=[0], keepdim=False, dtype=DataType.Null)
            fd.add_output(T24)
            fd.add_output(T11)

        nvf_out, _ = self.exec_nvfuser(fusion_func, inputs)
        t2 = inputs[1].type(torch.float32)
        t4 = torch.full([5, 0], 1.0, dtype=torch.bfloat16, device="cuda")
        t5 = t4.type(torch.float32)
        t6 = t2 * t5
        t7 = inputs[0].type(torch.float32)
        t8 = t7 * t5
        t24 = t6.sum([1])
        t11 = t8.sum([0])
        self.assertEqual(nvf_out[0], t24)
        self.assertEqual(nvf_out[1], t11)

    # This tests squeeze of dynamic input is handled properly
    def test_issue1273(self):
        inputs = [
            torch.randn((4,), dtype=torch.float32, device="cuda:0").as_strided(
                (2, 2), (2, 1)
            ),
            1e-05,
        ]

        def fusion_func(fd: FusionDefinition) -> None:
            T0 = fd.define_tensor(
                shape=[-1, -1],
                contiguity=[True, True],
                dtype=DataType.Float,
                is_cpu=False,
            )
            S1 = fd.define_scalar(None, dtype=DataType.Double)
            T7 = fd.ops.reshape(T0, new_shape=[2, 1, 2])
            T8, T9 = fd.ops.var_mean(T7, axes=[2], correction=0, keepdim=False)
            T14 = fd.ops.broadcast_in_dim(T8, shape=[2, 1, 1], broadcast_dims=[0, 1])
            T19 = fd.ops.broadcast_in_dim(T9, shape=[2, 1, 1], broadcast_dims=[0, 1])
            T20 = fd.ops.add(T14, S1)
            T21 = fd.ops.rsqrt(T20)
            T26 = fd.ops.broadcast_in_dim(
                T19, shape=[2, 1, 2], broadcast_dims=[0, 1, 2]
            )
            T27 = fd.ops.sub(T7, T26)
            T32 = fd.ops.broadcast_in_dim(
                T21, shape=[2, 1, 2], broadcast_dims=[0, 1, 2]
            )
            T33 = fd.ops.mul(T27, T32)
            T37 = fd.ops.reshape(T33, new_shape=[2, 2])
            fd.add_output(T37)

        nvf_out, _ = self.exec_nvfuser(fusion_func, inputs)
        t7 = inputs[0].reshape((2, 1, 2))
        t8 = t7.var(dim=2, unbiased=False)
        t9 = t7.mean(dim=2)
        t27 = t7 - t9.unsqueeze(-1).expand((2, 1, 2))
        t32 = torch.rsqrt(inputs[1] + t8.unsqueeze(-1)).expand((2, 1, 2))
        torch_ref = (t27 * t32).reshape((2, 2))
        self.assertEqual(nvf_out[0], torch_ref)

    # See https://github.com/NVIDIA/Fuser/issues/1246
    def test_issue1246(self):
        inputs = [
            torch.randn((8388608,), dtype=torch.float32, device="cuda:0").as_strided(
                (1, 32, 2048, 128), (8388608, 262144, 128, 1)
            ),
            torch.randn((0,), dtype=torch.float32, device="cuda:0").as_strided(
                (1, 32, 2048, 0), (8388608, 262144, 128, 1)
            ),
        ]

        for final_mul in [False, True]:

            def fusion_func(fd: FusionDefinition) -> None:
                T0 = fd.define_tensor(
                    shape=[1, -1, -1, -1],
                    contiguity=[None, True, True, True],
                    dtype=DataType.Float,
                    is_cpu=False,
                )
                T1 = fd.define_tensor(
                    shape=[1, -1, -1, -1],
                    contiguity=[None, True, False, True],
                    dtype=DataType.Float,
                    is_cpu=False,
                )
                S2 = fd.define_scalar(2.00000, dtype=DataType.Double)
                T3 = fd.ops.mul(T0, S2)
                T4 = fd.ops.cat([T3, T1], dim=-1)
                if final_mul:
                    # NOTE: original repro does not have this final op
                    S3 = fd.define_scalar(1.00000, dtype=DataType.Double)
                    T5 = fd.ops.mul(T4, S3)
                    fd.add_output(T5)
                else:
                    fd.add_output(T4)

            nvf_out, _ = self.exec_nvfuser(fusion_func, inputs)
            torch_ref = torch.cat([2.0 * inputs[0], inputs[1]], dim=-1)
            self.assertEqual(nvf_out[0], torch_ref)

    # Test that inputs are properly forwarded when an input is used in multiple
    # UnaryOps, some having one and others having multiple further uses.
    # See https://github.com/NVIDIA/Fuser/issues/1301#issuecomment-1812470502
    @unittest.skipIf(is_pre_ampere(), "Only supported on Ampere and newer devices.")
    def test_issue1310(self):
        inputs = [torch.randn((16, 128, 768), dtype=torch.bfloat16, device="cuda:0")]

        def fusion_func(fd: FusionDefinition) -> None:
            T3 = fd.define_tensor(
                shape=[-1, -1, -1],
                contiguity=[True, True, True],
                dtype=DataType.BFloat16,
                is_cpu=False,
            )
            T14 = fd.ops.cast(
                T3, dtype=DataType.Float
            )  # NOTE that RHS is same, but the result is assigned to different variables
            T15 = fd.ops.cast(
                T3, dtype=DataType.Float
            )  # NOTE that RHS is same, but the result is assigned to different variables
            T16 = fd.ops.sum(T15, axes=[0, 1], keepdim=False, dtype=DataType.Null)
            T20 = fd.ops.sum(T14, axes=[0, 1], keepdim=False, dtype=DataType.Null)
            T31 = fd.ops.sum(T14, axes=[2], keepdim=False, dtype=DataType.Null)
            fd.add_output(T16)
            fd.add_output(T20)
            fd.add_output(T31)

        nvf_out, _ = self.exec_nvfuser(fusion_func, inputs)
        t14 = inputs[0].type(torch.float32)
        t16 = t14.sum([0, 1])
        t31 = t14.sum([2])
        self.assertEqual(nvf_out[0], t16)
        self.assertEqual(nvf_out[1], t16)  # T16 == T20
        self.assertEqual(nvf_out[2], t31)

<<<<<<< HEAD
    def test_issue1279(self):
        inputs = [
            torch.randn(2, 1, 2, dtype=torch.float16, device="cuda:0"),
=======
    def test_issue1393(self):
        inputs = [
            torch.randn((5,), dtype=torch.float16, device="cuda:0").as_strided(
                (3, 4, 5), (0, 0, 1)
            ),
            torch.randn((3,), dtype=torch.float16, device="cuda:0").as_strided(
                (3, 4), (1, 0)
            ),
            torch.randn((4,), dtype=torch.float16, device="cuda:0").as_strided(
                (3, 4), (0, 1)
            ),
>>>>>>> c7fcb807
        ]

        def fusion_func(fd: FusionDefinition) -> None:
            T0 = fd.define_tensor(
<<<<<<< HEAD
                shape=[-1, 1, -1],
                contiguity=[True, None, True],
                dtype=DataType.Half,
                is_cpu=False,
            )
            T4 = fd.ops.cast(T0, dtype=DataType.Float)
            T5, T6 = fd.ops.var_mean(T4, axes=[1], correction=1, keepdim=False)
            T7 = fd.ops.cast(T5, dtype=DataType.Half)
            T8 = fd.ops.cast(T6, dtype=DataType.Half)
            fd.add_output(T7)
            fd.add_output(T8)

        nvf_out, _ = self.exec_nvfuser(fusion_func, inputs)

        a = inputs[0].type(torch.float32)
        b, c = torch.var_mean(a, dim=1)
        d = b.type(torch.float16)
        e = c.type(torch.float16)

        self.assertEqual(nvf_out[0], d)
        self.assertEqual(nvf_out[1], e)
=======
                shape=[-1, -1, -1],
                contiguity=[None, None, True],
                dtype=DataType.Half,
                is_cpu=False,
            )
            T1 = fd.define_tensor(
                shape=[-1, -1],
                contiguity=[True, None],
                dtype=DataType.Half,
                is_cpu=False,
            )
            T2 = fd.define_tensor(
                shape=[-1, -1],
                contiguity=[None, True],
                dtype=DataType.Half,
                is_cpu=False,
            )
            T3 = fd.ops.cast(T1, dtype=DataType.Float)
            T4 = fd.ops.cast(T2, dtype=DataType.Float)
            T5 = fd.ops.mul(T3, T4)
            T6 = fd.ops.cast(T5, dtype=DataType.Half)
            S7 = fd.define_scalar(3, dtype=DataType.Int)
            S8 = fd.define_scalar(4, dtype=DataType.Int)
            S9 = fd.define_scalar(1, dtype=DataType.Int)
            V10 = fd.define_vector([S7, S8, S9], dtype=DataType.Int)
            T11 = fd.ops.reshape(T6, new_shape=V10)
            S12 = fd.define_scalar(3, dtype=DataType.Int)
            S13 = fd.define_scalar(4, dtype=DataType.Int)
            S14 = fd.define_scalar(5, dtype=DataType.Int)
            V15 = fd.define_vector([S12, S13, S14], dtype=DataType.Int)
            T16 = fd.ops.broadcast_in_dim(T11, shape=V15, broadcast_dims=[0, 1, 2])
            T17 = fd.ops.cast(T16, dtype=DataType.Float)
            T18 = fd.ops.cast(T0, dtype=DataType.Float)
            T19 = fd.ops.mul(T17, T18)
            T20 = fd.ops.cast(T19, dtype=DataType.Half)
            fd.add_output(T20)

        nvf_out, _ = self.exec_nvfuser(fusion_func, inputs)
        torch_ref = inputs[0] * (inputs[1] * inputs[2]).unsqueeze(-1)
        self.assertEqual(nvf_out[0], torch_ref)
>>>>>>> c7fcb807


if __name__ == "__main__":
    run_tests()<|MERGE_RESOLUTION|>--- conflicted
+++ resolved
@@ -2929,12 +2929,36 @@
         self.assertEqual(nvf_out[0], t16)
         self.assertEqual(nvf_out[1], t16)  # T16 == T20
         self.assertEqual(nvf_out[2], t31)
-
-<<<<<<< HEAD
+        
     def test_issue1279(self):
         inputs = [
             torch.randn(2, 1, 2, dtype=torch.float16, device="cuda:0"),
-=======
+        ]
+
+        def fusion_func(fd: FusionDefinition) -> None:
+            T0 = fd.define_tensor(
+                shape=[-1, 1, -1],
+                contiguity=[True, None, True],
+                dtype=DataType.Half,
+                is_cpu=False,
+            )
+            T4 = fd.ops.cast(T0, dtype=DataType.Float)
+            T5, T6 = fd.ops.var_mean(T4, axes=[1], correction=1, keepdim=False)
+            T7 = fd.ops.cast(T5, dtype=DataType.Half)
+            T8 = fd.ops.cast(T6, dtype=DataType.Half)
+            fd.add_output(T7)
+            fd.add_output(T8)
+
+        nvf_out, _ = self.exec_nvfuser(fusion_func, inputs)
+
+        a = inputs[0].type(torch.float32)
+        b, c = torch.var_mean(a, dim=1)
+        d = b.type(torch.float16)
+        e = c.type(torch.float16)
+
+        self.assertEqual(nvf_out[0], d)
+        self.assertEqual(nvf_out[1], e)
+
     def test_issue1393(self):
         inputs = [
             torch.randn((5,), dtype=torch.float16, device="cuda:0").as_strided(
@@ -2946,34 +2970,10 @@
             torch.randn((4,), dtype=torch.float16, device="cuda:0").as_strided(
                 (3, 4), (0, 1)
             ),
->>>>>>> c7fcb807
         ]
 
         def fusion_func(fd: FusionDefinition) -> None:
             T0 = fd.define_tensor(
-<<<<<<< HEAD
-                shape=[-1, 1, -1],
-                contiguity=[True, None, True],
-                dtype=DataType.Half,
-                is_cpu=False,
-            )
-            T4 = fd.ops.cast(T0, dtype=DataType.Float)
-            T5, T6 = fd.ops.var_mean(T4, axes=[1], correction=1, keepdim=False)
-            T7 = fd.ops.cast(T5, dtype=DataType.Half)
-            T8 = fd.ops.cast(T6, dtype=DataType.Half)
-            fd.add_output(T7)
-            fd.add_output(T8)
-
-        nvf_out, _ = self.exec_nvfuser(fusion_func, inputs)
-
-        a = inputs[0].type(torch.float32)
-        b, c = torch.var_mean(a, dim=1)
-        d = b.type(torch.float16)
-        e = c.type(torch.float16)
-
-        self.assertEqual(nvf_out[0], d)
-        self.assertEqual(nvf_out[1], e)
-=======
                 shape=[-1, -1, -1],
                 contiguity=[None, None, True],
                 dtype=DataType.Half,
@@ -3014,7 +3014,6 @@
         nvf_out, _ = self.exec_nvfuser(fusion_func, inputs)
         torch_ref = inputs[0] * (inputs[1] * inputs[2]).unsqueeze(-1)
         self.assertEqual(nvf_out[0], torch_ref)
->>>>>>> c7fcb807
 
 
 if __name__ == "__main__":
