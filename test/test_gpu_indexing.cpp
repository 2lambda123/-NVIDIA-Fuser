--- conflicted
+++ resolved
@@ -975,16 +975,12 @@
           << "Invalid promotion: " << id->toString() << " of " << tv->toString()
           << ". Promotion group: " << nvfuser::toString(promotion_exact_group);
 
-<<<<<<< HEAD
-      ASSERT_NE(promotion_id, ref_id) << "Should not be promoted to tv10";
-=======
       auto ref_loop_group =
           id_model.idGraph(IdMappingMode::LOOP).toGroup(ref_id);
       ASSERT_NE(loop_group, ref_loop_group)
           << "Invalid promotion: " << id->toString() << " of " << tv->toString()
           << ". Should not be loop-mapped with ref: "
           << nvfuser::toString(loop_group);
->>>>>>> 4523cb27
     }
   }
 
