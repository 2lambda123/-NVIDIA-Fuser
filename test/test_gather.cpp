--- conflicted
+++ resolved
@@ -72,34 +72,6 @@
       idx[i] = at::randperm(extent_1d, options_i) + min;
     }
     return idx;
-  }
-}
-
-void validateSegmentation(
-    FusionKernelRuntime* runtime,
-    const std::vector<ScheduleHeuristic>& expected_heuristics) {
-  const auto& segment_groups = runtime->fusionSegments()->groups();
-
-  TORCH_CHECK(
-      segment_groups.size() == expected_heuristics.size(),
-      "Unexpected segments. Expected: ",
-      expected_heuristics.size(),
-      ". Actual: ",
-      segment_groups.size());
-
-  // Assumes up to two segments exist for simplicity
-  TORCH_INTERNAL_ASSERT(
-      segment_groups.size() <= 2, "True segment order analysis is required");
-
-  for (auto& group : segment_groups) {
-    int segment_order = group->producer_edges.empty() ? 0 : 1;
-    TORCH_CHECK(
-        group->heuristic() == expected_heuristics.at(segment_order),
-        "Expected to use the ",
-        expected_heuristics.at(segment_order),
-        " scheduler but ",
-        group->heuristic(),
-        " was used");
   }
 }
 
@@ -826,8 +798,6 @@
   testValidate(&fusion, outputs, aten_inputs, {ref}, __LINE__, __FILE__);
 }
 
-<<<<<<< HEAD
-=======
 // Similar to TakeAlongAxisIntermediateTensorReduction2, but no
 // squeeze of the consumer ID of the indexed domain. Should not be segmented.
 TEST_F(IndexingOpTest, TakeAlongAxisIntermediateTensorReduction4_CUDA) {
@@ -873,7 +843,6 @@
   testValidate(&fusion, outputs, aten_inputs, {ref}, __LINE__, __FILE__);
 }
 
->>>>>>> 71af3957
 // Normalization then take_along_axis
 TEST_F(IndexingOpTest, TakeAlongAxisIntermediateTensorNormalization1_CUDA) {
   auto fusion_ptr = std::make_unique<Fusion>();
@@ -1100,16 +1069,12 @@
   Fusion& fusion = *fusion_ptr.get();
   FusionGuard fg(&fusion);
 
-<<<<<<< HEAD
-  std::vector<int64_t> shape({11, 100, 101});
-=======
   // Make sure the shape is large enough to trigger the Transpose
   // scheduler. See also getTransposeRuntimeRejectReason for more details.
   std::vector<int64_t> shape(
       {deviceSMCount(),
        TransposeParams::getDefaultTileSize(),
        TransposeParams::getDefaultTileSize()});
->>>>>>> 71af3957
 
   auto tv0 = makeSymbolicTensor(3);
   fusion.addInput(tv0);
@@ -1149,16 +1114,12 @@
   Fusion& fusion = *fusion_ptr.get();
   FusionGuard fg(&fusion);
 
-<<<<<<< HEAD
-  std::vector<int64_t> shape({11, 100, 101});
-=======
   // Make sure the shape is large enough to trigger the Transpose
   // scheduler. See also getTransposeRuntimeRejectReason for more details.
   std::vector<int64_t> shape(
       {deviceSMCount(),
        TransposeParams::getDefaultTileSize(),
        TransposeParams::getDefaultTileSize()});
->>>>>>> 71af3957
 
   auto tv0 = makeSymbolicTensor(3);
   fusion.addInput(tv0);
@@ -1194,16 +1155,11 @@
   Fusion& fusion = *fusion_ptr.get();
   FusionGuard fg(&fusion);
 
-<<<<<<< HEAD
-  std::vector<int64_t> shape_before({11, 100, 101});
-  std::vector<int64_t> shape_after({shape_before[1], 99});
-=======
   std::vector<int64_t> shape_before(
       {deviceSMCount(),
        TransposeParams::getDefaultTileSize(),
        TransposeParams::getDefaultTileSize()});
   std::vector<int64_t> shape_after({shape_before[1], shape_before[2] - 1});
->>>>>>> 71af3957
 
   auto tv0 = makeSymbolicTensor(3);
   fusion.addInput(tv0);
@@ -1240,9 +1196,6 @@
   std::unique_ptr<Fusion> fusion_ptr = std::make_unique<Fusion>();
   auto fusion = fusion_ptr.get();
   FusionGuard fg(fusion);
-
-<<<<<<< HEAD
-  std::vector<int64_t> shape({8192, 32768});
 
   auto tv0 = makeContigTensor(2);
   fusion->addInput(tv0);
@@ -1250,14 +1203,19 @@
   fusion->addInput(tv1);
   auto tv2 = max(tv0, {1});
   auto tv3 = broadcast(tv2, {false, true});
-  auto tv5 = sub(tv0, tv3);
+
+  auto tv4 =
+      expand(tv3, {IrBuilder::create<Int>(128), IrBuilder::create<Int>(371)});
+  auto tv5 = sub(tv0, tv4);
   auto tv6 = exp(tv5);
   auto tv7 = sum(tv6, {1});
   auto tv8 = broadcast(tv7, {false, true});
-  auto tv10 = div(tv6, tv8);
+  auto tv9 =
+      expand(tv8, {IrBuilder::create<Int>(128), IrBuilder::create<Int>(371)});
+  auto tv10 = div(tv6, tv9);
   auto tv11 = log(tv10);
   auto tv12 = neg(tv11);
-  auto tv13 = unsqueeze(tv1, -1);
+  auto tv13 = reshape(tv1, {128}, {128, 1});
   auto tv14 = take_along_axis(tv12, tv13, 1);
   auto s15 = IrBuilder::create<Int>(5);
   auto tv16 = eq(tv13, s15);
@@ -1266,14 +1224,16 @@
   auto tv19 = sum(tv18, {0, 1});
   auto tv20 = castOp(DataType::Float, tv16);
   auto tv21 = sum(tv20, {0, 1});
-  auto s22 = IrBuilder::create<Double>(shape[0]);
+
+  auto s22 = IrBuilder::create<Double>(128.0);
   auto tv23 = sub(s22, tv21);
   auto tv24 = div(tv19, tv23);
   fusion->addOutput(tv24);
 
   auto options = at::TensorOptions().dtype(at::kFloat).device(at::kCUDA, 0);
-  auto t0 = at::randn(shape, options);
-  auto t1 = at::randint(shape[1], {shape[0]}, options).to(at::ScalarType::Long);
+
+  auto t0 = at::randn({128, 371}, options);
+  auto t1 = at::randint(371, {128}, options).to(at::ScalarType::Long);
   std::vector<c10::IValue> inputs({t0, t1});
 
   FusionExecutorCache fec(std::move(fusion_ptr));
@@ -1290,10 +1250,6 @@
   //   sum  -> 2
   auto ref = at::cross_entropy_loss_symint(t0, t1, {}, 1, 5, 0.0);
   testValidate(fusion, cg_outputs, inputs, {ref}, __LINE__, __FILE__);
-
-  for (int i = 0; i < 5; ++i) {
-    cg_outputs = fec.runFusionWithInputs(inputs);
-  }
 }
 
 TEST_F(IndexingOpTest, TakeAlongAxisCrossEntropyLoss2_CUDA) {
@@ -1363,15 +1319,12 @@
 
   std::vector<int64_t> shape({8192, 32768});
 
-=======
->>>>>>> 71af3957
   auto tv0 = makeContigTensor(2);
   fusion->addInput(tv0);
   auto tv1 = makeContigTensor(1, DataType::Int);
   fusion->addInput(tv1);
   auto tv2 = max(tv0, {1});
   auto tv3 = broadcast(tv2, {false, true});
-<<<<<<< HEAD
   auto tv4 = expand(
       tv3,
       {IrBuilder::create<Int>(shape[0]), IrBuilder::create<Int>(shape[1])});
@@ -1413,21 +1366,6 @@
 
   auto tv14 = neg(sub(tv11, log(tv10)));
 #endif
-=======
-  auto tv4 =
-      expand(tv3, {IrBuilder::create<Int>(128), IrBuilder::create<Int>(371)});
-  auto tv5 = sub(tv0, tv4);
-  auto tv6 = exp(tv5);
-  auto tv7 = sum(tv6, {1});
-  auto tv8 = broadcast(tv7, {false, true});
-  auto tv9 =
-      expand(tv8, {IrBuilder::create<Int>(128), IrBuilder::create<Int>(371)});
-  auto tv10 = div(tv6, tv9);
-  auto tv11 = log(tv10);
-  auto tv12 = neg(tv11);
-  auto tv13 = reshape(tv1, {128}, {128, 1});
-  auto tv14 = take_along_axis(tv12, tv13, 1);
->>>>>>> 71af3957
   auto s15 = IrBuilder::create<Int>(5);
   auto tv16 = eq(tv13, s15);
   auto s17 = IrBuilder::create<Double>(0.0);
@@ -1435,23 +1373,14 @@
   auto tv19 = sum(tv18, {0, 1});
   auto tv20 = castOp(DataType::Float, tv16);
   auto tv21 = sum(tv20, {0, 1});
-<<<<<<< HEAD
   auto s22 = IrBuilder::create<Double>(shape[0]);
-=======
-  auto s22 = IrBuilder::create<Double>(128.0);
->>>>>>> 71af3957
   auto tv23 = sub(s22, tv21);
   auto tv24 = div(tv19, tv23);
   fusion->addOutput(tv24);
 
   auto options = at::TensorOptions().dtype(at::kFloat).device(at::kCUDA, 0);
-<<<<<<< HEAD
   auto t0 = at::randn(shape, options);
   auto t1 = at::randint(shape[1], {shape[0]}, options).to(at::ScalarType::Long);
-=======
-  auto t0 = at::randn({128, 371}, options);
-  auto t1 = at::randint(371, {128}, options).to(at::ScalarType::Long);
->>>>>>> 71af3957
   std::vector<c10::IValue> inputs({t0, t1});
 
   FusionExecutorCache fec(std::move(fusion_ptr));
@@ -1468,13 +1397,10 @@
   //   sum  -> 2
   auto ref = at::cross_entropy_loss_symint(t0, t1, {}, 1, 5, 0.0);
   testValidate(fusion, cg_outputs, inputs, {ref}, __LINE__, __FILE__);
-<<<<<<< HEAD
 
   for (int i = 0; i < 5; ++i) {
     cg_outputs = fec.runFusionWithInputs(inputs);
   }
-=======
->>>>>>> 71af3957
 }
 
 } // namespace nvfuser