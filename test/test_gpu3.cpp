// clang-format off
/*
 * SPDX-FileCopyrightText: Copyright (c) 2023-present NVIDIA CORPORATION & AFFILIATES.
 * All rights reserved.
 * SPDX-License-Identifier: BSD-3-Clause
 */
// clang-format on
#include <csrc/exceptions.h>
#include <gmock/gmock-matchers.h>
#include <gtest/gtest.h>

#include <codegen.h>
#include <debug.h>
#include <device_lower/lower2device.h>
#include <device_lower/pass/magic_zero.h>
#include <disjoint_set.h>
#include <executor.h>
#include <executor_params.h>
#include <expr_evaluator.h>
#include <fusion.h>
#include <fusion_segmenter.h>
#include <grouped_reduction.h>
#include <inlining.h>
#include <ir/all_nodes.h>
#include <ir/builder.h>
#include <ir/graphviz.h>
#include <ir/iostream.h>
#include <ir/utils.h>
#include <iter_visitor.h>
#include <kernel_cache.h>
#include <kernel_ir.h>
#include <kernel_ir_dispatch.h>
#include <ops/all_ops.h>
#include <root_domain_map.h>
#include <scheduler/all_schedulers.h>
#include <scheduler/reduction_utils.h>
#include <scheduler/utils.h>
#include <test/utils.h>
#include <test/validator.h>
#include <transform_replay.h>
#include <transform_rfactor.h>

#include <torch/csrc/jit/api/function_impl.h>
#include <torch/csrc/jit/codegen/cuda/interface.h>
#include <torch/torch.h>

#include <ATen/cuda/CUDAContext.h>
#include <ATen/cuda/Exceptions.h>
#include <c10/cuda/CUDAStream.h>

#include <algorithm>
#include <cmath>
#include <iostream>
#include <sstream>
#include <thread>
#include <typeinfo>

namespace nvfuser {

using namespace at::indexing;

TEST_F(NVFuserTest, FusionNonDivisibleSplit1_CUDA) {
  Fusion fusion;
  FusionGuard fg(&fusion);

  auto tv0 = makeSymbolicTensor(1);
  fusion.addInput(tv0);

  auto tv1 = sum(tv0, {0});
  fusion.addOutput(tv1);

  // [I]
  tv1->split(0, 5);
  // [ceilDiv(I, 5), 5]

  // This second split is non-divisible. The split domain must be predicated.
  tv1->split(1, 3);
  // [ceilDiv(I, 5), 2, 3]

  auto tv2 = sum(tv0, {0});
  fusion.addOutput(tv2);

  // tv2 shouldn't need to have another predicate
  tv2->split(0, 4);
  tv2->split(1, 2);

  GpuLower gpulw(&fusion);
  gpulw.run();
  NVF_CHECK(
      gpulw.nonDivisibleSplitInfo().splitsToValidate().empty(),
      "There must be no split to validate");
  NVF_CHECK(
      gpulw.nonDivisibleSplitInfo().splitsToPredicate().size() == 1,
      "Only tv1 should have a non-divisible predicate.");
  for (auto tv : {loweredTv(tv1, gpulw)}) {
    auto it = gpulw.nonDivisibleSplitInfo().splitsToPredicate().find(tv);
    NVF_CHECK(
        it != gpulw.nonDivisibleSplitInfo().splitsToPredicate().end(),
        "No info found for ",
        tv);
    const auto& splits_to_predicate = it->second;
    NVF_CHECK(
        splits_to_predicate.size() == 1,
        "There must be one split to predicate");
  }

  auto options = at::TensorOptions().dtype(at::kFloat).device(at::kCUDA, 0);
  at::Tensor t0 = at::randn({24}, options);

  FusionExecutor fe;
  fe.compileFusion(&fusion, {t0});
  auto cg_outputs = fe.runFusion({t0});

  auto ref = t0.sum();

  testValidate(&fusion, cg_outputs, {t0}, {ref, ref}, __LINE__, __FILE__);
}

// Repro of issue #1074
TEST_F(NVFuserTest, FusionNonDivisibleSplit2_CUDA) {
  Fusion fusion;
  FusionGuard fg(&fusion);

  auto tv0 = makeSymbolicTensor(2);
  fusion.addInput(tv0);
  auto tv1 = add(tv0, IrBuilder::create<Val>(1.0));
  auto tv2 = add(tv1, IrBuilder::create<Val>(1.0));
  fusion.addOutput(tv2);

  tv2->split(0, 2);
  tv2->split(-1, 4);
  tv2->reorder({{1, 2}, {2, 1}});
  tv0->computeAt(tv2, 2);

  tv2->split(-1, 3);

  // To make the sanitizer catch the invalid accesses. Not necessary
  // to expose the bug.
  tv1->setMemoryType(MemoryType::Shared);

  GpuLower gpulw(&fusion);
  gpulw.run();
  NVF_CHECK(
      gpulw.nonDivisibleSplitInfo().splitsToValidate().empty(),
      "There must be no split to validate");
  NVF_CHECK(
      gpulw.nonDivisibleSplitInfo().splitsToPredicate().size() == 1,
      "Only tv2 should have a non-divisible predicate.");
  for (auto tv : {loweredTv(tv2, gpulw)}) {
    auto it = gpulw.nonDivisibleSplitInfo().splitsToPredicate().find(tv);
    NVF_CHECK(
        it != gpulw.nonDivisibleSplitInfo().splitsToPredicate().end(),
        "No info found for ",
        tv);
    const auto& splits_to_predicate = it->second;
    NVF_CHECK(
        splits_to_predicate.size() == 1,
        "There must be one split to predicate");
  }

  auto options = at::TensorOptions().dtype(at::kFloat).device(at::kCUDA, 0);
  at::Tensor t0 = at::randn({13, 17}, options);

  FusionExecutor fe;
  fe.compileFusion(&fusion, {t0});
  auto cg_outputs = fe.runFusion({t0});

  auto ref = t0 + 2;

  testValidate(&fusion, cg_outputs, {t0}, {ref}, __LINE__, __FILE__);
}

// Similar to FusionNonDivisibleSplit1 but with unswitch
TEST_F(NVFuserTest, FusionNonDivisibleSplit3_CUDA) {
  Fusion fusion;
  FusionGuard fg(&fusion);

  auto tv0 = makeSymbolicTensor(1);
  fusion.addInput(tv0);

  auto tv1 = add(tv0, IrBuilder::create<Val>(1.0));
  auto tv2 = sum(tv1, {0});
  fusion.addOutput(tv2);

  tv2->split(0, 5);
  tv2->split(1, 3);

  tv0->computeAt(tv2, -1);

  tv2->axis(0)->parallelize(ParallelType::Unswitch);

  GpuLower gpulw(&fusion);
  gpulw.run();
  NVF_CHECK(
      gpulw.nonDivisibleSplitInfo().splitsToValidate().empty(),
      "There must be no split to validate");
  NVF_CHECK(
      gpulw.nonDivisibleSplitInfo().splitsToPredicate().size() == 2,
      "Both tv1 and tv2 should have a non-divisible predicate.");
  for (auto tv : {loweredTv(tv1, gpulw), loweredTv(tv2, gpulw)}) {
    auto it = gpulw.nonDivisibleSplitInfo().splitsToPredicate().find(tv);
    NVF_CHECK(
        it != gpulw.nonDivisibleSplitInfo().splitsToPredicate().end(),
        "No info found for ",
        tv);
    const auto& splits_to_predicate = it->second;
    NVF_CHECK(
        splits_to_predicate.size() == 1,
        "There must be one split to predicate");
  }

  auto options = at::TensorOptions().dtype(at::kFloat).device(at::kCUDA, 0);
  at::Tensor t0 = at::randn({24}, options);

  FusionExecutor fe;
  fe.compileFusion(&fusion, {t0});
  auto cg_outputs = fe.runFusion({t0});

  auto ref = (t0 + 1).sum();

  testValidate(&fusion, cg_outputs, {t0}, {ref}, __LINE__, __FILE__);
}

// Non-divisible split through merge
TEST_F(NVFuserTest, FusionNonDivisibleSplit4_CUDA) {
  Fusion fusion;
  FusionGuard fg(&fusion);

  auto tv0 = makeSymbolicTensor(2);
  fusion.addInput(tv0);

  auto tv1 = add(tv0, IrBuilder::create<Val>(1.0));
  auto tv2 = sum(tv1, {0, 1});
  fusion.addOutput(tv2);

  tv2->split(0, 5);
  tv2->merge(1, 2);
  tv2->split(1, 3);

  tv0->computeAt(tv2, -1);

  GpuLower gpulw(&fusion);
  gpulw.run();
  NVF_CHECK(
      gpulw.nonDivisibleSplitInfo().splitsToValidate().empty(),
      "There must be no split to validate");
  NVF_CHECK(
      gpulw.nonDivisibleSplitInfo().splitsToPredicate().size() == 2,
      "Both tv1 and tv2 should have a non-divisible predicate.");
  for (auto tv : {loweredTv(tv1, gpulw), loweredTv(tv2, gpulw)}) {
    auto it = gpulw.nonDivisibleSplitInfo().splitsToPredicate().find(tv);
    NVF_CHECK(
        it != gpulw.nonDivisibleSplitInfo().splitsToPredicate().end(),
        "No info found for ",
        tv);
    const auto& splits_to_predicate = it->second;
    NVF_CHECK(
        splits_to_predicate.size() == 1,
        "There must be one split to predicate");
  }

  auto options = at::TensorOptions().dtype(at::kFloat).device(at::kCUDA, 0);
  at::Tensor t0 = at::randn({24, 2}, options);

  FusionExecutor fe;
  fe.compileFusion(&fusion, {t0});
  auto cg_outputs = fe.runFusion({t0});

  auto ref = (t0 + 1).sum();

  testValidate(&fusion, cg_outputs, {t0}, {ref}, __LINE__, __FILE__);
}

// Nested splits
TEST_F(NVFuserTest, FusionNonDivisibleSplit5_CUDA) {
  Fusion fusion;
  FusionGuard fg(&fusion);

  auto tv0 = makeSymbolicTensor(1);
  fusion.addInput(tv0);

  auto tv1 = add(tv0, IrBuilder::create<Val>(1.0));
  auto tv2 = sum(tv1, {0});
  fusion.addOutput(tv2);

  // [I]
  tv2->split(0, 8);
  // [I/8, 8]
  tv2->split(1, 2);
  // [I/8, 4, 2]
  tv2->split(1, 3); // non-divisible split of outer output
  // [I/8, 2, 3, 2]

  tv0->computeAt(tv2, -1);

  GpuLower gpulw(&fusion);
  gpulw.run();
  NVF_CHECK(
      gpulw.nonDivisibleSplitInfo().splitsToValidate().empty(),
      "There must be no split to validate");
  NVF_CHECK(
      gpulw.nonDivisibleSplitInfo().splitsToPredicate().size() == 2,
      "Both tv1 and tv2 should have a non-divisible predicate.");
  for (auto tv : {loweredTv(tv1, gpulw), loweredTv(tv2, gpulw)}) {
    auto it = gpulw.nonDivisibleSplitInfo().splitsToPredicate().find(tv);
    NVF_CHECK(
        it != gpulw.nonDivisibleSplitInfo().splitsToPredicate().end(),
        "No info found for ",
        tv);
    const auto& splits_to_predicate = it->second;
    NVF_CHECK(
        splits_to_predicate.size() == 1,
        "There must be one split to predicate");
  }

  auto options = at::TensorOptions().dtype(at::kFloat).device(at::kCUDA, 0);
  at::Tensor t0 = at::randn({24}, options);

  FusionExecutor fe;
  fe.compileFusion(&fusion, {t0});
  auto cg_outputs = fe.runFusion({t0});

  auto ref = (t0 + 1).sum();

  testValidate(&fusion, cg_outputs, {t0}, {ref}, __LINE__, __FILE__);
}

// Vectorized non-divisible split. Must be validated at run time
TEST_F(NVFuserTest, FusionNonDivisibleSplitVectorize1_CUDA) {
  Fusion fusion;
  FusionGuard fg(&fusion);

  auto tv0 = makeContigTensor(1);
  fusion.addInput(tv0);

  auto tv1 = set(tv0);
  fusion.addOutput(tv1);

  tv1->split(0, 8, false);
  tv1->split(1, 4);

  tv1->axis(-1)->parallelize(ParallelType::Vectorize);

  GpuLower gpulw(&fusion);
  gpulw.run();
  NVF_CHECK(
      gpulw.nonDivisibleSplitInfo().splitsToValidate().size() == 1,
      "There should be one split to validate");
  for (const auto& kv : gpulw.nonDivisibleSplitInfo().splitsToPredicate()) {
    const auto& splits_to_predicate = kv.second;
    NVF_CHECK(
        splits_to_predicate.empty(),
        "There must be no split to predicate, but tensor t",
        kv.first->name(),
        " has:",
        splits_to_predicate);
  }

  auto options = at::TensorOptions().dtype(at::kFloat).device(at::kCUDA, 0);
  auto t0 = at::randn({32}, options);

  FusionExecutor fe;
  fe.compileFusion(&fusion, {t0});
  auto cg_outputs = fe.runFusion({t0});

  testValidate(&fusion, cg_outputs, {t0}, {t0}, __LINE__, __FILE__);

  auto t0_non_divisible = at::randn({8}, options);
  // Since ceilDiv(8, 8) is not divisible by 4, the vectorization is
  // illegal. The run-time validation of vectorization should throw an error.
  // NOLINTNEXTLINE(cppcoreguidelines-avoid-goto,hicpp-avoid-goto)
  ASSERT_ANY_THROW(fe.runFusion({t0_non_divisible}));
}

// If a split is validated at run time, it's not necessary to predicate.
TEST_F(NVFuserTest, FusionNonDivisibleSplitVectorize2_CUDA) {
  Fusion fusion;
  FusionGuard fg(&fusion);

  auto tv0 = makeContigTensor(1);
  fusion.addInput(tv0);

  auto tv1 = set(tv0);
  auto tv2 = add(tv1, IrBuilder::create<Val>(1.0));
  auto tv3 = sum(tv2, {0});
  fusion.addOutput(tv3);

  tv3->split(0, 8, false);
  tv3->split(1, 4);
  TransformPropagatorWithCheck propagator(tv3);
  MaxRootDomainInfoSpanningTree(tv3).traverse(&propagator);

  tv3->axis(1)->parallelize(ParallelType::TIDx);
  scheduler_utils::parallelizeAllLike(tv3, {tv1, tv2});

  tv1->axis(2)->parallelize(ParallelType::Vectorize);

  GpuLower gpulw(&fusion);
  gpulw.run();
  NVF_CHECK(
      gpulw.nonDivisibleSplitInfo().splitsToValidate().size() == 1,
      "There should be one split to validate");
  for (const auto& kv : gpulw.nonDivisibleSplitInfo().splitsToPredicate()) {
    const auto& splits_to_predicate = kv.second;
    NVF_CHECK(
        splits_to_predicate.empty(),
        "There must be no split to predicate, but tensor t",
        kv.first->name(),
        " has:",
        splits_to_predicate);
  }

  auto options = at::TensorOptions().dtype(at::kFloat).device(at::kCUDA, 0);

  auto t0 = at::randn({1024}, options);

  FusionExecutor fe;
  fe.compileFusion(&fusion, {t0});
  auto cg_outputs = fe.runFusion({t0});

  auto ref = (t0 + 1).sum();

  testValidate(&fusion, cg_outputs, {t0}, {ref}, __LINE__, __FILE__);
}

TEST_F(NVFuserTest, FusionIssue1284Repro_CUDA) {
  std::unique_ptr<Fusion> fusion_ptr = std::make_unique<Fusion>();
  Fusion& fusion = *fusion_ptr.get();
  FusionGuard fg(&fusion);

  std::vector<int64_t> input_shape_0 = {10, 20};
  std::vector<int64_t> input_shape_1 = {15};

  TensorView* in_0 = makeSymbolicTensor(input_shape_0.size());
  TensorView* in_1 = makeSymbolicTensor(input_shape_1.size());
  fusion.addInput(in_0);
  fusion.addInput(in_1);

  TensorView* out_0 = add(in_0, IrBuilder::create<Val>(0.f));
  TensorView* out_1 = add(in_1, IrBuilder::create<Val>(2.f));

  fusion.addOutput(out_0);
  fusion.addOutput(out_1);

  auto options = at::TensorOptions().dtype(at::kFloat).device(at::kCUDA, 0);
  at::Tensor at_in_0 = at::randn(input_shape_0, options);
  at::Tensor at_in_1 = at::randn(input_shape_1, options);
  std::vector<c10::IValue> aten_inputs = {at_in_0, at_in_1};

  FusionExecutorCache fec(std::move(fusion_ptr));
  auto outputs = fec.runFusionWithInputs(aten_inputs);

  auto t1 = at_in_1 + 2;

  auto runtime = fec.getMostRecentKernelRuntime();
  NVF_ERROR(runtime->isSegmented());
  NVF_ERROR(runtime->fusionSegments()->groups().size() == 2);

  testValidate(
      &fusion, outputs, {at_in_0, at_in_1}, {at_in_0, t1}, __LINE__, __FILE__);
}

TEST_F(NVFuserTest, FusionIssue1284Repro2_CUDA) {
  std::unique_ptr<Fusion> fusion_ptr = std::make_unique<Fusion>();
  Fusion& fusion = *fusion_ptr.get();
  FusionGuard fg(&fusion);

  std::vector<int64_t> input_shape_0 = {4, 4};
  std::vector<int64_t> input_shape_1 = {3, 4, 4};
  std::vector<int64_t> input_shape_2 = {2, 8, 4, 4};

  TensorView* in_0 = makeSymbolicTensor(input_shape_0.size());
  TensorView* in_1 = makeSymbolicTensor(input_shape_1.size());
  TensorView* in_2 = makeSymbolicTensor(input_shape_2.size());

  fusion.addInput(in_0);
  fusion.addInput(in_1);
  fusion.addInput(in_2);

  TensorView* out_0 = add(in_0, in_1);
  TensorView* out_1 = add(in_0, in_2);

  fusion.addOutput(out_0);
  fusion.addOutput(out_1);

  auto options = at::TensorOptions().dtype(at::kFloat).device(at::kCUDA, 0);
  at::Tensor at_in_0 = at::randn(input_shape_0, options);
  at::Tensor at_in_1 = at::randn(input_shape_1, options);
  at::Tensor at_in_2 = at::randn(input_shape_2, options);

  std::vector<c10::IValue> aten_inputs = {at_in_0, at_in_1, at_in_2};

  FusionExecutorCache fec(std::move(fusion_ptr));
  auto outputs = fec.runFusionWithInputs(aten_inputs);

  auto t0 = at_in_0 + at_in_1;
  auto t1 = at_in_0 + at_in_2;

  auto runtime = fec.getMostRecentKernelRuntime();
  NVF_ERROR(runtime->isSegmented());
  NVF_ERROR(runtime->fusionSegments()->groups().size() == 2);

  testValidate(
      &fusion,
      outputs,
      {at_in_0, at_in_1, at_in_2},
      {t0, t1},
      __LINE__,
      __FILE__);
}

TEST_F(NVFuserTest, FusionIssue1305Repro_CUDA) {
  std::unique_ptr<Fusion> fusion_ptr = std::make_unique<Fusion>();
  Fusion& fusion = *fusion_ptr.get();
  FusionGuard fg(&fusion);

  auto t0 = makeContigTensor(1);
  auto t1 = makeContigTensor(2);

  fusion.addInput(t0);
  fusion.addInput(t1);

  auto t2 = broadcast(t0, {true, false});
  auto t3 = add(t1, t2);
  auto t4 = add(t3, t2);
  auto t5 = sum(t4, {1});
  auto t6 = broadcast(t5, {false, true});
  auto t7 = add(t3, t6);

  fusion.addOutput(t7);

  t3->computeAt(t7, -1, ComputeAtMode::MostInlined);

  NVF_ERROR(t3->getComputeAtPosition() == 1);
}

TEST_F(NVFuserTest, FusionDoubleBuffering1_CUDA) {
  Fusion fusion;
  FusionGuard fg(&fusion);

  auto tv0 = makeContigTensor(1);
  fusion.addInput(tv0);

  auto tv1 = set(tv0);
  auto tv2 = add(tv1, IrBuilder::create<Val>(1.0));
  auto tv3 = set(tv2);
  fusion.addOutput(tv3);

  tv1->setMemoryType(MemoryType::Shared);

  tv3->split(-1, 128);
  tv3->split(-1, 32);
  TransformPropagatorWithCheck propagator(tv3);
  MaxRootDomainInfoSpanningTree(tv3).traverse(&propagator);

  tv0->computeAt(tv3, 1);

  tv3->axis(-2)->parallelize(ParallelType::BIDx);
  tv3->axis(-1)->parallelize(ParallelType::TIDx);
  scheduler_utils::parallelizeAllLike(tv3);

  tv1->doubleBuffer();

  auto options = at::TensorOptions().dtype(at::kFloat).device(at::kCUDA, 0);
  auto t0 = at::randn({1000}, options);

  FusionExecutor fe;
  fe.compileFusion(&fusion, {t0});
  auto cg_outputs = fe.runFusion({t0});

  auto ref = t0 + 1;

  testValidate(&fusion, cg_outputs, {t0}, {ref}, __LINE__, __FILE__);
}

TEST_F(NVFuserTest, FusionDoubleBuffering2_CUDA) {
  Fusion fusion;
  FusionGuard fg(&fusion);

  auto tv0 = makeContigTensor(1);
  fusion.addInput(tv0);

  auto tv1 = set(tv0);
  auto tv2 = add(tv1, IrBuilder::create<Val>(1.0));
  auto tv3 = set(tv2);
  fusion.addOutput(tv3);

  tv3->split(-1, 128);
  tv3->split(-1, 32);
  TransformPropagatorWithCheck propagator(tv3);
  MaxRootDomainInfoSpanningTree(tv3).traverse(&propagator);

  tv0->computeAt(tv3, -1);

  tv3->axis(-2)->parallelize(ParallelType::BIDx);
  tv3->axis(-1)->parallelize(ParallelType::TIDx);
  scheduler_utils::parallelizeAllLike(tv3);

  tv1->doubleBuffer();

  auto options = at::TensorOptions().dtype(at::kFloat).device(at::kCUDA, 0);
  auto t0 = at::randn({1000}, options);

  FusionExecutor fe;
  fe.compileFusion(&fusion, {t0});
  auto cg_outputs = fe.runFusion({t0});

  auto ref = t0 + 1;

  testValidate(&fusion, cg_outputs, {t0}, {ref}, __LINE__, __FILE__);
}

TEST_F(NVFuserTest, FusionDoubleBuffering3_CUDA) {
  Fusion fusion;
  FusionGuard fg(&fusion);

  auto tv0 = makeContigTensor(1);
  fusion.addInput(tv0);

  auto tv1 = add(tv0, IrBuilder::create<Val>(1.0));
  auto tv2 = set(tv1);
  auto tv3 = add(tv2, IrBuilder::create<Val>(1.0));
  fusion.addOutput(tv3);

  tv1->setMemoryType(MemoryType::Shared);

  tv3->split(-1, 128);
  tv3->split(-1, 32);
  TransformPropagatorWithCheck propagator(tv3);
  MaxRootDomainInfoSpanningTree(tv3).traverse(&propagator);

  tv0->computeAt(tv3, 1);

  // tv2 is invalid to double-buffer as its producer, tv1, is
  // computed inside the double-buffering loop.
  // NOLINTNEXTLINE(cppcoreguidelines-avoid-goto,hicpp-avoid-goto)
  ASSERT_ANY_THROW(tv2->doubleBuffer());

  // Moving tv2 inner makes tv1 large enough to double-buffer tv2
  tv2->computeAt(tv3, 2);

  tv2->doubleBuffer();

  tv3->axis(-1)->parallelize(ParallelType::TIDx);
  scheduler_utils::parallelizeAllLike(tv3);

  auto options = at::TensorOptions().dtype(at::kFloat).device(at::kCUDA, 0);
  auto t0 = at::randn({1000}, options);

  FusionExecutor fe;
  fe.compileFusion(&fusion, {t0});
  auto cg_outputs = fe.runFusion({t0});

  auto ref = t0 + 2;

  testValidate(&fusion, cg_outputs, {t0}, {ref}, __LINE__, __FILE__);
}

// Double buffering smem to local and unswitch
TEST_F(NVFuserTest, FusionDoubleBuffering4_CUDA) {
  Fusion fusion;
  FusionGuard fg(&fusion);

  auto tv0 = makeContigTensor(1);
  fusion.addInput(tv0);

  auto tv1 = add(tv0, IrBuilder::create<Val>(1.0));
  auto tv2 = set(tv1);
  auto tv3 = add(tv2, IrBuilder::create<Val>(1.0));
  fusion.addOutput(tv3);

  tv1->setMemoryType(MemoryType::Shared);

  tv3->split(-1, 128);
  tv3->split(-1, 32);
  tv3->split(-1, 8);
  TransformPropagatorWithCheck propagator(tv3);
  MaxRootDomainInfoSpanningTree(tv3).traverse(&propagator);

  tv0->computeAt(tv3, 2);
  tv2->computeAt(tv3, -1);

  tv3->axis(-1)->parallelize(ParallelType::TIDx);
  tv3->axis(1)->parallelize(ParallelType::Unswitch);
  scheduler_utils::parallelizeAllLike(tv3);

  tv2->doubleBuffer();

  auto options = at::TensorOptions().dtype(at::kFloat).device(at::kCUDA, 0);
  auto t0 = at::randn({1000}, options);

  FusionExecutor fe;
  fe.compileFusion(&fusion, {t0});
  auto cg_outputs = fe.runFusion({t0});

  auto ref = t0 + 2;

  testValidate(&fusion, cg_outputs, {t0}, {ref}, __LINE__, __FILE__);
}

// Double buffering gmem to shared and unswitch
TEST_F(NVFuserTest, FusionDoubleBuffering5_CUDA) {
  Fusion fusion;
  FusionGuard fg(&fusion);

  auto tv0 = makeContigTensor(1);
  fusion.addInput(tv0);

  auto tv1 = set(tv0);
  auto tv2 = add(tv1, IrBuilder::create<Val>(1.0));
  fusion.addOutput(tv2);

  tv1->setMemoryType(MemoryType::Shared);

  tv2->split(-1, 128);
  tv2->split(-1, 32);
  tv2->split(-1, 8);
  TransformPropagatorWithCheck propagator(tv2);
  MaxRootDomainInfoSpanningTree(tv2).traverse(&propagator);

  tv0->computeAt(tv2, 2);
  tv1->computeAt(tv2, -1);

  tv2->axis(-1)->parallelize(ParallelType::TIDx);
  tv2->axis(1)->parallelize(ParallelType::Unswitch);
  scheduler_utils::parallelizeAllLike(tv2);

  tv1->doubleBuffer();

  auto options = at::TensorOptions().dtype(at::kFloat).device(at::kCUDA, 0);
  auto t0 = at::randn({1000}, options);

  FusionExecutor fe;
  fe.compileFusion(&fusion, {t0});
  auto cg_outputs = fe.runFusion({t0});

  auto ref = t0 + 1;

  testValidate(&fusion, cg_outputs, {t0}, {ref}, __LINE__, __FILE__);
}

// Double buffering smem to local and unroll
TEST_F(NVFuserTest, FusionDoubleBuffering6_CUDA) {
  Fusion fusion;
  FusionGuard fg(&fusion);

  auto tv0 = makeContigTensor(1);
  fusion.addInput(tv0);

  auto tv1 = add(tv0, IrBuilder::create<Val>(1.0));
  auto tv2 = set(tv1);
  auto tv3 = add(tv2, IrBuilder::create<Val>(1.0));
  fusion.addOutput(tv3);

  tv1->setMemoryType(MemoryType::Shared);

  tv3->split(-1, 128);
  tv3->split(-1, 16);
  tv3->split(-2, 4);
  tv3->split(-2, 2);
  TransformPropagatorWithCheck propagator(tv3);
  MaxRootDomainInfoSpanningTree(tv3).traverse(&propagator);

  tv0->computeAt(tv3, 1);
  tv2->computeAt(tv3, -1);

  tv3->axis(2)->parallelize(ParallelType::Unroll);
  tv3->axis(4)->parallelize(ParallelType::TIDx);

  tv2->doubleBuffer();

  auto options = at::TensorOptions().dtype(at::kFloat).device(at::kCUDA, 0);
  auto t0 = at::randn({199}, options);

  FusionExecutor fe;
  fe.compileFusion(&fusion, {t0});
  auto cg_outputs = fe.runFusion({t0});

  auto ref = t0 + 2;

  testValidate(&fusion, cg_outputs, {t0}, {ref}, __LINE__, __FILE__);
}

// Double buffering and vectorize
TEST_F(NVFuserTest, FusionDoubleBuffering7_CUDA) {
  Fusion fusion;
  FusionGuard fg(&fusion);

  auto tv0 = makeContigTensor(1);
  fusion.addInput(tv0);

  auto tv1 = set(tv0);
  auto tv2 = add(tv1, IrBuilder::create<Val>(1.0));
  fusion.addOutput(tv2);

  tv2->split(-1, 128);
  tv2->split(-1, 4);
  TransformPropagatorWithCheck propagator(tv2);
  MaxRootDomainInfoSpanningTree(tv2).traverse(&propagator);

  tv1->computeAt(tv2, 2);

  tv2->axis(-2)->parallelize(ParallelType::TIDx);

  tv1->axis(-1)->parallelize(ParallelType::Vectorize);

  tv1->doubleBuffer();

  auto options = at::TensorOptions().dtype(at::kFloat).device(at::kCUDA, 0);
  auto t0 = at::randn({200}, options);

  FusionExecutor fe;
  fe.compileFusion(&fusion, {t0});
  auto cg_outputs = fe.runFusion({t0});

  auto ref = t0 + 1;

  testValidate(&fusion, cg_outputs, {t0}, {ref}, __LINE__, __FILE__);
}

// Multiple tensors to double-buffer
TEST_F(NVFuserTest, FusionDoubleBuffering8_CUDA) {
  Fusion fusion;
  FusionGuard fg(&fusion);

  auto tv0 = makeContigTensor(1);
  fusion.addInput(tv0);
  auto tv1 = makeContigTensor(1);
  fusion.addInput(tv1);

  auto tv2 = set(tv0);
  auto tv3 = set(tv1);
  auto tv4 = add(tv2, tv3);
  fusion.addOutput(tv4);

  tv4->split(0, 32);
  tv4->split(0, 4);
  TransformPropagatorWithCheck propagator(tv4);
  MaxRootDomainInfoSpanningTree(tv4).traverse(&propagator);

  tv0->computeAt(tv4, 1);
  tv1->computeAt(tv4, 1);

  tv4->axis(-1)->parallelize(ParallelType::TIDx);
  scheduler_utils::parallelizeAllLike(tv4);

  tv2->doubleBuffer();
  tv3->doubleBuffer();

  auto options = at::TensorOptions().dtype(at::kFloat).device(at::kCUDA, 0);
  auto t0 = at::randn({100}, options);
  auto t1 = at::randn({100}, options);

  FusionExecutor fe;
  fe.compileFusion(&fusion, {t0, t1});
  auto cg_outputs = fe.runFusion({t0, t1});

  auto ref = t0 + t1;

  testValidate(&fusion, cg_outputs, {t0, t1}, {ref}, __LINE__, __FILE__);
}

// Nested double buffering from gmem to smem and smem to register
TEST_F(NVFuserTest, FusionDoubleBuffering9_CUDA) {
  Fusion fusion;
  FusionGuard fg(&fusion);

  auto tv0 = makeContigTensor(1);
  fusion.addInput(tv0);
  auto tv1 = add(tv0, IrBuilder::create<Val>(1.0));
  auto out = tv1;
  fusion.addOutput(out);

  auto tv2 = tv0->cacheAfter();
  auto tv3 = tv2->cacheAfter();

  out->split(0, 32);
  out->split(0, 4);
  TransformPropagatorWithCheck propagator(out);
  MaxRootDomainInfoSpanningTree(out).traverse(&propagator);

  tv2->setMemoryType(MemoryType::Shared);

  tv2->computeAt(out, 1);
  tv3->computeAt(out, -1);

  out->axis(-1)->parallelize(ParallelType::TIDx);
  scheduler_utils::parallelizeAllLike(out);

  tv2->doubleBuffer();
  tv3->doubleBuffer();

  auto options = at::TensorOptions().dtype(at::kFloat).device(at::kCUDA, 0);
  auto t0 = at::randn({1001}, options);

  FusionExecutor fe;
  fe.compileFusion(&fusion, {t0});
  auto cg_outputs = fe.runFusion({t0});

  auto ref = t0 + 1;

  testValidate(&fusion, cg_outputs, {t0}, {ref}, __LINE__, __FILE__);
}

// FusionSmemBlockGemmCache + double buffering at both smem and local
TEST_F(NVFuserTest, FusionSmemBlockGemmCacheDoubleBuffer_CUDA) {
  Fusion fusion;
  FusionGuard fg(&fusion);

  // Algorithm
  TensorView* tv0 = makeSymbolicTensor(2); // (M, K)
  TensorView* tv1 = makeSymbolicTensor(2); // (K, N)
  TensorView* tv2 = broadcast(tv0, {false, false, true}); // (M, K, B)
  TensorView* tv3 = broadcast(tv1, {true, false, false}); // (B, K, N)
  TensorView* tv4 = mul(tv2, tv3); // M, K, N
  TensorView* tv5 = sum(tv4, {1}); // M, R, N
  fusion.addInput(tv0);
  fusion.addInput(tv1);
  fusion.addOutput(tv5);

  TensorView* tv6 = tv5->cacheBefore();

  // For smem double buffering
  auto tv0_cache_local = tv0->cacheAfter();
  auto tv1_cache_local = tv1->cacheAfter();

  // For register double buffering
  auto tv0_cache_smem = tv0->cacheAfter();
  auto tv1_cache_smem = tv1->cacheAfter();

  const int BSX = 32;
  const int TSX = 8;

  // [M, K, N]
  tv6->split(-1, BSX);
  tv6->split(-1, TSX);
  tv6->split(1, BSX);
  tv6->split(0, BSX);
  tv6->split(1, TSX);
  // [M/BSX, BSX/TSX, TSX, K/BSX, BSX, N/BSX, BSX/TSX, TSX]
  tv6->reorder(
      {{4, 7}, {7, 6}, {6, 5}, {2, 4}, {1, 3}, {3, 2}, {5, 1}, {0, 0}});
  // [M/BSX, N/BSX, K/BSX, BSX/TSX, BSX/TSX, TSX, TSX, BSX]

  auto tv6_rf = tv6->rFactor({-1});

  TransformPropagatorWithCheck propagator(tv6_rf);
  MaxRootDomainInfoSpanningTree(tv6_rf).traverse(&propagator);

  tv0->computeAt(tv6, 3);
  tv1->computeAt(tv6, 3);

  tv6_rf->computeAt(tv6, -1);
  tv0_cache_local->computeAt(tv6_rf, -1);
  tv1_cache_local->computeAt(tv6_rf, -1);

  tv0_cache_smem->setMemoryType(MemoryType::Shared);
  tv1_cache_smem->setMemoryType(MemoryType::Shared);

  tv5->axis(0)->parallelize(ParallelType::BIDx);
  tv5->axis(1)->parallelize(ParallelType::BIDy);
  tv5->axis(-3)->parallelize(ParallelType::TIDy);
  tv5->axis(-1)->parallelize(ParallelType::TIDx);

  scheduler_utils::parallelizeAllLike(tv5);

  tv0_cache_local->doubleBuffer();
  tv1_cache_local->doubleBuffer();

  tv0_cache_smem->doubleBuffer();
  tv1_cache_smem->doubleBuffer();

  constexpr int M = 154, K = 45, N = 1524;

  auto options = at::TensorOptions().dtype(at::kFloat).device(at::kCUDA, 0);
  at::Tensor t0 = at::randn({M, K}, options);
  at::Tensor t1 = at::randn({K, N}, options);
  at::Tensor aten_output = matmul(t0.to(at::kDouble), t1.to(at::kDouble));

  std::vector<c10::IValue> aten_inputs = {t0, t1};

  FusionExecutor fe;
  fe.compileFusion(&fusion, aten_inputs);
  auto cg_outputs = fe.runFusion(aten_inputs);

  testValidate(
      &fusion, cg_outputs, aten_inputs, {aten_output}, __LINE__, __FILE__);
  // The smem cache write in this test case is redundant predicated,
  //   and also double buffered. Currently we are relying on WAR sync
  //   insertion to ensure ordering of double buffered tensor access.
  // The check below makes sure that the sync is inserted so that the
  //   test isn't running on a race condition.
  NVF_CHECK(fe.kernel()->summary().war_hazard_syncs_count > 0);
}

TEST_F(NVFuserTest, FusionIntermediateTensorVectorize_CUDA) {
  GTEST_SKIP();
  std::vector<MemoryType> mem_types = {MemoryType::Shared, MemoryType::Local};

  for (auto mem_type : mem_types) {
    Fusion fusion;
    FusionGuard fg(&fusion);

    auto tv0 = makeContigTensor(1);
    fusion.addInput(tv0);

    auto tv1 = set(tv0);
    auto tv2 = set(tv1);
    auto tv3 = set(tv2);
    fusion.addOutput(tv3);

    tv1->setMemoryType(mem_type);

    tv3->split(-1, 4);
    TransformPropagatorWithCheck propagator(tv3);
    MaxRootDomainInfoSpanningTree(tv3).traverse(&propagator);

    tv1->computeAt(tv3, -2);

    tv2->axis(-1)->parallelize(ParallelType::Vectorize);

    auto options = at::TensorOptions().dtype(at::kFloat).device(at::kCUDA, 0);
    auto t0 = at::randn({15}, options);
    FusionExecutor fe;
    fe.compileFusion(&fusion);

    // This should throw an exception as the extent of t0 is not
    // divisible by the vector width
    // NOLINTNEXTLINE(cppcoreguidelines-avoid-goto,hicpp-avoid-goto)
    ASSERT_ANY_THROW(fe.runFusion({t0}));

    auto t1 = at::randn({16}, options);
    auto cg_outputs = fe.runFusion({t1});

    testValidate(&fusion, cg_outputs, {t1}, {t1}, __LINE__, __FILE__);
  }
}

TEST_F(NVFuserTest, FusionBroadcastConcretization1_CUDA) {
  Fusion fusion;
  FusionGuard fg(&fusion);

  auto tv0 = makeConcreteTensor({10, 1});
  fusion.addInput(tv0);
  auto tv1 = makeConcreteTensor({10, 20});
  fusion.addInput(tv1);
  auto tv2 = makeConcreteTensor({10, 10});
  fusion.addInput(tv2);

  // Not concretized
  auto tv3 = sum(tv2, {1});
  auto tv4 = broadcast(tv3, {false, true});
  auto tv5 = add(tv0, tv4);
  fusion.addOutput(tv5);

  // Concretized
  auto tv6 = sum(tv2, {1});
  auto tv7 = broadcast(tv6, {false, true});
  auto tv8 = add(tv1, tv7);
  fusion.addOutput(tv8);

  for (auto tv : {tv3, tv4, tv5, tv6, tv7, tv8}) {
    tv->axis(1)->parallelize(ParallelType::TIDx);
  }

  GpuLower gpulw(&fusion);
  gpulw.run();
  NVF_CHECK(!gpulw.concretizedBroadcastDomains()->isConcretized(
      loweredTv(tv4, gpulw)->axis(1)));
  NVF_CHECK(gpulw.concretizedBroadcastDomains()->isConcretized(
      loweredTv(tv7, gpulw)->axis(1)));

  auto options = at::TensorOptions().dtype(at::kFloat).device(at::kCUDA, 0);
  auto t0 = at::randn({10, 1}, options);
  auto t1 = at::randn({10, 20}, options);
  auto t2 = at::randn({10, 10}, options);
  std::vector<c10::IValue> aten_inputs = {t0, t1, t2};

  FusionExecutor fe;
  fe.compileFusion(&fusion, aten_inputs);
  auto outputs = fe.runFusion(aten_inputs);

  auto t5 = t0 + t2.sum({1}).unsqueeze(-1);
  auto t8 = t1 + t2.sum({1}).unsqueeze(-1);

  testValidate(&fusion, outputs, aten_inputs, {t5, t8}, __LINE__, __FILE__);
}

TEST_F(NVFuserTest, FusionBroadcastConcretization2_CUDA) {
  Fusion fusion;
  FusionGuard fg(&fusion);

  auto tv0 = makeSymbolicTensor(2);
  fusion.addInput(tv0);

  auto tv1 = sum(tv0, {0, 1});
  auto tv2 = broadcast(tv1, {true});
  auto tv3 = broadcast(tv2, {false, true});
  fusion.addOutput(tv3);

  // tv1 is thread-predicated with TIDx and TIDy
  tv1->axis(0)->parallelize(ParallelType::TIDx);
  tv1->axis(1)->parallelize(ParallelType::TIDy);
  // tv2 broadcasts along TIDx
  tv2->axis(0)->parallelize(ParallelType::TIDx);
  // tv3 broadcasts along TIDy
  tv3->axis(0)->parallelize(ParallelType::TIDx);
  tv3->axis(1)->parallelize(ParallelType::TIDy);

  // Both tv2 and tv3 broadcast along predicated TID dimensions, but
  // since the broadcast domains are not concretized, there should be
  // no actual parallel broadcast

  GpuLower gpulw(&fusion);
  gpulw.run();
  NVF_CHECK(
      !gpulw.kernel()->summary().has_block_broadcasts &&
          !gpulw.kernel()->summary().has_grid_broadcasts,
      "There must be no parallel broadcast in this fusion");

  auto options = at::TensorOptions().dtype(at::kFloat).device(at::kCUDA, 0);
  auto t0 = at::randn({10, 11}, options);
  std::vector<c10::IValue> aten_inputs = {t0};

  FusionExecutor fe;
  fe.compileFusion(&fusion, aten_inputs);
  auto outputs = fe.runFusion(aten_inputs);

  auto t3 = t0.sum().unsqueeze(-1).unsqueeze(-1);

  testValidate(&fusion, outputs, aten_inputs, {t3}, __LINE__, __FILE__);
}

TEST_F(NVFuserTest, FusionBroadcastConcretization3_CUDA) {
  Fusion fusion;
  FusionGuard fg(&fusion);

  std::vector<int64_t> input_shape({10, 4, 8});
  std::vector<int64_t> output_shape({8, 4, 1});

  auto tv0 = makeConcreteTensor(input_shape);
  fusion.addInput(tv0);

  auto tv2 = sum(tv0, {0});
  auto tv3 = set(tv2);
  auto tv4 =
      reshape(tv3, {input_shape.begin() + 1, input_shape.end()}, output_shape);
  auto tv5 = add(tv4, IrBuilder::create<Val>(1.0));
  fusion.addOutput(tv5);

  tv2->axis(0)->parallelize(ParallelType::TIDx);
  tv4->axis(-1)->parallelize(ParallelType::TIDx);
  tv5->axis(-1)->parallelize(ParallelType::TIDx);

  // The reshape op adds a broadcast domain in tv4, which is
  // parallelized. Howver, it is never materialized, so there should
  // be no parallel broadcast.

  GpuLower gpulw(&fusion);
  gpulw.run();
  NVF_CHECK(
      !gpulw.kernel()->summary().has_block_broadcasts &&
          !gpulw.kernel()->summary().has_grid_broadcasts,
      "There must be no parallel broadcast in this fusion");

  auto options = at::TensorOptions().dtype(at::kFloat).device(at::kCUDA, 0);
  auto t0 = at::randn(input_shape, options);
  std::vector<c10::IValue> aten_inputs = {t0};

  FusionExecutor fe;
  fe.compileFusion(&fusion, aten_inputs);
  auto outputs = fe.runFusion(aten_inputs);

  auto t5 = at::native::view(t0.sum(0), output_shape) + 1;

  testValidate(&fusion, outputs, aten_inputs, {t5}, __LINE__, __FILE__);
}

// Merging non-broadcast and broadcast domains
// TODO: Fix use case see issue https://github.com/csarofeen/pytorch/issues/1418
// validateParallelize does not pass. Even if it's skipped,
// generated code is invalid as blockBroadcast is not used.
#if 0
TEST_F(NVFuserTest, FusionBroadcastConcretization4_CUDA) {
  Fusion fusion;
  FusionGuard fg(&fusion);

  auto tv0 = makeSymbolicTensor(2);
  fusion.addInput(tv0);

  auto tv1 = sum(tv0, {1});
  auto tv2 = broadcast(tv1, {false, true});
  auto tv3 = add(tv2, tv0);
  fusion.addOutput(tv3);

  tv1->axis(1)->parallelize(ParallelType::TIDx);

  tv2->merge(0, 1);
  tv2->axis(0)->parallelize(ParallelType::TIDx);
  // TODO: When set to shared memory, this kernel should be correct, but fails
  // validation and when skipped produces incorrect code
  tv2->setMemoryType(MemoryType::Shared);

  tv3->merge(0, 1);
  tv3->axis(0)->parallelize(ParallelType::TIDx);

  fusion.printMath();
  fusion.printKernel();
}
#endif

TEST_F(NVFuserTest, FusionBroadcastConcretization5_CUDA) {
  Fusion fusion;
  FusionGuard fg(&fusion);

  auto tv0 = makeSymbolicTensor(1);
  fusion.addInput(tv0);
  auto tv1 = makeSymbolicTensor(1);
  fusion.addInput(tv1);
  auto tv2 = makeSymbolicTensor(1);
  fusion.addInput(tv2);
  auto tv3 = makeSymbolicTensor(1);
  fusion.addInput(tv3);

  // Assert tv2 and tv3 have the same shape
  auto tv4 = add(tv2, tv3);
  fusion.addOutput(tv4);

  // Concretize a broadcast domain to multiple non-concrete domains
  // through a multi-output expression. It should be considered to be
  // non-uniquely concretized.
  auto tv5 = broadcast(tv0, {false, true});
  // Reduce only the non-broadcast domain.
  auto tvs = Welford(tv5, {0});
  auto tv9 = add(tvs.avg, tv1);
  auto tv10 = add(tvs.var_sum, tv2);
  fusion.addOutput(tv9);
  fusion.addOutput(tv10);

  // Same pattern as the above, but concretize the broadcast domain
  // with tv2 and tv3, which have the exactly same shape, so the
  // broadcast should be considered uniquely concretized.
  auto tv11 = broadcast(tv0, {false, true});
  // Reduce only the non-broadcast domain.
  auto tvs2 = Welford(tv11, {0});
  auto tv15 = add(tvs2.avg, tv2);
  auto tv16 = add(tvs2.var_sum, tv3);
  fusion.addOutput(tv15);
  fusion.addOutput(tv16);

  // Reduce only the broadcast domain. Since it's reduced, it should
  // not be considered to be concretized.
  auto tv17 = broadcast(tv0, {false, true});
  auto tvs3 = Welford(tv17, {1});
  fusion.addOutput(tvs3.avg);

  ConcretizedBroadcastDomains bcast_concretization_info(&fusion);

  NVF_CHECK(
      bcast_concretization_info.maybeNonUniquelyConcretized(tv5->axis(1)),
      "Failed to detect non-unique concretization of ",
      tv5->toString());

  NVF_CHECK(
      bcast_concretization_info.isUniquelyConcretized(tv11->axis(1)),
      "Failed to detect unique concretization of ",
      tv11->toString());

  NVF_CHECK(
      !bcast_concretization_info.isConcretized(tv17->axis(1)),
      "Failed to detect non-concretization of ",
      tv17->toString());
}

TEST_F(NVFuserTest, FusionIssue1430_CUDA) {
  // Derived from an expression sorting issue when using loop map, now expr
  // sorting uses parallel map.
  std::unique_ptr<Fusion> fusion_ptr = std::make_unique<Fusion>();
  Fusion& fusion = *fusion_ptr.get();
  FusionGuard fg(&fusion);

  int V = 2, W = 3, X = 4, Y = 5, Z = 6;

  // setup fusion
  auto tv0 = TensorViewBuilder()
                 .ndims(5)
                 .dtype(DataType::Half)
                 .contiguity(true)
                 .shape({V, W, X, Y, Z})
                 .build();

  fusion.addInput(tv0);
  auto tv1 = set(tv0);
  auto tv2 = castOp(DataType::Float, tv1);

  auto tvs = Welford(tv2, {1, 2, 3, 4});
  auto tv3 = tvs.avg;
  auto tv4 = tvs.var_sum;

  // avg
  auto tv6 = broadcast(tvs.avg, {false, true, true, true, true});

  // var
  auto tv7 = mul(tv4, IrBuilder::create<Val>(1. / (W * X * Y * Z)));
  auto tv8 = add(tv7, IrBuilder::create<Val>(1.e-6));
  auto tv9 = broadcast(tv8, {false, true, true, true, true});
  auto tv10 = rsqrt(tv9);

  auto tv11 = castOp(DataType::Float, tv1);
  auto tv12 = sub(tv11, tv6);
  auto tv13 = mul(tv12, tv10);

  auto tv14 = set(tv13);
  fusion.addOutput(tv14);

  tv3->axis(0)->parallelize(ParallelType::BIDy);
  tv3->axis(2)->parallelize(ParallelType::BIDx);
  tv3->axis(3)->parallelize(ParallelType::TIDx);
  tv3->axis(4)->parallelize(ParallelType::Vectorize);

  // tv3->reorder({{1, -2}});

  auto rfactor = ir_utils::rfactorHelper(tv3, {1, 4});

  scheduler_utils::parallelizeAllLike(rfactor);

  for (auto tv : ir_utils::allTvs(&fusion)) {
    if (tv != tv1 || tv != tv3) {
      for (auto i : c10::irange(tv->nDims())) {
        if (isParallelTypeVectorize(tv->axis((int)i)->getParallelType())) {
          tv->axis((int)i)->parallelize(ParallelType::Serial);
        }
      }
    }
  }

  tv0->computeAt(tv14, 1);
  tv13->computeAt(tv14, -2);
  tv2->computeAt(tv14, -1, ComputeAtMode::MostInlined);
  tv11->computeAt(tv14, -1, ComputeAtMode::MostInlined);

  auto options = at::TensorOptions().dtype(at::kHalf).device(at::kCUDA, 0);
  at::Tensor t0 = at::randn({V, W, X, Y, Z}, options);

  FusionExecutor fe;
  fe.compileFusion(&fusion);
  auto cg_outputs = fe.runFusion({t0}, LaunchParams(X, V, -1, Y, -1, -1));

  auto t0_double = t0.to(at::kDouble);

  auto at_mu = at::mean(t0_double, {1, 2, 3, 4})
                   .unsqueeze(-1)
                   .unsqueeze(-1)
                   .unsqueeze(-1)
                   .unsqueeze(-1);
  auto at_var = at::var(t0_double, {1, 2, 3, 4}, false)
                    .unsqueeze(-1)
                    .unsqueeze(-1)
                    .unsqueeze(-1)
                    .unsqueeze(-1);

  auto at_out = t0_double.sub(at_mu).div(at_var.add(1.e-6).sqrt());

  testValidate(
      &fusion,
      cg_outputs,
      {t0},
      {at_out},
      __LINE__,
      __FILE__,
      "",
      LaunchParams(X, V, -1, Y, -1, -1));
}

// Test code generation of allocated scalars
TEST_F(NVFuserTest, FusionCodegenAllocatedScalars_CUDA) {
  Fusion fusion;
  FusionGuard fg(&fusion);

  // Fusion is just a dummy container in this test, just used for
  // getting a Kernel container
  auto tv0 = makeSymbolicTensor(0);
  fusion.addInput(tv0);
  auto tv1 = set(tv0);
  fusion.addOutput(tv1);

  GpuLower gpulw(&fusion);
  gpulw.run();
  auto kernel = gpulw.kernel();

  // Set the kernel as the current fusion
  FusionGuard kg(kernel);

  // Create alocated scalars
  auto ks0 = add(kernel->zeroVal(), kernel->oneVal());
  auto ks0_alloc = IrBuilder::create<kir::Allocate>(
      ks0, MemoryType::Local, kernel->oneVal());

  auto ks1 = add(ks0, kernel->oneVal());
  auto ks1_alloc = IrBuilder::create<kir::Allocate>(
      ks1, MemoryType::Local, kernel->oneVal());

  auto tk0 = kernel->inputs()[0]->as<TensorView>();
  auto tki0 = IrBuilder::create<kir::TensorIndex>(tk0, ks0);
  auto tki1 = IrBuilder::create<kir::TensorIndex>(tk0, ks1);
  auto tk0_expr =
      IrBuilder::create<LoadStoreOp>(LoadStoreOpType::Set, tki0, tki1);

  // Insert the scalar expression and the allocation of the
  // output directly to the kernel
  auto proxy = kir::KernelInternalProxy(kernel);

  const auto indent = "  ";
  const auto ks0_name = "i0";
  const auto ks1_name = "i1";
  const auto tk0_name = "T" + std::to_string(tk0->name());

  auto& exprs = proxy.topLevelExprs();
  exprs.push_back(tk0_expr);

  // Invalid code gen
  const auto no_alloc_code = codegen::generateCudaKernel(kernel);

  // Without alloc, Int vals are just inlined, resulting in:
  // t0[(0 + 1)] = t0[((0 + 1) + 1)]
  std::stringstream no_alloc_ref;
  no_alloc_ref << "\n"
               << indent << tk0_name << "[(0LL + 1LL)]\n"
               << indent << indent << " = " << tk0_name
               << "[((0LL + 1LL) + 1LL)];\n";

  NVF_CHECK(
      no_alloc_code.find(no_alloc_ref.str()) != std::string::npos,
      "Invalid code generation. Expected:",
      no_alloc_ref.str(),
      "Actual:\n",
      no_alloc_code);

  // Insert proper allocations and definitions
  exprs.insert(std::find(exprs.begin(), exprs.end(), tk0_expr), ks0_alloc);
  exprs.insert(
      std::find(exprs.begin(), exprs.end(), tk0_expr), ks0->definition());
  exprs.insert(std::find(exprs.begin(), exprs.end(), tk0_expr), ks1_alloc);
  exprs.insert(
      std::find(exprs.begin(), exprs.end(), tk0_expr), ks1->definition());

  const auto valid_code = codegen::generateCudaKernel(kernel);

  std::stringstream valid_ref;
  valid_ref << "\n"
            << indent << tk0_name << "[" << ks0_name << "]\n"
            << indent << indent << " = " << tk0_name << "[" << ks1_name
            << "];\n";

  NVF_CHECK(
      valid_code.find(valid_ref.str()) != std::string::npos,
      "Invalid code generation. Expected:",
      valid_ref.str(),
      "Actual:\n",
      valid_code);
}

TEST_F(NVFuserTest, FusionTestGridComm_CUDA) {
  Fusion fusion;
  FusionGuard fg(&fusion);
  int X = 3, Y = 4, Z = 2;
  auto tv0 = makeContigConcreteTensor({X, Y, Z});
  fusion.addInput(tv0);
  auto tv1 = makeContigConcreteTensor({X, Y, Z});
  fusion.addInput(tv1);

  auto tv2 = set(tv0);
  auto tv3 = add(tv2, tv1);
  auto tv4 = set(tv3);
  auto tv5 = set(tv4);
  fusion.addOutput(tv5);

  tv2->setMemoryType(MemoryType::Global);
  tv3->setMemoryType(MemoryType::Global);
  tv4->setMemoryType(MemoryType::Global);

  tv2->axis(0)->parallelize(ParallelType::BIDy);
  tv2->axis(1)->parallelize(ParallelType::BIDx);
  tv2->axis(2)->parallelize(ParallelType::Vectorize);

  tv3->axis(0)->parallelize(ParallelType::BIDx);
  tv3->axis(1)->parallelize(ParallelType::BIDy);

  tv4->axis(0)->parallelize(ParallelType::BIDy);
  tv4->axis(1)->parallelize(ParallelType::BIDx);

  tv5->axis(0)->parallelize(ParallelType::BIDy);
  tv5->axis(1)->parallelize(ParallelType::BIDx);
  tv5->axis(2)->parallelize(ParallelType::Vectorize);

  auto options = at::TensorOptions().dtype(at::kFloat).device(at::kCUDA, 0);
  auto t0 = at::randn({X, Y, Z}, options);
  auto t1 = at::randn({X, Y, Z}, options);

  FusionExecutor fe;
  fe.compileFusion(&fusion, {t0, t1});
  auto cg_outputs = fe.runFusion({t0, t1});

  auto ref = t0 + t1;

  testValidate(&fusion, cg_outputs, {t0, t1}, {ref}, __LINE__, __FILE__);
}

// See issue https://github.com/csarofeen/pytorch/issues/1497
TEST_F(NVFuserTest, FusionTestGridComm2_CUDA) {
  Fusion fusion;
  FusionGuard fg(&fusion);

  int64_t W = 3, X = 4;

  auto tv0 = makeConcreteTensor({X});
  auto tv1 = makeConcreteTensor({W, X});
  fusion.addInput(tv0);
  fusion.addInput(tv1);

  auto tv2 = add(tv0, IrBuilder::create<Val>(1.0));
  auto tv3 = broadcast(tv2, {true, false});
  auto tv4 = add(tv3, tv1);
  fusion.addOutput(tv4);

  tv4->merge(0);
  tv4->split(0, 2);

  TransformPropagatorWithCheck propagator(tv4);
  MaxRootDomainInfoSpanningTree(tv4).traverse(&propagator);

  tv3->computeAt(tv4, 1);

  tv4->axis(0)->parallelize(ParallelType::BIDx);
  tv4->axis(-1)->parallelize(ParallelType::TIDx);
  tv2->axis(0)->parallelize(ParallelType::BIDx);
  tv2->axis(-1)->parallelize(ParallelType::TIDx);
  tv3->axis(-1)->parallelize(ParallelType::TIDx);

  tv2->setMemoryType(MemoryType::Global);

  auto options = at::TensorOptions().dtype(at::kFloat).device(at::kCUDA, 0);
  auto t0 = at::randn({X}, options);
  auto t1 = at::randn({W, X}, options);

  FusionExecutor fe;
  fe.compileFusion(&fusion, {t0, t1});
  auto cg_outputs = fe.runFusion({t0, t1});

  auto ref = t0 + t1 + 1;

  testValidate(&fusion, cg_outputs, {t0, t1}, {ref}, __LINE__, __FILE__);
}

// Vectorized reset test for double buffered registers
TEST_F(NVFuserTest, FusionDoubleBufferVector_CUDA) {
  Fusion fusion;
  FusionGuard fg(&fusion);

  auto tv0 = makeContigTensor(1);
  fusion.addInput(tv0);

  auto tv1 = add(tv0, IrBuilder::create<Val>(1.0));
  auto tv2 = sum(tv1, {0});
  auto tv2c = tv2->cacheBefore();

  fusion.addOutput(tv2);

  auto tv1cw = tv1->cacheAfter();
  auto tv1cr = tv1cw->cacheAfter();

  tv1cw->split(-1, 32);
  tv1cr->split(-1, 32);
  tv1cr->split(-1, 4);
  tv1cr->axis(-1)->parallelize(ParallelType::Vectorize);

  tv1cw->computeAt(tv1cr, 1);
  tv0->computeAt(tv1cw, -1);
  tv2c->split(-1, 32);
  tv2c->split(-1, 4);
  tv1cr->computeAt(tv2c, 2);

  tv1cw->setMemoryType(MemoryType::Shared);
  tv1cr->doubleBuffer();

  auto options = at::TensorOptions().dtype(at::kFloat).device(at::kCUDA, 0);

  auto t0 = at::randn({200}, options);
  FusionExecutor fe;
  fe.compileFusion(&fusion, {t0});
  auto cg_outputs = fe.runFusion({t0});
  auto ref = (t0 + 1).sum({0});

  testValidate(&fusion, cg_outputs, {t0}, {ref}, __LINE__, __FILE__);
}

// Request 48KB of data in shared mem,
//  should be large enough not to fit in
//  static allocations, but small enough
//  to fit in supported devices (sm70+).
TEST_F(NVFuserTest, FusionLargeSmem_CUDA) {
  Fusion fusion;
  FusionGuard fg(&fusion);

  auto tv0 = makeContigTensor(1);
  fusion.addInput(tv0);
  auto tv1 = add(tv0, IrBuilder::create<Val>(1.0));
  auto tv2 = add(tv1, IrBuilder::create<Val>(2.0));
  fusion.addOutput(tv2);

  tv2->split(0, 12288);
  tv2->split(1, 128);
  tv1->computeAt(tv2, 1);
  tv1->split(1, 128);
  tv0->computeAt(tv1, -1);
  tv1->setMemoryType(MemoryType::Shared);
  tv1->axis(-1)->parallelize(ParallelType::TIDx);
  tv2->axis(-1)->parallelize(ParallelType::TIDx);

  auto options = at::TensorOptions().dtype(at::kFloat).device(at::kCUDA, 0);

  auto t0 = at::randn({(int)(12288 * 4)}, options);
  FusionExecutor fe;
  fe.compileFusion(&fusion, {t0});
  auto cg_outputs = fe.runFusion({t0});
  auto ref = t0 + 1 + 2;

  testValidate(&fusion, cg_outputs, {t0}, {ref}, __LINE__, __FILE__);
}

// Request a smem allocation that is equal to the device limit
TEST_F(NVFuserTest, FusionTooLargeSmem_CUDA) {
  Fusion fusion;
  FusionGuard fg(&fusion);

  auto properties = at::cuda::getDeviceProperties(
      c10::Device(c10::DeviceType::CUDA, 0).index());
  int device_limit = (int)properties->sharedMemPerBlockOptin;

  auto tv0 = makeContigTensor(1);
  fusion.addInput(tv0);
  auto tv1 = add(tv0, IrBuilder::create<Val>(1.0));
  auto tv2 = add(tv1, IrBuilder::create<Val>(2.0));
  fusion.addOutput(tv2);

  // 4 byte per float
  tv2->split(0, device_limit / 4);
  tv2->split(1, 128);
  tv1->computeAt(tv2, 1);
  tv1->split(1, 128);
  tv0->computeAt(tv1, -1);
  tv1->setMemoryType(MemoryType::Shared);
  tv1->axis(-1)->parallelize(ParallelType::TIDx);
  tv2->axis(-1)->parallelize(ParallelType::TIDx);

  auto options = at::TensorOptions().dtype(at::kFloat).device(at::kCUDA, 0);

  auto t0 = at::randn({(int)(12288 * 4)}, options);
  FusionExecutor fe;

  //  NOLINTNEXTLINE(cppcoreguidelines-avoid-goto,hicpp-avoid-goto)
  ASSERT_ANY_THROW(fe.compileFusion(&fusion, {t0}));
}

// Try to test alignment when multiple tensors are
//  in shared mem.
TEST_F(NVFuserTest, FusionSmemAlignment_CUDA) {
  Fusion fusion;
  FusionGuard fg(&fusion);

  auto tv0 = makeConcreteTensor({3, 4, 7, 2, 5});
  fusion.addInput(tv0);
  auto tv1 = sum(tv0, {4});
  auto tv2 = sum(tv1, {3});
  auto tv3 = sum(tv2, {2});
  auto tv4 = sum(tv3, {1});
  fusion.addOutput(tv4);

  auto tv0c = tv0->cacheAfter();
  auto tv1bc = tv1->cacheBefore();
  auto tv2bc = tv2->cacheBefore();
  auto tv3bc = tv3->cacheBefore();
  auto tv4bc = tv4->cacheBefore();

  tv0c->setMemoryType(MemoryType::Shared);
  tv1bc->setMemoryType(MemoryType::Shared);
  tv2bc->setMemoryType(MemoryType::Shared);
  tv3bc->setMemoryType(MemoryType::Shared);
  tv4bc->setMemoryType(MemoryType::Shared);

  tv1->axis(-1)->parallelize(ParallelType::Vectorize);
  tv3->axis(-1)->parallelize(ParallelType::Vectorize);
  tv0->computeAt(tv4, 0);
  tv0->computeAt(tv2, 2);

  auto options = at::TensorOptions().dtype(at::kFloat).device(at::kCUDA, 0);

  auto t0 = at::randn({3, 4, 7, 2, 5}, options);
  FusionExecutor fe;

  fe.compileFusion(&fusion, {t0});
  auto cg_outputs = fe.runFusion({t0});
  auto tref = t0.sum({1, 2, 3, 4});

  testValidate(&fusion, cg_outputs, {t0}, {tref}, __LINE__, __FILE__);
}

// Repro of #1521
TEST_F(NVFuserTest, FusionImmediateValueAsInput_CUDA) {
  Fusion fusion;
  FusionGuard fg(&fusion);

  auto tv0 = makeSymbolicTensor(1);
  fusion.addInput(tv0);

  auto immediate_scalr = IrBuilder::create<Val>(0.1);
  // Adding an immediate scalar value as an input is not allowed
  // NOLINTNEXTLINE(cppcoreguidelines-avoid-goto,hicpp-avoid-goto)
  ASSERT_ANY_THROW(fusion.addInput(immediate_scalr));

  // Instead, use a symbolic value
  auto symbolic_scalar = IrBuilder::create<Val>(DataType::Double);
  fusion.addInput(symbolic_scalar);

  auto tv1 = add(tv0, symbolic_scalar);
  fusion.addOutput(tv1);

  // Make sure the kernel is compiled.
  FusionExecutor fe;
  fe.compileFusion(&fusion);
}

// Repro of #1506
TEST_F(NVFuserTest, FusionVectorizeContigIndex_CUDA) {
  std::vector<int64_t> shape{14, 14};

  Fusion fusion;
  FusionGuard fg(&fusion);

  auto tv0 = makeContigTensor(2);
  fusion.addInput(tv0);
  auto tv1 = set(tv0);
  auto tv2 = set(tv1);
  fusion.addOutput(tv2);

  tv2->merge(0);

  // Vectorize by 4 should be allowed
  tv2->split(0, 4);

  tv2->axis(0)->parallelize(ParallelType::TIDx);
  tv0->computeAt(tv2, 1);

  tv1->axis(1)->parallelize(ParallelType::Vectorize);
  tv2->axis(1)->parallelize(ParallelType::Vectorize);

  auto options = at::TensorOptions().dtype(at::kFloat).device(at::kCUDA, 0);
  auto t0 = at::randn(shape, options);

  FusionExecutor fe;
  fe.compileFusion(&fusion, {t0});
  auto cg_outputs = fe.runFusion({t0});

  NVF_CHECK(t0.equal(cg_outputs[0]));
}

// Make sure the same fusion as FusionVectorizeContigIndex fails if
// not contig.
TEST_F(NVFuserTest, FusionVectorizeContigIndexFail_CUDA) {
  GTEST_SKIP();
  std::vector<int64_t> shape{14, 14};

  Fusion fusion;
  FusionGuard fg(&fusion);

  auto tv0 = TensorViewBuilder().contiguity({false, true}).ndims(2).build();
  fusion.addInput(tv0);
  auto tv1 = set(tv0);
  auto tv2 = set(tv1);
  fusion.addOutput(tv2);

  tv2->merge(0);

  tv2->split(0, 4);

  tv2->axis(0)->parallelize(ParallelType::TIDx);
  tv0->computeAt(tv2, 1);

  tv1->axis(1)->parallelize(ParallelType::Vectorize);
  tv2->axis(1)->parallelize(ParallelType::Vectorize);

  auto options = at::TensorOptions().dtype(at::kFloat).device(at::kCUDA, 0);
  auto t0 = at::randn(shape, options);

  FusionExecutor fe;
  // This should fail at compile time as we're trying to merge in a
  // non-contiguous dimension, then split and vectorize it.
  ASSERT_ANY_THROW(fe.compileFusion(&fusion, {t0}));
}

// Make sure the same fusion as FusionVectorizeContigIndex fails if
// not a correct multiple
TEST_F(NVFuserTest, FusionVectorizeContigIndexFail2_CUDA) {
  GTEST_SKIP();
  std::vector<int64_t> shape{15, 14};

  Fusion fusion;
  FusionGuard fg(&fusion);

  auto tv0 = makeContigTensor(2);

  fusion.addInput(tv0);
  auto tv1 = set(tv0);
  auto tv2 = set(tv1);
  fusion.addOutput(tv2);

  tv2->merge(0);

  tv2->split(0, 4);

  tv2->axis(0)->parallelize(ParallelType::TIDx);
  tv0->computeAt(tv2, 1);

  tv1->axis(1)->parallelize(ParallelType::Vectorize);
  tv2->axis(1)->parallelize(ParallelType::Vectorize);

  auto options = at::TensorOptions().dtype(at::kFloat).device(at::kCUDA, 0);
  auto t0 = at::randn(shape, options);

  FusionExecutor fe;
  fe.compileFusion(&fusion, {t0});

  // This should fail at the launch time as 14 is not divisible by the
  // vector word size. The two domains are merged, but they are not
  // contiguous, so contig indexing is not involved in this case.
  // NOLINTNEXTLINE(cppcoreguidelines-avoid-goto,hicpp-avoid-goto)
  ASSERT_ANY_THROW(fe.runFusion({t0}));
}

TEST_F(NVFuserTest, FusionVectorizeInputToOutput_CUDA) {
  Fusion fusion;
  FusionGuard fg(&fusion);

  auto tv0 = makeContigTensor(1);
  fusion.addInput(tv0);
  auto tv1 = set(tv0);
  fusion.addOutput(tv1);

  tv1->split(0, 4);

  tv1->axis(-1)->parallelize(ParallelType::Vectorize);

  auto options = at::TensorOptions().dtype(at::kFloat).device(at::kCUDA, 0);

  const int n = 12;
  auto t0 = at::randn({n}, options);
  // Shift by one to make it non-aligned
  auto t0_misaligned =
      at::randn({n + 1}, options).index({at::indexing::Slice(1)});
  auto t1_misaligned =
      at::empty({n + 1}, options).index({at::indexing::Slice(1)});

  FusionExecutor fe;
  fe.compileFusion(&fusion, {t0});
  auto cg_outputs = fe.runFusion({t0});
  NVF_CHECK(t0.equal(cg_outputs[0]));

  // Pass misaligned input. This must fail.
  // NOLINTNEXTLINE(cppcoreguidelines-avoid-goto,hicpp-avoid-goto)
  ASSERT_ANY_THROW(fe.runFusion({t0_misaligned}));

  // Pass misaligned output. This must fail too.
  // NOLINTNEXTLINE(cppcoreguidelines-avoid-goto,hicpp-avoid-goto)
  ASSERT_ANY_THROW(fe.runFusion({t0}, {t1_misaligned}));
}

// Repro of issue #1530
TEST_F(NVFuserTest, FusionVectorizeContigIndexValidationFail_CUDA) {
  GTEST_SKIP();
  std::vector<int64_t> shape{1, 2, 1};

  Fusion fusion;
  FusionGuard fg(&fusion);

  auto tv0 = makeContigTensor(shape.size());
  fusion.addInput(tv0);
  auto tv1 = set(tv0);
  fusion.addOutput(tv1);

  tv1->merge(1);
  tv1->merge(0);

  auto invalid_vec_size = shape[0] * shape[1] * shape[2];
  invalid_vec_size *= invalid_vec_size;

  tv1->split(0, invalid_vec_size);

  tv1->axis(1)->parallelize(ParallelType::Vectorize);

  auto options = at::TensorOptions().dtype(at::kFloat).device(at::kCUDA, 0);
  auto t0 = at::randn(shape, options);

  FusionExecutor fe;
  fe.compileFusion(&fusion, {t0});

  // NOLINTNEXTLINE(cppcoreguidelines-avoid-goto,hicpp-avoid-goto)
  ASSERT_ANY_THROW(fe.runFusion({t0}));
}

TEST_F(NVFuserTest, FusionContigIndexingWithBroadcast_CUDA) {
  Fusion fusion;
  FusionGuard fg(&fusion);

  auto tv0 = makeConcreteTensor({4});
  fusion.addInput(tv0);
  auto tv1 = makeConcreteTensor({3, 4});
  fusion.addInput(tv1);

  auto tv2 = broadcast(tv0, {true, false});
  auto tv3 = add(tv2, tv1);
  fusion.addOutput(tv3);

  tv3->merge(0);
  TransformPropagatorWithCheck propagator(tv3);
  MaxRootDomainInfoSpanningTree(tv3).traverse(&propagator);

  tv2->setMemoryType(MemoryType::Local);

  auto options = at::TensorOptions().dtype(at::kFloat).device(at::kCUDA, 0);
  auto t0 = at::randn({4}, options);
  auto t1 = at::randn({3, 4}, options);

  auto t3 = t0.unsqueeze(0).add(t1);
  {
    FusionExecutor fe;
    fe.compileFusion(&fusion, {t0, t1});
    auto cg_outputs = fe.runFusion({t0, t1});

    testValidate(&fusion, cg_outputs, {t0, t1}, {t3}, __LINE__, __FILE__);
  }

  // Make sure tv2 indexing also works when it's stored in global memory
  tv2->setMemoryType(MemoryType::Global);
  {
    FusionExecutor fe;
    fe.compileFusion(&fusion, {t0, t1});
    auto cg_outputs = fe.runFusion({t0, t1});

    testValidate(&fusion, cg_outputs, {t0, t1}, {t3}, __LINE__, __FILE__);
  }
}

// TODO: Fix validation
// Repro of #1534. Validation should detect invalid vectorization.
TEST_F(NVFuserTest, FusionVectorizeContigIndexValidationFail2_CUDA) {
  GTEST_SKIP();
  std::vector<int64_t> shape1{2, 3, 2};
  std::vector<int64_t> shape2{2, 2};

  Fusion fusion;
  FusionGuard fg(&fusion);

  auto tv0 = makeContigConcreteTensor(shape1);
  fusion.addInput(tv0);
  auto tv1 = makeContigConcreteTensor(shape2);
  fusion.addInput(tv1);

  auto tv2 = set(tv1);
  auto tv3 = broadcast(tv2, {false, true, false});
  auto tv4 = add(tv0, tv3);
  fusion.addOutput(tv4);

  tv4->merge(1, 2);
  tv4->merge(0, 1);
  tv4->split(0, 4);
  TransformPropagatorWithCheck propagator(tv4);
  MaxRootDomainInfoSpanningTree(tv4).traverse(&propagator);

  tv0->computeAt(tv4, -2);
  tv1->computeAt(tv4, -2);

  tv2->axis(-1)->parallelize(ParallelType::Vectorize);

  auto options = at::TensorOptions().dtype(at::kFloat).device(at::kCUDA, 0);
  auto t0 = at::randn(shape1, options);
  auto t1 = at::randn(shape2, options);

  FusionExecutor fe;
  fe.compileFusion(&fusion, {t0, t1});

  // Vectorization of tv2 should be detected as invalid.
  // NOLINTNEXTLINE(cppcoreguidelines-avoid-goto,hicpp-avoid-goto)
  ASSERT_ANY_THROW(fe.runFusion({t0, t1}));
}

TEST_F(NVFuserTest, FusionVectorizeContigIndexWithBroadcast_CUDA) {
  std::vector<int64_t> shape1{2, 2, 2};
  std::vector<int64_t> shape2{1, 2, 2};

  Fusion fusion;
  FusionGuard fg(&fusion);

  // [I0, I1, I2]
  auto tv0 = makeContigTensor(shape1.size());
  fusion.addInput(tv0);

  // [B3, I1, I2]
  auto tv1 = makeContigConcreteTensor(shape2);
  fusion.addInput(tv1);

  auto tv2 = set(tv1);
  auto tv3 = add(tv0, tv2);
  fusion.addOutput(tv3);

  tv3->merge(1, 2);
  tv3->merge(0, 1);
  tv3->split(0, 4);

  // Don't modify tv1 so that it's replayed as tv2 with actual
  // transformations. It would create temporary IterDomains, and the
  // validation should still be able to detect vectorization by 4 is valid.
  // TransformPropagatorWithCheck propagator(tv3);
  // MaxRootDomainInfoSpanningTree(tv3).traverse(&propagator);

  tv2->merge(1, 2);
  tv2->merge(0, 1);
  tv2->split(0, 4);

  tv2->computeAt(tv3, -2);

  tv2->axis(-1)->parallelize(ParallelType::Vectorize);

  auto options = at::TensorOptions().dtype(at::kFloat).device(at::kCUDA, 0);
  auto t0 = at::randn(shape1, options);
  auto t1 = at::randn(shape2, options);

  FusionExecutor fe;
  fe.compileFusion(&fusion, {t0, t1});
  auto cg_outputs = fe.runFusion({t0, t1});

  auto ref = t0 + t1;

  testValidate(&fusion, cg_outputs, {t0, t1}, {ref}, __LINE__, __FILE__);
}

TEST_F(NVFuserTest, FusionVectorizeContigIndexPointwiseSchedule_CUDA) {
  std::vector<int64_t> shape0{100, 14, 2, 14};
  std::vector<int64_t> shape1{100, 2, 14};

  Fusion fusion;
  FusionGuard fg(&fusion);

  auto tv0 = makeContigTensor(shape0.size());
  fusion.addInput(tv0);
  auto tv1 = makeContigTensor(shape1.size());
  fusion.addInput(tv1);

  auto tv2 = broadcast(tv1, {false, true, false, false});
  auto tv3 = add(tv0, tv2);
  fusion.addOutput(tv3);

  auto options = at::TensorOptions().dtype(at::kFloat).device(at::kCUDA, 0);
  auto t0 = at::randn(shape0, options);
  auto t1 = at::randn(shape1, options);

  auto lparams = schedulePointwise(&fusion, {t0, t1});

  GpuLower gpulw(&fusion);
  gpulw.run();
  auto kernel = gpulw.kernel();

  // The innermost two dimensions are merged and contiguous, so
  // vectorization can be done against 2*14=28 rather than 14, so
  // vector word size should be 4. Broadcasting of tv1 should not
  // matter.
  for (const auto& vec_info : kernel->summary().vectorized_set_info) {
    NVF_CHECK(
        vec_info.word_size == 4,
        "Invalid vector word size: ",
        vec_info.word_size);
  }

  FusionExecutor fe;
  fe.compileFusion(&fusion, {t0, t1}, lparams);
  auto cg_outputs = fe.runFusion({t0, t1});

  auto ref = t0 + t1.unsqueeze(-3);

  testValidate(&fusion, cg_outputs, {t0, t1}, {ref}, __LINE__, __FILE__);
}

TEST_F(NVFuserTest, FusionTrivialReductionForwarding4_CUDA) {
  Fusion fusion;
  FusionGuard fg(&fusion);

  auto tv0 = makeSymbolicTensor(1);
  fusion.addInput(tv0);

  auto tv1 = makeSymbolicTensor(2);
  fusion.addInput(tv1);

  auto tv2 = broadcast(tv0, {true, false});
  auto tv3 = add(tv1, tv2);
  fusion.addOutput(tv3);

  // tv4 has a trivial reduction axis
  auto tv4 = sum(tv2, {0});
  auto tv5 = add(tv4, IrBuilder::create<Val>(1.0));
  fusion.addOutput(tv5);

  tv3->merge(0, 1);
  tv3->split(0, 32);

  // This causes the trivial reduction of tv4 to be merged with
  // another axis of tv4, and then forward computeAt is done from tv4
  // to tv5. The split of the merged id of tv4 should be done on tv5
  // by forwarding the merge of the trivial reduction.
  tv0->computeAt(tv3, -1);

  tv3->axis(0)->parallelize(ParallelType::BIDx);
  tv3->axis(1)->parallelize(ParallelType::TIDx);

  auto options = at::TensorOptions().dtype(at::kFloat).device(at::kCUDA, 0);
  auto t0 = at::randn({111}, options);
  auto t1 = at::randn({123, 111}, options);

  FusionExecutor fe;
  fe.compileFusion(&fusion, {t0, t1});
  auto cg_outputs = fe.runFusion({t0, t1});

  auto t2 = t0.unsqueeze(0);
  auto t3 = t1 + t2;
  auto t5 = sum(t2, {0}) + 1;

  testValidate(&fusion, cg_outputs, {t0, t1}, {t3, t5}, __LINE__, __FILE__);
}

// See issue #1598
TEST_F(NVFuserTest, FusionRAWSyncInsertionPlace1_CUDA) {
  Fusion fusion;
  FusionGuard fg(&fusion);

  auto tv0 = makeSymbolicTensor(2);
  auto tv1 = makeSymbolicTensor(2);
  fusion.addInput(tv0);
  fusion.addInput(tv1);

  auto tv2 = set(tv0);
  auto tv3 = set(tv1);
  auto tv4 = add(tv2, tv3);
  fusion.addOutput(tv4);

  // Place tv2 on shared memory
  tv2->split(0, 2);
  tv2->split(-1, 4);
  tv2->setMemoryType(MemoryType::Shared);
  tv2->axis(-2)->parallelize(ParallelType::TIDy);
  tv2->axis(-1)->parallelize(ParallelType::TIDx);

  tv3->split(0, 2);
  tv3->split(-1, 4);
  // swap tidx and tidy
  tv3->axis(-2)->parallelize(ParallelType::TIDx);
  tv3->axis(-1)->parallelize(ParallelType::TIDy);

  tv4->split(0, 2);
  tv4->split(-1, 4);
  tv4->axis(-2)->parallelize(ParallelType::TIDx);
  tv4->axis(-1)->parallelize(ParallelType::TIDy);

  tv0->computeAt(tv4, 1);
  tv3->computeAt(tv4, -1);

  auto options = at::TensorOptions().dtype(at::kFloat).device(at::kCUDA, 0);
  auto t0 = at::randn({10, 64}, options);
  auto t1 = at::randn({10, 64}, options);

  FusionExecutor fe;
  fe.compileFusion(&fusion, {t0, t1});
  auto cg_outputs = fe.runFusion({t0, t1});

  auto ref = t0 + t1;

  testValidate(&fusion, cg_outputs, {t0, t1}, {ref}, __LINE__, __FILE__);
}

// See issue #1598
TEST_F(NVFuserTest, FusionRAWSyncInsertionPlace2_CUDA) {
  Fusion fusion;
  FusionGuard fg(&fusion);

  auto tv0 = makeSymbolicTensor(2);
  auto tv1 = makeSymbolicTensor(2);
  fusion.addInput(tv0);
  fusion.addInput(tv1);

  auto tv2 = set(tv0);
  auto tv3 = set(tv1);
  auto tv4 = add(tv2, tv3);
  fusion.addOutput(tv4);

  tv2->split(0, 2);
  tv2->split(-1, 4);
  tv2->setMemoryType(MemoryType::Shared);

  tv2->axis(-2)->parallelize(ParallelType::TIDy);
  tv2->axis(-1)->parallelize(ParallelType::TIDx);

  tv4->split(0, 2);
  tv4->split(-1, 4);
  // Also do unroll for tv3 and tv4
  tv4->split(-2, 8, false);
  tv4->axis(-3)->parallelize(ParallelType::Unroll);
  // swap tidx and tidy
  tv4->axis(-2)->parallelize(ParallelType::TIDx);
  tv4->axis(-1)->parallelize(ParallelType::TIDy);

  tv0->computeAt(tv4, 1);
  tv3->computeAt(tv4, -1);

  auto options = at::TensorOptions().dtype(at::kFloat).device(at::kCUDA, 0);
  auto t0 = at::randn({10, 64}, options);
  auto t1 = at::randn({10, 64}, options);

  FusionExecutor fe;
  fe.compileFusion(&fusion, {t0, t1});
  auto cg_outputs = fe.runFusion({t0, t1});

  auto ref = t0 + t1;

  testValidate(&fusion, cg_outputs, {t0, t1}, {ref}, __LINE__, __FILE__);
}

// See issue #1599
TEST_F(NVFuserTest, FusionRAWSyncInsertionPlace3_CUDA) {
  Fusion fusion;
  FusionGuard fg(&fusion);

  auto tv0 = makeSymbolicTensor(2);
  auto tv1 = makeSymbolicTensor(2);
  fusion.addInput(tv0);
  fusion.addInput(tv1);

  auto tv2 = set(tv0);
  auto tv3 = set(tv1);
  auto tv4 = add(tv2, tv3);
  fusion.addOutput(tv4);

  // Use unroll where a RAW-sync tensor is stored

  tv4->split(0, 2);
  tv4->split(0, 3);
  tv4->split(-1, 4);
  tv4->axis(1)->parallelize(ParallelType::Unroll);
  tv4->axis(-2)->parallelize(ParallelType::TIDx);
  tv4->axis(-1)->parallelize(ParallelType::TIDy);

  tv0->computeAt(tv4, 3);
  tv3->computeAt(tv4, -1);

  tv2->split(-1, 4);
  tv2->axis(-2)->parallelize(ParallelType::TIDy);
  tv2->axis(-1)->parallelize(ParallelType::TIDx);
  tv2->setMemoryType(MemoryType::Shared);

  auto options = at::TensorOptions().dtype(at::kFloat).device(at::kCUDA, 0);
  auto t0 = at::randn({50, 64}, options);
  auto t1 = at::randn({50, 64}, options);

  FusionExecutor fe;
  fe.compileFusion(&fusion, {t0, t1});
  auto cg_outputs = fe.runFusion({t0, t1});

  auto ref = t0 + t1;

  testValidate(&fusion, cg_outputs, {t0, t1}, {ref}, __LINE__, __FILE__);
}

// See #1618
TEST_F(NVFuserTest, FusionRAWSyncInsertionPlace4_CUDA) {
  Fusion fusion;
  FusionGuard fg(&fusion);

  auto tv0 = makeConcreteTensor({16, 128});
  auto tv1 = makeConcreteTensor({16, 128});
  fusion.addInput(tv0);
  fusion.addInput(tv1);

  auto tv2 = set(tv0);
  auto tv3 = set(tv1);
  auto tv4 = set(tv2);
  auto tv5 = set(tv3);
  auto tv6 = add(tv4, tv5);
  fusion.addOutput(tv6);

  tv2->setMemoryType(MemoryType::Shared);
  tv3->setMemoryType(MemoryType::Shared);

  tv2->computeAt(tv6, 0);
  tv3->computeAt(tv6, 1);
  tv4->computeAt(tv6, 1);
  tv5->computeAt(tv6, -1);
  tv2->split(1, 64);
  tv3->split(1, 64);
  tv2->axis(-1)->parallelize(ParallelType::TIDx);
  tv3->axis(-1)->parallelize(ParallelType::TIDx);
  tv6->axis(-1)->parallelize(ParallelType::TIDx);

  // Check the block sync is inserted at the correct location.
  //  There is exactly one block sync needed in this test case
  //    and the sync needs to be after the 2 expressions
  //    that modify shared memory.
  class SyncInsertionPointChecker : public kir::IrVisitor {
   public:
    using kir::IrVisitor::handle;

   private:
    void handle(LoadStoreOp* uop) final {
      // Record number of load-store ops that modifies shared memory.
      if (uop->out()->isA<kir::TensorIndex>() &&
          uop->out()->as<kir::TensorIndex>()->view()->getMemoryType() ==
              MemoryType::Shared &&
          // Filter out initialization expressions
          uop->in()->isA<kir::TensorIndex>()) {
        number_of_writes_++;
      }
    }
    void handle(kir::BlockSync* bsync) final {
      // Make sure both shared memory modifying expressions
      //  have been observed at the sync insertion point.
      NVF_ERROR(
          number_of_writes_ == 2,
          "FusionRAWSyncInsertionPlace4 test fail:",
          "only 1 sync after the 2 shared mem writes is needed in this test,"
          "either a redundant sync has been inserted or the block sync is not inserted at the right place");
    }

   private:
    int number_of_writes_ = 0;
  } sync_insertion_checker;
  GpuLower gpulw(&fusion);
  gpulw.run();
  sync_insertion_checker.handle(gpulw.kernel()->topLevelExprs());
}

// Test serial write and parallel read of shared mem: mapped case
TEST_F(NVFuserTest, FusionSerialSmemWriteParallelRead1_CUDA) {
  Fusion fusion;
  FusionGuard fg(&fusion);

  TensorView* tv0 = makeConcreteTensor({128, 6});
  TensorView* tv1 = makeConcreteTensor({128, 6});
  TensorView* tv2 = makeConcreteTensor({128, 6});
  fusion.addInput(tv0);
  fusion.addInput(tv1);
  fusion.addInput(tv2);

  TensorView* tv3 = add(tv0, tv1);
  TensorView* tv4 = add(tv3, tv2);

  fusion.addOutput(tv4);

  //  Use shared memory
  tv3->setMemoryType(MemoryType::Shared);

  // Parallelize t4, in this case dim 0 on tv3 will
  //  not be parallelized but dim0 of t4 will be.
  // We will need to make sure a sync is inserted
  //  even if these dimensions are mapped.
  tv4->axis(0)->parallelize(ParallelType::TIDx);

  auto options = at::TensorOptions().dtype(at::kFloat).device(at::kCUDA, 0);

  at::Tensor t0 = at::randn({128, 6}, options);
  at::Tensor t1 = at::randn({128, 6}, options);
  at::Tensor t2 = at::randn({128, 6}, options);

  FusionExecutor fe;
  fe.compileFusion(&fusion, {t0, t1, t2});
  auto cg_outputs = fe.runFusion({t0, t1, t2});

  auto ref = t0 + t1 + t2;

  testValidate(&fusion, cg_outputs, {t0, t1, t2}, {ref}, __LINE__, __FILE__);
}

// Test serial write and parallel read of shared mem: un-mapped case
TEST_F(NVFuserTest, FusionSerialSmemWriteParallelRead2_CUDA) {
  Fusion fusion;
  FusionGuard fg(&fusion);

  TensorView* tv0 = makeConcreteTensor({128, 6});
  TensorView* tv1 = makeConcreteTensor({128, 6});
  TensorView* tv2 = makeConcreteTensor({128, 6});
  fusion.addInput(tv0);
  fusion.addInput(tv1);
  fusion.addInput(tv2);

  TensorView* tv3 = add(tv0, tv1);
  TensorView* tv4 = add(tv3, tv2);

  fusion.addOutput(tv4);

  //  Use shared memory
  tv3->setMemoryType(MemoryType::Shared);

  // Split and parallelize t4,
  //  the parallelized dimension in t4 will not
  // map across to the shared mem tensor, t3. So
  // there will need to be a sync before use of t3.
  tv4->split(0, 2);
  tv4->axis(0)->parallelize(ParallelType::TIDx);

  auto options = at::TensorOptions().dtype(at::kFloat).device(at::kCUDA, 0);

  at::Tensor t0 = at::randn({128, 6}, options);
  at::Tensor t1 = at::randn({128, 6}, options);
  at::Tensor t2 = at::randn({128, 6}, options);

  FusionExecutor fe;
  fe.compileFusion(&fusion, {t0, t1, t2});
  auto cg_outputs = fe.runFusion({t0, t1, t2});

  auto ref = t0 + t1 + t2;

  testValidate(&fusion, cg_outputs, {t0, t1, t2}, {ref}, __LINE__, __FILE__);
}

// Simple test of async copy primitive
TEST_F(NVFuserTest, FusionSimpleCpAsync_CUDA) {
  Fusion fusion;
  FusionGuard fg(&fusion);

  int m = 33, n = 31;

  TensorView* tv0 = makeConcreteTensor({m, n});
  TensorView* tv1 = makeConcreteTensor({m, n});

  fusion.addInput(tv0);
  fusion.addInput(tv1);

  TensorView* tv2 = add(tv0, tv1);

  fusion.addOutput(tv2);

  auto tv0_shared = tv0->cacheAfter(LoadStoreOpType::CpAsync);
  tv0_shared->setMemoryType(MemoryType::Shared);

  tv0->computeAt(tv2, 1);
  tv0_shared->axis(1)->parallelize(ParallelType::TIDx);
  tv2->axis(1)->parallelize(ParallelType::TIDx);

  auto options = at::TensorOptions().dtype(at::kFloat).device(at::kCUDA, 0);
  at::Tensor t0 = at::randn({m, n}, options);
  at::Tensor t1 = at::randn({m, n}, options);

  FusionExecutor fe;

  // requires ampere+ GPU
  if (!deviceMajorMinorCheck(8)) {
    ASSERT_ANY_THROW(fe.compileFusion(&fusion, {t0, t1}));
    GTEST_SKIP() << "skipping tests on pre-AMPERE GPUs";
  }
  fe.compileFusion(&fusion, {t0, t1});
  auto cg_outputs = fe.runFusion({t0, t1});

  auto ref = t0 + t1;

  testValidate(&fusion, cg_outputs, {t0, t1}, {ref}, __LINE__, __FILE__);
}

// Simple test of async copy primitive: double buffered
//   Double buffer case 1, both block sync and async wait
//  are needed.
TEST_F(NVFuserTest, FusionDoubleBufferCpAsync1_CUDA) {
  Fusion fusion;
  FusionGuard fg(&fusion);

  // Using vectorization so need to keep n multiple of 4.
  int m = 33, n = 48;

  TensorView* tv0 = makeContigConcreteTensor({m, n});
  TensorView* tv1 = makeContigConcreteTensor({m, n});

  fusion.addInput(tv0);
  fusion.addInput(tv1);

  TensorView* tv2 = add(tv0, tv1);

  fusion.addOutput(tv2);

  auto tv0_shared = tv0->cacheAfter(LoadStoreOpType::CpAsync);
  tv0_shared->setMemoryType(MemoryType::Shared);
  tv0->computeAt(tv2, 1);

  // Asynchronously load a tile in one schedule
  tv0_shared->split(1, 4);
  tv0_shared->axis(-1)->parallelize(ParallelType::Vectorize);
  tv0_shared->axis(-2)->parallelize(ParallelType::TIDx);

  // Consume the loaded tile in another schedule,
  //   triggering the need for a sync.
  tv2->split(1, 12);
  tv2->axis(-1)->parallelize(ParallelType::TIDx);

  // Double buffer the shared mem tensor.
  tv0_shared->doubleBuffer();

  auto options = at::TensorOptions().dtype(at::kFloat).device(at::kCUDA, 0);
  at::Tensor t0 = at::randn({m, n}, options);
  at::Tensor t1 = at::randn({m, n}, options);

  FusionExecutor fe;
  // requires ampere+ GPU
  if (!deviceMajorMinorCheck(8)) {
    ASSERT_ANY_THROW(fe.compileFusion(&fusion, {t0, t1}));
    GTEST_SKIP() << "skipping tests on pre-AMPERE GPUs";
  }
  fe.compileFusion(&fusion, {t0, t1});
  auto cg_outputs = fe.runFusion({t0, t1});

  auto ref = t0 + t1;

  testValidate(&fusion, cg_outputs, {t0, t1}, {ref}, __LINE__, __FILE__);
}

// Simple test of async copy primitive: double buffered
//   Double buffer case 2, only async wait is needed
TEST_F(NVFuserTest, FusionDoubleBufferCpAsync2_CUDA) {
  Fusion fusion;
  FusionGuard fg(&fusion);

  // Using vectorization so need to keep n multiple of 4.
  int m = 33, n = 48;

  TensorView* tv0 = makeConcreteTensor({m, n});
  TensorView* tv1 = makeConcreteTensor({m, n});

  fusion.addInput(tv0);
  fusion.addInput(tv1);

  TensorView* tv2 = add(tv0, tv1);

  fusion.addOutput(tv2);

  auto tv0_shared = tv0->cacheAfter(LoadStoreOpType::CpAsync);
  tv0_shared->setMemoryType(MemoryType::Shared);
  tv0->computeAt(tv2, 1);

  // Asynchronously load a tile in one schedule
  tv0_shared->split(1, 4);
  tv0_shared->axis(-2)->parallelize(ParallelType::TIDx);

  // Consume the loaded tile in another schedule,
  //   triggering the need for a sync.
  tv2->split(1, 4);
  tv2->axis(-2)->parallelize(ParallelType::TIDx);

  // Double buffer the shared mem tensor.
  tv0_shared->doubleBuffer();

  auto options = at::TensorOptions().dtype(at::kFloat).device(at::kCUDA, 0);
  at::Tensor t0 = at::randn({m, n}, options);
  at::Tensor t1 = at::randn({m, n}, options);

  FusionExecutor fe;
  // requires ampere+ GPU
  if (!deviceMajorMinorCheck(8)) {
    ASSERT_ANY_THROW(fe.compileFusion(&fusion, {t0, t1}));
    GTEST_SKIP() << "skipping tests on pre-AMPERE GPUs";
  }
  fe.compileFusion(&fusion, {t0, t1});
  auto cg_outputs = fe.runFusion({t0, t1});

  auto ref = t0 + t1;

  testValidate(&fusion, cg_outputs, {t0, t1}, {ref}, __LINE__, __FILE__);
}

// Simple test for double buffer in shared mem,
//  where we should not insert redundant syncs when
//  they are not needed.
TEST_F(NVFuserTest, FusionDoubleBufferNoSync_CUDA) {
  Fusion fusion;
  FusionGuard fg(&fusion);

  // Using vectorization so need to keep n multiple of 4.
  int m = 33, n = 48;

  TensorView* tv0 = makeConcreteTensor({m, n});
  TensorView* tv1 = makeConcreteTensor({m, n});

  fusion.addInput(tv0);
  fusion.addInput(tv1);

  TensorView* tv2 = add(tv0, tv1);

  fusion.addOutput(tv2);

  auto tv0_shared = tv0->cacheAfter();
  tv0_shared->setMemoryType(MemoryType::Shared);
  tv0->computeAt(tv2, 1);

  // Asynchronously load a tile in one schedule
  tv0_shared->split(1, 4);
  tv0_shared->axis(-2)->parallelize(ParallelType::TIDx);

  // Consume the loaded tile in another schedule,
  //   triggering the need for a sync.
  tv2->split(1, 4);
  tv2->axis(-2)->parallelize(ParallelType::TIDx);

  // Double buffer the shared mem tensor.
  tv0_shared->doubleBuffer();

  auto options = at::TensorOptions().dtype(at::kFloat).device(at::kCUDA, 0);
  at::Tensor t0 = at::randn({m, n}, options);
  at::Tensor t1 = at::randn({m, n}, options);

  GpuLower gpulw(&fusion);
  gpulw.run();
  auto flattened_exprs =
      ir_utils::flattenScopedExprs(gpulw.kernel()->topLevelExprs());
  bool sync_inserted = std::any_of(
      flattened_exprs.begin(), flattened_exprs.end(), [](Expr* expr) {
        return expr->isA<kir::BlockSync>();
      });
  NVF_ERROR(!sync_inserted, "Un-expected block sync inserted");

  FusionExecutor fe;
  fe.compileFusion(&fusion, {t0, t1});
  auto cg_outputs = fe.runFusion({t0, t1});

  auto ref = t0 + t1;

  testValidate(&fusion, cg_outputs, {t0, t1}, {ref}, __LINE__, __FILE__);
}

// Test predicate inversion for cp.async
TEST_F(NVFuserTest, FusionCpAsyncPredicate_CUDA) {
  // requires ampere+ GPU

  Fusion fusion;
  FusionGuard fg(&fusion);

  // Using vectorization so need to keep n multiple of 4.
  int m = 33, n = 48;

  TensorView* tv0 = makeContigConcreteTensor({m, n});

  fusion.addInput(tv0);
  auto tv1 = sum(tv0, {1});
  fusion.addOutput(tv1);

  auto tv0_shared = tv0->cacheAfter(LoadStoreOpType::CpAsync);
  tv0_shared->cacheAfter();
  tv0_shared->setMemoryType(MemoryType::Shared);
  tv0->computeAt(tv1, 1);

  tv0_shared->split(-1, 32);
  tv0_shared->split(-1, 4);
  tv0_shared->axis(-1)->parallelize(ParallelType::Vectorize);

  auto options = at::TensorOptions().dtype(at::kFloat).device(at::kCUDA, 0);
  at::Tensor t0 = at::randn({m, n}, options);

  FusionExecutor fe;
  if (!deviceMajorMinorCheck(8)) {
    ASSERT_ANY_THROW(fe.compileFusion(&fusion, {t0}));
    GTEST_SKIP() << "skipping tests on pre-AMPERE GPUs";
  }

  fe.compileFusion(&fusion, {t0});
  auto cg_outputs = fe.runFusion({t0});

  auto ref = t0.sum({1});

  testValidate(&fusion, cg_outputs, {t0}, {ref}, __LINE__, __FILE__);
}

// Test predicate removal on reg-to-reg expressions
TEST_F(NVFuserTest, FusionPredRemovalCheck_CUDA) {
  Fusion fusion;
  FusionGuard fg(&fusion);

  TensorView* tv0 = makeContigTensor(2);
  fusion.addInput(tv0);

  TensorView* tv1 = set(tv0);
  TensorView* tv2 = set(tv1);
  TensorView* tv3 = set(tv2);
  TensorView* tv4 = set(tv3);

  fusion.addOutput(tv4);
  tv4->split(1, 4);
  tv0->computeAt(tv4, -2);
  tv3->axis(-1)->parallelize(ParallelType::Vectorize);

  class PredicateRemovalChecker : public kir::IrVisitor {
   public:
    using kir::IrVisitor::handle;

   private:
    void handle(UnaryOp* uop) final {
      assertOnLocalToLocal(uop);
    }

    // Utility to assert any local-to-local expr is only trivially predicated.
    void assertOnLocalToLocal(Expr* expr) {
      bool is_local = true;
      for (auto in : ir_utils::filterByType<kir::TensorIndex>(expr->inputs())) {
        if (in->view()->getMemoryType() != MemoryType::Local) {
          is_local = false;
        }
      }
      for (auto in :
           ir_utils::filterByType<kir::TensorIndex>(expr->outputs())) {
        if (in->view()->getMemoryType() != MemoryType::Local) {
          is_local = false;
        }
      }

      if (is_local) {
        if (scope_exprs_.empty()) {
          return;
        }
        if (auto ite = dynamic_cast<kir::IfThenElse*>(scope_exprs_.back())) {
          NVF_ERROR(
              ite->predicate()->value()->isConst(),
              "redundant predicate on: ",
              expr);
        }
      }
    }

  } pred_checker;

  GpuLower gpulw(&fusion);
  gpulw.run();
  pred_checker.handle(gpulw.kernel()->topLevelExprs());
}

TEST_F(NVFuserTest, FusionPropagateParallelTypesToSiblings_CUDA) {
  Fusion fusion;
  FusionGuard fg(&fusion);

  auto tv0 = makeSymbolicTensor(1);
  fusion.addInput(tv0);
  auto tvs = Welford(tv0, {0});
  auto tv_avg = tvs.avg;
  fusion.addOutput(tv_avg);

  tv_avg->split(0, 128);
  TransformPropagatorWithCheck propagator(tv_avg);
  MaxRootDomainInfoSpanningTree(tv_avg).traverse(&propagator);

  tv_avg->axis(0)->parallelize(ParallelType::BIDx);
  tv_avg->axis(1)->parallelize(ParallelType::TIDx);

  // Make sure the parallelization of tv_avg is propagated to the var
  // and count tensors.
  GpuLower gpulw(&fusion);
  gpulw.run();
  for (const auto expr : gpulw.kernel()->exprs()) {
    auto wop = dynamic_cast<WelfordOp*>(expr);
    if (wop == nullptr) {
      continue;
    }
    auto ref = wop->outAvg()->as<TensorView>();
    for (auto sibling : ir_utils::filterByType<TensorView>(wop->outputs())) {
      if (ref == sibling) {
        continue;
      }
      NVF_CHECK(
          ref->nDims() == sibling->nDims(),
          "Invalid sibling: ",
          sibling->toString());
      for (const auto i : c10::irange(ref->nDims())) {
        NVF_CHECK(
            ref->axis(i)->getParallelType() ==
                sibling->axis(i)->getParallelType(),
            "Mismatched parallel types between siblings. ",
            ref->toString(),
            ", ",
            sibling->toString());
      }
    }
  }

  auto options = at::TensorOptions().dtype(at::kFloat).device(at::kCUDA, 0);
  at::Tensor t0 = at::randn({9999}, options);

  FusionExecutor fe;
  fe.compileFusion(&fusion, {t0});
  auto outputs = fe.runFusion({t0});

  testValidate(fe.kernel(), outputs, {t0}, {t0.mean({0})}, __LINE__, __FILE__);
}

// Test ExactRootDomainMap
TEST_F(NVFuserTest, FusionExactRootDomainMap_CUDA) {
  Fusion fusion;
  FusionGuard fg(&fusion);

  auto tv0 = makeSymbolicTensor(1);
  fusion.addInput(tv0);
  auto tv1 = makeSymbolicTensor(2);
  fusion.addInput(tv1);

  auto tv2 = broadcast(tv0, {false, true});
  auto tv3 = transpose(tv2);
  auto tv4 = add(tv2, tv1);
  auto tv5 = add(tv2, tv3);
  auto tv6 = add(tv3, tv1);
  fusion.addOutput(tv4);
  fusion.addOutput(tv5);
  fusion.addOutput(tv6);

  const auto exact_map = ExactRootDomainMap(&fusion);

  // In the exact mapping, the broadcast domain introduced at tv2 is
  // only mapped with the another one in tv3, which is just transposed
  // from tv2. Any other domain, including the second domain of tv4,
  // must not be mapped.

  auto tv2_bc = tv2->axis(1);
  auto tv3_bc = tv3->axis(0);

  NVF_CHECK(
      exact_map.areMapped(tv2_bc, tv3_bc),
      "Invalid exact root domain map: ",
      exact_map.toString());

  // They must not be mapped with anything else.
  for (auto tv : ir_utils::allTvs(&fusion)) {
    for (auto root_id : tv->getRootDomain()) {
      if (root_id == tv2_bc || root_id == tv3_bc) {
        continue;
      }
      NVF_CHECK(
          !exact_map.areMapped(root_id, tv2_bc),
          "Invalid exact root domain map: ",
          exact_map.toString());
      NVF_CHECK(
          !exact_map.areMapped(root_id, tv3_bc),
          "Invalid exact root domain map: ",
          exact_map.toString());
    }
  }
}

// Repro of issue #1655
TEST_F(NVFuserTest, FusionIncompleteConcreteID_CUDA) {
  Fusion fusion;
  FusionGuard fg(&fusion);

  auto tv0 = makeSymbolicTensor(1);
  fusion.addInput(tv0);
  auto tv1 = makeSymbolicTensor(2);
  fusion.addInput(tv1);
  auto tv2 = makeSymbolicTensor(2);
  fusion.addInput(tv2);

  auto tv3 = broadcast(tv0, {true, true, false});
  auto tv4 = broadcast(tv1, {false, true, false});
  auto tv5 = broadcast(tv2, {true, false, false});

  auto tv6 = add(tv3, tv4);
  auto tv7 = add(tv3, tv5);

  fusion.addOutput(tv6);
  fusion.addOutput(tv7);

  tv6->merge(0);
  tv6->merge(0);

  TransformPropagatorWithCheck propagator(tv6);
  MaxRootDomainInfoSpanningTree(tv6).traverse(&propagator);

  tv0->computeAt(tv6, -1, ComputeAtMode::MostInlined);
  tv1->computeAt(tv6, -1, ComputeAtMode::MostInlined);
  tv2->computeAt(tv7, -1, ComputeAtMode::MostInlined);

  // NOLINTNEXTLINE(cppcoreguidelines-avoid-goto,hicpp-avoid-goto)
  ASSERT_ANY_THROW(fusion.printKernel());
}

TEST_F(NVFuserTest, FusionTestReEntrantGridWelford_CUDA) {
  std::unique_ptr<Fusion> fusion_ptr = std::make_unique<Fusion>();
  Fusion& fusion = *fusion_ptr.get();
  FusionGuard fg(&fusion);

  int X = 256, Y = 7, Z = 2048;

  // setup fusion
  auto tv0 = makeContigTensor(4, DataType::Half);
  fusion.addInput(tv0);
  auto tv1 = castOp(DataType::Float, tv0);

  auto tvs = Welford(tv1, {0, 1, 2});
  auto tv_avg = tvs.avg;
  auto tv_M2 = tvs.var_sum;
  fusion.addOutput(tv_avg);
  fusion.addOutput(tv_M2);

  auto cached_input = tv0->cacheAfter();
  tv_avg->cacheBefore();
  tv_M2->cacheBefore();

  auto reduction_tv = scheduler_utils::getReductionTvs(&fusion)[0];

  reduction_tv->merge(0);
  reduction_tv->merge(0);

  int TIDx = 16;
  int vec = 4;

  int TIDy = 16;
  int outer_tidy_fact = 16;

  reduction_tv->split(-1, TIDx * vec);
  reduction_tv->split(-1, vec);
  reduction_tv->axis(-2)->parallelize(ParallelType::TIDx);
  reduction_tv->axis(-1)->parallelize(ParallelType::Vectorize);
  reduction_tv->axis(-3)->parallelize(ParallelType::BIDx);

  reduction_tv->split(0, TIDy);
  reduction_tv->axis(1)->parallelize(ParallelType::TIDy);
  reduction_tv->split(0, outer_tidy_fact);
  reduction_tv->axis(0)->parallelize(ParallelType::BIDy);

  // T2_g[ rblockIdx.y, rS{16}, rthreadIdx.y, iblockIdx.x, ithreadIdx.x24,
  // iV25{4} ]
  reduction_tv->reorder({{3, 0}, {4, 1}, {0, 2}, {2, 3}, {1, 4}, {5, 5}});
  // T2_g[iblockIdx.x, ithreadIdx.x24, rblockIdx.y, rthreadIdx.y, rS{16},
  // iV25{4}]

  TransformPropagatorWithCheck propagator(reduction_tv);
  MaxRootDomainInfoSpanningTree(reduction_tv).traverse(&propagator);
  auto rfactor_tv = ir_utils::rfactorHelper(reduction_tv, {4});
  scheduler_utils::parallelizeAllLike(rfactor_tv);

  tv0->computeAt(tv_avg, 2);
  tv0->computeAt(cached_input, -2);

  cached_input->computeAt(rfactor_tv, 4, ComputeAtMode::BestEffort);

  for (auto tv : ir_utils::allTvs(&fusion)) {
    if (tv == cached_input || tv == tv_avg || tv == tv_M2) {
      continue;
    }
    tv->axis(-1)->parallelize(ParallelType::Serial);
  }

  // Welford inputs and outputs should not be aliased. See PR #2118.
  class AliasChecker : public kir::IrVisitor {
   public:
    using kir::IrVisitor::handle;

    void handle(kir::Allocate* alloc) final {
      if (alloc->alias() == nullptr) {
        return;
      }
      auto tv = dynamic_cast<TensorView*>(alloc->buffer());
      auto alias_tv = dynamic_cast<TensorView*>(alloc->alias()->buffer());
      if (tv != nullptr && alias_tv != nullptr) {
        alias_map_.emplace(tv, alias_tv);
        alias_map_.emplace(alias_tv, tv);
      }
    }

    void handle(kir::GridWelford* gwop) final {
      for (auto out_ti : ir_utils::filterByType<kir::TensorIndex>(
               gwop->welford_op()->outputs())) {
        auto out_tv = out_ti->view();
        if (alias_map_.count(out_tv) == 0) {
          continue;
        }
        auto alias_tv = alias_map_.at(out_tv);
        for (auto inp_ti : ir_utils::filterByType<kir::TensorIndex>(
                 gwop->welford_op()->inputs())) {
          NVF_CHECK(
              inp_ti->view() != alias_tv,
              "Invalid alias found between GridWelford input and output. Out tv: ",
              out_tv->toString(),
              ", In tv: ",
              alias_tv->toString());
        }
      }
    }

    std::unordered_map<TensorView*, TensorView*> alias_map_;
  } checker;

  GpuLower gpulw(&fusion);
  gpulw.run();
  checker.handle(gpulw.kernel()->topLevelExprs());

  FusionExecutor fe;
  fe.compileFusion(&fusion, {}, LaunchParams());

  auto options = at::TensorOptions().dtype(at::kHalf).device(at::kCUDA, 0);
  at::Tensor t0 = at::randn({X, Y, Y, Z}, options);

  auto cg_outputs = fe.runFusion({t0}, LaunchParams(-1, -1, -1, -1, -1, -1));

  // by default Welford outputs sum of square diff so need to divide to get var
  cg_outputs[1] = cg_outputs[1].div((float)(X * Y * Y));

  auto at_mu = at::mean(t0.to(at::kDouble), {0, 1, 2});
  auto at_var = at::var(t0.to(at::kDouble), {0, 1, 2}, false);

  testValidate(
      &fusion,
      cg_outputs,
      {t0},
      {at_mu, at_var},
      __LINE__,
      __FILE__,
      "",
      LaunchParams(-1, -1, -1, -1, -1, -1));
}

// Test sync insertion with redundant predicates
TEST_F(NVFuserTest, FusionRedundantPredSync_CUDA) {
  Fusion fusion;
  FusionGuard fg(&fusion);

  TensorView* tv0 = makeConcreteTensor({32});
  TensorView* tv1 = makeConcreteTensor({32, 32});
  fusion.addInput(tv0);
  fusion.addInput(tv1);

  auto tv2 = broadcast(tv0, {true, false});
  auto tv3 = add(tv2, tv1);

  fusion.addOutput(tv3);

  auto tv0c = tv0->cacheAfter();

  // Make a redundant write through smem
  tv0c->setMemoryType(MemoryType::Shared);

  tv0->computeAt(tv3, 0);
  tv1->computeAt(tv3, 0);

  tv0c->axis(0)->parallelize(ParallelType::TIDx);
  tv2->axis(0)->parallelize(ParallelType::TIDy);
  tv2->axis(1)->parallelize(ParallelType::TIDx);

  tv3->axis(0)->parallelize(ParallelType::TIDy);
  tv3->axis(1)->parallelize(ParallelType::TIDx);

  GpuLower gpulw(&fusion);
  gpulw.run();
  auto flattened_exprs =
      ir_utils::flattenScopedExprs(gpulw.kernel()->topLevelExprs());
  bool sync_inserted = std::any_of(
      flattened_exprs.begin(), flattened_exprs.end(), [](Expr* expr) {
        return expr->isA<kir::BlockSync>();
      });
  NVF_ERROR(sync_inserted, "Expected block sync not inserted");

  auto options = at::TensorOptions().dtype(at::kFloat).device(at::kCUDA, 0);

  at::Tensor t0 = at::randn({32}, options);
  at::Tensor t1 = at::randn({32, 32}, options);

  FusionExecutor fe;
  fe.compileFusion(&fusion, {t0, t1});
  auto cg_outputs = fe.runFusion({t0, t1});

  auto ref = t0 + t1;

  testValidate(&fusion, cg_outputs, {t0, t1}, {ref}, __LINE__, __FILE__);
}

// Test case for removing syncs on chain of redundant uses.
TEST_F(NVFuserTest, FusionRedundantPredSync2_CUDA) {
  Fusion fusion;
  FusionGuard fg(&fusion);

  TensorView* tv0 = makeConcreteTensor({32});
  TensorView* tv1 = makeConcreteTensor({32, 32});
  fusion.addInput(tv0);
  fusion.addInput(tv1);

  auto tv2 = broadcast(tv0, {true, false});
  auto tv3 = add(tv2, tv1);

  fusion.addOutput(tv3);

  auto tv0c = tv0->cacheAfter();

  // Make a redundant write through smem
  tv0c->setMemoryType(MemoryType::Shared);
  tv2->setMemoryType(MemoryType::Shared);

  tv0->computeAt(tv3, 0);
  tv1->computeAt(tv3, 0);

  tv0c->axis(0)->parallelize(ParallelType::TIDx);
  tv2->axis(0)->parallelize(ParallelType::TIDy);
  tv2->axis(1)->parallelize(ParallelType::TIDx);

  tv3->axis(0)->parallelize(ParallelType::TIDy);
  tv3->axis(1)->parallelize(ParallelType::TIDx);

  // Utility class to make sure one block sync
  //  is inserted by RAW pass.
  class SyncChecker : public kir::IrVisitor {
   public:
    using kir::IrVisitor::handle;
    int result() {
      return sync_seen_;
    }

   private:
    void handle(kir::BlockSync*) final {
      sync_seen_++;
    }

   private:
    int sync_seen_ = 0;
  } checker;

  GpuLower gpulw(&fusion);
  gpulw.run();
  checker.handle(gpulw.kernel()->topLevelExprs());
  NVF_ERROR(checker.result() < 2, "More syncs were inserted than expected");

  auto options = at::TensorOptions().dtype(at::kFloat).device(at::kCUDA, 0);

  at::Tensor t0 = at::randn({32}, options);
  at::Tensor t1 = at::randn({32, 32}, options);

  FusionExecutor fe;
  fe.compileFusion(&fusion, {t0, t1});
  auto cg_outputs = fe.runFusion({t0, t1});

  auto ref = t0 + t1;

  testValidate(&fusion, cg_outputs, {t0, t1}, {ref}, __LINE__, __FILE__);
}

// Test case for sync insertion after redundant predicated smem write
//  Check that syncs are removed only when all paths are redundant.
TEST_F(NVFuserTest, FusionRedundantPredSync3_CUDA) {
  Fusion fusion;
  FusionGuard fg(&fusion);

  TensorView* tv0 = makeConcreteTensor({32});
  TensorView* tv1 = makeConcreteTensor({32, 32});
  fusion.addInput(tv0);
  fusion.addInput(tv1);

  auto tv2 = broadcast(tv0, {true, false});
  auto tv3 = set(tv2);
  auto tv4 = add(tv3, tv1);
  auto tv5 = add(tv2, tv1);

  fusion.addOutput(tv4);
  fusion.addOutput(tv5);

  auto tv0c = tv0->cacheAfter();

  // In this scheduling config,
  //  tv0c -> tv2 -> tv3 is a redundant path for tidy
  //  tv0c -> tv2 -> tv5 is not.
  //  So we need a RAW sync in tv0c->tv2 to make sure
  //  tv2 has the correct value to produce tv5.
  tv0c->setMemoryType(MemoryType::Shared);
  tv3->setMemoryType(MemoryType::Shared);

  tv0c->axis(0)->parallelize(ParallelType::TIDx);
  tv2->axis(0)->parallelize(ParallelType::TIDy);
  tv2->axis(1)->parallelize(ParallelType::TIDx);

  tv3->axis(0)->parallelize(ParallelType::TIDy);
  tv3->axis(1)->parallelize(ParallelType::TIDx);

  tv5->axis(0)->parallelize(ParallelType::TIDy);
  tv5->axis(1)->parallelize(ParallelType::TIDx);

  // Utility class to make sure one block sync
  //  is inserted by RAW pass.
  class SyncChecker : public kir::IrVisitor {
   public:
    using kir::IrVisitor::handle;
    int result() {
      return sync_seen_;
    }

   private:
    void handle(kir::BlockSync* sync) final {
      if (!sync->isWarHazardSync()) {
        sync_seen_++;
      }
    }

   private:
    int sync_seen_ = 0;
  } checker;

  GpuLower gpulw(&fusion);
  gpulw.run();
  checker.handle(gpulw.kernel()->topLevelExprs());

  // This is implicit checking. There are exactly 2 places
  //  where RAW hazards happen: one producing tv2 and the other
  //  producing tv3. This test case expect syncs in both of
  //  these places so we check that 2 RAW syncs are inserted.
  NVF_ERROR(
      checker.result() == 2,
      "Exactly 2 RAW sync expected for the two shared memory transfers");

  auto options = at::TensorOptions().dtype(at::kFloat).device(at::kCUDA, 0);

  at::Tensor t0 = at::randn({32}, options);
  at::Tensor t1 = at::randn({32, 32}, options);

  FusionExecutor fe;
  fe.compileFusion(&fusion, {t0, t1});
  auto cg_outputs = fe.runFusion({t0, t1});

  auto ref = t0 + t1;

  testValidate(&fusion, cg_outputs, {t0, t1}, {ref, ref}, __LINE__, __FILE__);
}

// Unit test case for detecting thread redundant usage of shared tensors.
TEST_F(NVFuserTest, FusionRedundantUseCheck_CUDA) {
  Fusion fusion;
  FusionGuard fg(&fusion);

  TensorView* tv0 = makeConcreteTensor({32, 32});
  fusion.addInput(tv0);

  auto tv1 = set(tv0);
  auto tv2 = set(tv1);
  auto tv3 = set(tv2);
  auto tv4 = set(tv3);

  auto tv5 = set(tv4);

  auto tv6 = set(tv4);
  auto tv7 = set(tv6);

  fusion.addOutput(tv5);
  fusion.addOutput(tv7);

  tv2->setMemoryType(MemoryType::Shared);
  tv4->setMemoryType(MemoryType::Shared);

  tv7->axis(-1)->parallelize(ParallelType::TIDx);

  // Thread pred map cannot be built without an active lower
  //  object. So would need to lower the whole fusion for
  //  testing. However, lower also keeps an copy of the fusion
  //  so the original pointers cannot be used to querry the
  //  thread pred map. So have to traverse the new expr list
  //  to find the pointers;
  GpuLower gpulw(&fusion);
  gpulw.run();

  TensorView *lowered_tv2 = nullptr, *lowered_tv4 = nullptr;
  auto used_vals = gpulw.kernel()->usedMathVals();

  for (auto tv : ir_utils::filterByType<TensorView>(used_vals)) {
    if (tv->name() == 2) {
      lowered_tv2 = tv;
    }
    if (tv->name() == 4) {
      lowered_tv4 = tv;
    }
  }

  NVF_ERROR(
      lowered_tv2 != nullptr && lowered_tv4 != nullptr,
      "tv2 or tv4 not lowered or mangled");

  auto tv2_info = gpulw.threadPredMap().getPredicateInfo(lowered_tv2);
  auto tv4_info = gpulw.threadPredMap().getPredicateInfo(lowered_tv4);

  // tv2 -> tv3 -> tv4 (shared) is the only use chain for tv2,
  //  and tv4 is redundantly written in tidx so tv2 is redundantly
  //  consumed in tidx.
  NVF_ERROR(
      tv2_info.redundant_use_types.get(ParallelType::TIDx),
      "TV2 is redundantly used but not detected.");

  // tv4->tv5 (global) is a redundant use chain, but
  // tv4->tv6->tv7 is not, so tv4 should not be detected as
  // a redundant used tensor in tidx.
  NVF_ERROR(
      !tv4_info.redundant_use_types.get(ParallelType::TIDx),
      "TV4 is not redundantly used but not detected.");
}

TEST_F(NVFuserTest, FusionUnsqueeze1_CUDA) {
  Fusion fusion;
  FusionGuard fg(&fusion);

  std::vector<int64_t> shape({10, 11});

  auto tv0 = makeConcreteTensor(shape);
  fusion.addInput(tv0);

  // [I, R]
  auto tv1 = sum(tv0, {1});
  // [I, B]
  auto tv2 = unsqueeze(tv1, -1);
  fusion.addOutput(tv2);

  NVF_CHECK(tv2->nDims() == 2, "Unpected unsqueeze result: ", tv2->toString());
  NVF_CHECK(
      tv2->axis(1)->isBroadcast(),
      "Unexpected unsqueeze result: ",
      tv2->toString());

  // tv1 has only one non-reduction axis. An exception should be
  // thrown.
  // NOLINTNEXTLINE(cppcoreguidelines-avoid-goto,hicpp-avoid-goto)
  ASSERT_ANY_THROW(unsqueeze(tv1, 2));

  auto options = at::TensorOptions().dtype(at::kFloat).device(at::kCUDA, 0);
  at::Tensor t0 = at::randn({10, 11}, options);
  std::vector<c10::IValue> aten_inputs = {t0};

  FusionExecutor fe;
  fe.compileFusion(&fusion, aten_inputs);
  auto cg_outputs = fe.runFusion(aten_inputs);

  auto ref = t0.sum(1).unsqueeze(-1);

  testValidate(&fusion, cg_outputs, aten_inputs, {ref}, __LINE__, __FILE__);
}

TEST_F(NVFuserTest, FusionSqueeze1_CUDA) {
  Fusion fusion;
  FusionGuard fg(&fusion);

  std::vector<int64_t> shape({10, 11});

  auto tv0 = makeConcreteTensor(shape);
  fusion.addInput(tv0);

  // [I, B]
  auto tv1 = sum(tv0, {1}, true);
  // [I]
  auto tv2 = squeeze(tv1, std::vector<int64_t>{shape[0], 1});
  fusion.addOutput(tv2);

  NVF_CHECK(tv2->nDims() == 1, "Unexpected squeeze result: ", tv2->toString());

  // [I, R]
  auto tv3 = sum(tv0, {1});
  // tv3 has only one non-reduction axis. The extent of the first axis
  // is not one, so squeeze should fail.
  // NOLINTNEXTLINE(cppcoreguidelines-avoid-goto,hicpp-avoid-goto)
  ASSERT_ANY_THROW(squeeze(tv3, std::vector<int64_t>{shape[0], 1}));

  auto options = at::TensorOptions().dtype(at::kFloat).device(at::kCUDA, 0);
  at::Tensor t0 = at::randn({10, 11}, options);
  std::vector<c10::IValue> aten_inputs = {t0};

  FusionExecutor fe;
  fe.compileFusion(&fusion, aten_inputs);
  auto cg_outputs = fe.runFusion(aten_inputs);

  auto ref = t0.sum(1, true).squeeze(-1);

  testValidate(&fusion, cg_outputs, aten_inputs, {ref}, __LINE__, __FILE__);
}

TEST_F(NVFuserTest, FusionContigPredicate_CUDA) {
  Fusion fusion;
  FusionGuard fg(&fusion);

  auto tv0 = makeSymbolicTensor(2);
  fusion.addInput(tv0);
  auto tv1 = set(tv0);
  auto tv2 = broadcast(tv1, {false, true, false});
  fusion.addOutput(tv2);

  tv2->merge(-2, -1);
  tv2->merge(-2, -1);
  tv2->split(-1, 100);
  tv0->computeAt(tv2, -1);

  GpuLower gpulw(&fusion);
  gpulw.run();
  NVF_CHECK(PredicatedChecker::isPredicated(tv1, gpulw));

  auto options = at::TensorOptions().dtype(at::kFloat).device(at::kCUDA, 0);
  at::Tensor t0 = at::randn({3, 4}, options);

  FusionExecutor fe;
  fe.compileFusion(&fusion, {t0});
  auto cg_outputs = fe.runFusion({t0});

  auto ref = t0.unsqueeze(1);

  testValidate(fe.kernel(), cg_outputs, {t0}, {ref}, __LINE__, __FILE__);
}

// Repro of https://github.com/csarofeen/pytorch/issues/1777
TEST_F(NVFuserTest, FusionDivScalarLhs_CUDA) {
  // tv1 = 2.0 / tv0
  Fusion fusion;
  FusionGuard fg(&fusion);

  TensorView* tv0 = makeSymbolicTensor(2);
  fusion.addInput(tv0);
  TensorView* tv1 = div(IrBuilder::create<Val>(2.0), tv0);
  fusion.addOutput(tv1);

  auto options = at::TensorOptions().dtype(at::kFloat).device(at::kCUDA, 0);
  auto t0 = at::randn({3, 3}, options);
  // There's no overload div(Scalar, Tensor) in ATen
  auto aten_output = at::div(
      at::native::wrapped_scalar_tensor(at::Scalar(2.0), options.device()), t0);

  FusionExecutor fe;
  fe.compileFusion(&fusion, {t0});
  auto cg_outputs = fe.runFusion({t0});

  testValidate(&fusion, cg_outputs, {t0}, {aten_output}, __LINE__, __FILE__);
}

// Repro of an issue of the reduction scheduler with a broadcast
// domain concretized to multiple domains that are not proven to have
// the same extent
TEST_F(NVFuserTest, FusionRepro1713_CUDA) {
  auto fusion = std::make_unique<Fusion>();
  FusionGuard fg(fusion.get());

  auto tv0 = makeSymbolicTensor(2);
  auto tv1 = makeSymbolicTensor(2);
  auto tv2 = makeSymbolicTensor(1);
  fusion->addInput(tv0);
  fusion->addInput(tv1);
  fusion->addInput(tv2);
  auto tv3 = broadcast(tv2, {false, true});

  auto tv4 = add(tv3, tv0);

  auto tv5 = add(tv3, tv1);
  auto tv6 = sum(tv5, {0});
  fusion->addOutput(tv4);
  fusion->addOutput(tv6);

  auto options = at::TensorOptions().dtype(at::kFloat).device(at::kCUDA, 0);
  at::Tensor t0 = at::randn({1024, 204800}, options);
  // Original repro had the same shape as t0, but this should work
  // with a different extent at the second axis
  at::Tensor t1 = at::randn({1024, 123}, options);
  at::Tensor t2 = at::randn({1024}, options);
  std::vector<c10::IValue> aten_inputs({t0, t1, t2});

  FusionExecutorCache executor_cache(std::move(fusion));
  auto cg_outputs = executor_cache.runFusionWithInputs(aten_inputs);

  auto t3 = t2.unsqueeze(-1);
  auto t4 = t3 + t0;
  auto t5 = t3 + t1;
  auto t6 = sum(t5, {0});

  testValidate(
      executor_cache.fusion(),
      cg_outputs,
      {t0, t1, t2},
      {t4, t6},
      __LINE__,
      __FILE__);
}

TEST_F(NVFuserTest, FusionExpand_CUDA) {
  auto fusion = std::make_unique<Fusion>();
  FusionGuard fg(fusion.get());

  auto w = 2, x = 3, z = 5;
  auto y = 4L;

  // Test
  // a simple expand
  // Expand that's propagated
  // expand_as
  // symbolic expand

  // x
  auto tv0 = makeSymbolicTensor(1);
  fusion->addInput(tv0);

  auto tv1 = broadcast(tv0, {false, true});
  auto tv2 = expand(tv1, {tv0->axis(0)->extent(), IrBuilder::create<Val>(y)});

  // x
  auto tv3 = makeSymbolicTensor(1);
  fusion->addInput(tv3);
  auto tv4 = broadcast(tv3, {false, true});
  auto tv5 = add(tv4, tv2);
  // [x, e_y]

  // [x, y, z]
  auto tv6 = makeSymbolicTensor(3);
  fusion->addInput(tv6);

  // Disjoint set op will cause a segmentation for just this op.
  auto tmp_7 = set(tv6);
  fusion->addOutput(tmp_7);

  auto tv7 = broadcast(tv5, {false, false, true});

  auto tv8 = expand_as(tv7, tv6);
  // [x, e_y, e_z]

  auto w_symbolic = IrBuilder::create<Val>(DataType::Int);
  fusion->addInput(w_symbolic);

  auto tv9 = broadcast(tv8, {true, false, false, false});
  //[1, x, e_y, e_z]

  auto tv10 = expand(
      tv9,
      {w_symbolic,
       tv9->axis(1)->extent(),
       tv9->axis(2)->expandedExtent(),
       tv9->axis(3)->expandedExtent()});

  fusion->addOutput(tv10);

  auto options = at::TensorOptions().dtype(at::kFloat).device(at::kCUDA, 0);
  at::Tensor t0 = at::randn({x}, options);
  at::Tensor t3 = at::randn({x}, options);
  at::Tensor t6 = at::randn({x, y, z}, options);

  FusionExecutorCache executor_cache(std::move(fusion));

  auto cg_outputs = executor_cache.runFusionWithInputs({t0, t3, t6, w});
  auto cg_out = cg_outputs[1];

  NVF_ERROR(cg_out.size(0) == w);
  NVF_ERROR(cg_out.size(1) == x);
  NVF_ERROR(cg_out.size(2) == y);
  NVF_ERROR(cg_out.size(3) == z);
  NVF_ERROR(cg_out.stride(0) == 0);
  NVF_ERROR(cg_out.stride(1) == 1);
  NVF_ERROR(cg_out.stride(2) == 0);
  NVF_ERROR(cg_out.stride(3) == 0);

  auto t10 = t0.unsqueeze(-1)
                 .expand({x, y})
                 .add(t3.unsqueeze(-1))
                 .unsqueeze(-1)
                 .expand_as(t6)
                 .unsqueeze(0)
                 .expand({w, x, y, z});

  testValidate(
      executor_cache.fusion(),
      cg_outputs,
      {t0, t3, t6, w},
      {t6, t10},
      __LINE__,
      __FILE__);
}

TEST_F(NVFuserTest, FusionExpandIssue1751_CUDA) {
  auto fusion = std::make_unique<Fusion>();
  FusionGuard fg(fusion.get());

  auto x = 3L;
  auto y = 4, z = 5;

  // y, z
  auto tv0 = makeSymbolicTensor(2);
  fusion->addInput(tv0);

  auto tv1 = broadcast(tv0, {true, false, false});

  // Two ways to propagate extents as is: use -1 or explicitly pass
  // the extent vals.

  auto tv2 = expand(
      tv1,
      {IrBuilder::create<Val>(x),
       IrBuilder::create<Val>(-1L),
       IrBuilder::create<Val>(-1L)});

  auto tv3 = expand(
      tv1,
      {IrBuilder::create<Val>(x),
       tv0->axis(0)->extent(),
       tv0->axis(1)->extent()});

  fusion->addOutput(tv2);
  fusion->addOutput(tv3);

  auto options = at::TensorOptions().dtype(at::kFloat).device(at::kCUDA, 0);
  at::Tensor t0 = at::randn({y, z}, options);

  FusionExecutorCache executor_cache(std::move(fusion));

  auto cg_outputs = executor_cache.runFusionWithInputs({t0});

  for (const auto& cg_out : cg_outputs) {
    NVF_ERROR(cg_out.size(0) == x);
    NVF_ERROR(cg_out.size(1) == y);
    NVF_ERROR(cg_out.size(2) == z);
  }

  auto t2 = t0.expand({x, y, z});

  testValidate(
      executor_cache.fusion(), cg_outputs, {t0}, {t2, t2}, __LINE__, __FILE__);
}

// TODO: Make sure the kernel uses the expanded concrete size instead
// of the symbolic size
TEST_F(NVFuserTest, FusionExpandToConcrete_CUDA) {
  auto fusion = std::make_unique<Fusion>();
  FusionGuard fg(fusion.get());

  auto x = 3L, y = 4L;

  auto tv0 = makeSymbolicTensor(1);
  fusion->addInput(tv0);

  auto tv1 = broadcast(tv0, {true, false});

  auto tv2 =
      expand(tv1, {IrBuilder::create<Val>(x), IrBuilder::create<Val>(y)});

  fusion->addOutput(tv2);

  auto options = at::TensorOptions().dtype(at::kFloat).device(at::kCUDA, 0);
  at::Tensor t0 = at::randn({y}, options);

  FusionExecutorCache executor_cache(std::move(fusion));

  auto cg_outputs = executor_cache.runFusionWithInputs({t0});

  for (const auto& cg_out : cg_outputs) {
    NVF_ERROR(cg_out.size(0) == x);
    NVF_ERROR(cg_out.size(1) == y);
  }

  auto t2 = t0.expand({x, y});

  testValidate(
      executor_cache.fusion(), cg_outputs, {t0}, {t2}, __LINE__, __FILE__);
}

TEST_F(NVFuserTest, FusionReproNoncontigBroadcast_CUDA) {
  auto fusion = std::make_unique<Fusion>();
  FusionGuard fg(fusion.get());

  auto options = at::TensorOptions().dtype(at::kHalf).device(at::kCUDA, 0);
  at::Tensor t0 = at::randn({4, 32, 16, 112, 112}, options).transpose(-1, -2);
  at::Tensor t1 = at::randn({32, 1, 112, 1}, options).transpose(-1, -2);

  auto tv0 = TensorViewBuilder()
                 .ndims(5)
                 .contiguity({true, true, false, false, false}) // ttfff
                 .shape({-1, -1, -1, -1, -1})
                 .dtype(DataType::Half)
                 .build();
  auto tv1 = TensorViewBuilder()
                 .ndims(4)
                 .contiguity({true, std::nullopt, std::nullopt, true})
                 .shape({-1, 1, 1, -1})
                 .dtype(DataType::Half)
                 .build();

  fusion->addInput(tv0);
  fusion->addInput(tv1);

  auto tv2 = add(tv0, tv1);

  fusion->addOutput(tv2);

  std::vector<c10::IValue> aten_inputs({t0, t1});

  FusionExecutorCache executor_cache(std::move(fusion));
  auto cg_outputs = executor_cache.runFusionWithInputs(aten_inputs);

  auto t2 = t0 + t1;

  testValidate(
      executor_cache.fusion(), cg_outputs, {t0, t1}, {t2}, __LINE__, __FILE__);
}

TEST_F(NVFuserTest, FusionTransformPropagateSibling_CUDA) {
  // https://github.com/csarofeen/pytorch/issues/1760
  Fusion fusion;
  FusionGuard fg(&fusion);

  auto tv0 = makeSymbolicTensor(2);
  fusion.addInput(tv0);

  auto tvs = Welford(tv0, {1});
  fusion.addOutput(tvs.var_sum);

  tvs.avg->split(1, 1);
  tvs.avg->split(1, 2);
  tvs.avg->split(1, 3);
  tvs.var_sum->split(1, 1);
  tvs.var_sum->split(1, 2);
  tvs.var_sum->split(1, 3);
  tvs.n->split(1, 1);
  tvs.n->split(1, 2);
  tvs.n->split(1, 3);

  auto var_sum_rf = ir_utils::rfactorHelper(tvs.var_sum, {1, 4});

  TransformPropagatorWithCheck propagator(var_sum_rf);
  MaxRootDomainInfoSpanningTree(var_sum_rf).traverse(&propagator);

  auto rf_tvs = ir_utils::producerTvsOf(tvs.var_sum);

  std::vector<std::vector<TensorView*>> siblings = {
      {tvs.avg, tvs.var_sum, tvs.n}, rf_tvs};
  for (const auto& tensors : siblings) {
    for (auto t1 : tensors) {
      for (auto t2 : tensors) {
        NVF_CHECK(TransformReplay::fullSelfMatching(t1, t2));
      }
    }
  }
}

TEST_F(NVFuserTest, FusionTransformPropagateSelectorSibling_CUDA) {
  Fusion fusion;
  FusionGuard fg(&fusion);

  auto tv0 = makeSymbolicTensor(2);
  fusion.addInput(tv0);

  auto tvs = Welford(tv0, {1});
  fusion.addOutput(tvs.var_sum);

  tvs.avg->split(1, 1);
  tvs.avg->split(1, 2);
  tvs.avg->split(1, 3);
  tvs.var_sum->split(1, 1);
  tvs.var_sum->split(1, 2);
  tvs.var_sum->split(1, 3);
  tvs.n->split(1, 1);
  tvs.n->split(1, 2);
  tvs.n->split(1, 3);

  auto var_sum_rf = ir_utils::rfactorHelper(tvs.var_sum, {1, 4});

  struct DisableTv0 : public MaxInfoSpanningTree::Selector {
    TensorView* tv0;
    bool allowC2P(TensorView* from, TensorView* to) override {
      return from != tv0 && to != tv0;
    };
    bool allowP2C(TensorView* from, TensorView* to) override {
      return from != tv0 && to != tv0;
    };
    bool allowSibling(TensorView* from, TensorView* to) override {
      return true;
    }
    DisableTv0(TensorView* tv0) : tv0(tv0) {}
  } selector1(tv0);

  struct DisableTv0AndSibling : public DisableTv0 {
    bool allowSibling(TensorView* from, TensorView* to) override {
      return false;
    }
    using DisableTv0::DisableTv0;
  } selector2(tv0);

  TransformPropagatorWithCheck propagator(var_sum_rf);
  MaxRootDomainInfoSpanningTree good_path(var_sum_rf, &selector1);
  MaxRootDomainInfoSpanningTree bad_path(var_sum_rf, &selector2);

  auto rf_tvs = ir_utils::producerTvsOf(tvs.var_sum);

  auto check = [&]() {
    std::vector<std::vector<TensorView*>> siblings = {
        {tvs.avg, tvs.var_sum, tvs.n}, rf_tvs};
    for (const auto& tensors : siblings) {
      for (auto t1 : tensors) {
        for (auto t2 : tensors) {
          NVF_CHECK(TransformReplay::fullSelfMatching(t1, t2));
        }
      }
    }
  };

  bad_path.traverse(&propagator);
  ASSERT_ANY_THROW(check());
  good_path.traverse(&propagator);
  check();
}

TEST_F(NVFuserTest, FusionTransformPropagatePosition_CUDA) {
  Fusion fusion;
  FusionGuard fg(&fusion);

  auto tv0 = makeSymbolicTensor(4);
  auto tv1 = makeSymbolicTensor(6);
  fusion.addInput(tv0);

  auto tv2 = broadcast(tv0, {false, false, true, false, false, true});
  auto tv3 = add(tv1, tv2);
  fusion.addOutput(tv3);

  tv0->merge(2);
  tv0->merge(0);
  TransformPropagatorWithCheck propagator(tv0);
  MaxRootDomainInfoSpanningTree(tv0).traverse(&propagator);

  NVF_CHECK(tv1->nDims() == 4);
}

TEST_F(NVFuserTest, FusionIgnoreZeroDimReduction_CUDA) {
  auto fusion = std::make_unique<Fusion>();
  FusionGuard fg(fusion.get());

  auto tv0 = makeSymbolicTensor(1);
  fusion->addInput(tv0);
  auto tv1 = sum(tv0, {0});
  // tv1 is effectively a zero-dim tensor as it only has a reduction
  // axis.
  // Reducing it further is converted to just a set op.
  auto tv2 = sum(tv1, {0});
  fusion->addOutput(tv2);

  auto tv2_def = dynamic_cast<LoadStoreOp*>(tv2->definition());
  NVF_CHECK(
      tv2_def != nullptr,
      "Expected LoadStoreOp but found ",
      tv2->definition()->toString());

  auto options = at::TensorOptions().dtype(at::kFloat).device(at::kCUDA, 0);
  auto t0 = at::randn({12345}, options);
  std::vector<c10::IValue> aten_inputs({t0});

  FusionExecutorCache executor_cache(std::move(fusion));
  auto cg_outputs = executor_cache.runFusionWithInputs(aten_inputs);

  auto ref = sum(t0, {0});

  testValidate(
      executor_cache.fusion(),
      cg_outputs,
      aten_inputs,
      {ref},
      __LINE__,
      __FILE__);
}

// Repro of issue #1770
TEST_F(NVFuserTest, FusionIssue1770Repro_CUDA) {
  auto fusion = std::make_unique<Fusion>();
  FusionGuard fg(fusion.get());

  auto tv0 = makeSymbolicTensor(1);
  fusion->addInput(tv0);
  auto tv1 = makeSymbolicTensor(1);
  fusion->addInput(tv1);

  auto tv2 = ge(tv0, tv1);
  auto tv3 =
      where(tv2, IrBuilder::create<Val>(1.0), IrBuilder::create<Val>(2.0));
  fusion->addOutput(tv3);

  std::vector<int64_t> shape({999});
  auto options = at::TensorOptions().dtype(at::kFloat).device(at::kCUDA, 0);
  at::Tensor t0 = at::randn(shape, options);
  at::Tensor t1 = at::randn(shape, options);
  std::vector<c10::IValue> aten_inputs({t0, t1});

  FusionExecutorCache executor_cache(std::move(fusion));
  auto cg_outputs = executor_cache.runFusionWithInputs(aten_inputs);

  auto ref = where(t0 >= t1, 1.0, 2.0);

  testValidate(
      executor_cache.fusion(),
      cg_outputs,
      aten_inputs,
      {ref},
      __LINE__,
      __FILE__);
}

TEST_F(NVFuserTest, FusionTransformPropagatorSelector_CUDA) {
  auto fusion = std::make_unique<Fusion>();
  FusionGuard fg(fusion.get());

  auto tv0 = makeSymbolicTensor(1);
  fusion->addInput(tv0);
  auto tv1 = makeSymbolicTensor(1);
  fusion->addInput(tv1);

  auto tv2 = add(tv0, tv1);

  auto tv3 = sin(tv2);
  auto tv4 = cos(tv2);

  fusion->addOutput(tv3);
  fusion->addOutput(tv4);

  tv2->split(0, 10);

  struct Selector : public MaxInfoSpanningTree::Selector {
    TensorView* tv0;
    TensorView* tv3;
    bool allowC2P(TensorView* from, TensorView* to) override {
      return to == tv0;
    }
    bool allowP2C(TensorView* from, TensorView* to) override {
      return to == tv3;
    }
    bool allowSibling(TensorView* from, TensorView* to) override {
      return false;
    }
    Selector(TensorView* tv0, TensorView* tv3) : tv0(tv0), tv3(tv3) {}
  } selector(tv0, tv3);

  TransformPropagatorWithCheck propagator(tv2);
  MaxRootDomainInfoSpanningTree(tv2, &selector).traverse(&propagator);

  NVF_CHECK(tv0->nDims() == 2);
  NVF_CHECK(tv1->nDims() == 1);
  NVF_CHECK(tv2->nDims() == 2);
  NVF_CHECK(tv3->nDims() == 2);
  NVF_CHECK(tv4->nDims() == 1);
}

TEST_F(NVFuserTest, FusionTransformPropagatorPos_CUDA) {
  auto fusion = std::make_unique<Fusion>();
  FusionGuard fg(fusion.get());

  auto tv0 = makeConcreteTensor({22, 105});
  fusion->addInput(tv0);

  auto tv1 = sin(tv0);
  fusion->addOutput(tv1);

  tv1->split(0, 2);
  tv1->split(-1, 3);
  tv1->split(-1, 5);

  TransformPropagatorWithCheck propagator(tv1, 2);
  MaxRootDomainInfoSpanningTree(tv1, 2).traverse(&propagator);

  auto expect = makeConcreteTensor({22, 105});
  expect->split(0, 2);
  NVF_CHECK(TransformReplay::fullSelfMatching(expect, tv0));
}

TEST_F(NVFuserTest, FusionMaxRootDomainInfoSpanningTreePrintTwice_CUDA) {
  auto fusion = std::make_unique<Fusion>();
  FusionGuard fg(fusion.get());

  auto tv0 = makeSymbolicTensor(3);
  fusion->addInput(tv0);

  auto tv1 = sum(tv0, {0});
  auto tv2 = neg(tv1);

  fusion->addOutput(tv2);

  tv1->split(0, 10);

  struct Printer : public MaxInfoSpanningTree::Propagator {
    std::stringstream ss;
    void propagateC2P(TensorView* from, TensorView* to) override {
      ss << "propagateC2P" << std::endl;
      ss << "from: " << from->name() << std::endl;
      ss << "to: " << to->name() << std::endl;
    }
    void propagateP2C(TensorView* from, TensorView* to) override {
      ss << "propagateP2C" << std::endl;
      ss << "from: " << from->name() << std::endl;
      ss << "to: " << to->name() << std::endl;
    }
    void propagateSibling(TensorView* from, TensorView* to) override {
      ss << "propagateSibling" << std::endl;
      ss << "from: " << from->name() << std::endl;
      ss << "to: " << to->name() << std::endl;
    }
  } printer1, printer2;
  printer1.ss << std::endl;
  printer2.ss << std::endl;

  MaxRootDomainInfoSpanningTree path(tv1);
  path.traverse(&printer1);
  path.traverse(&printer2);

  auto expect = R"ESCAPE(
propagateC2P
from: 1
to: 0
propagateP2C
from: 1
to: 2
)ESCAPE";
  NVF_CHECK(printer1.ss.str() == expect);
  NVF_CHECK(printer2.ss.str() == expect);
}

TEST_F(NVFuserTest, FusionTransformPropagatorNoOverwrite_CUDA) {
  auto fusion = std::make_unique<Fusion>();
  FusionGuard fg(fusion.get());

  auto tv0 = makeSymbolicTensor(1);
  fusion->addInput(tv0);
  auto tv1 = broadcast(tv0, {true, false, true});
  auto tv2 = sin(tv1);
  fusion->addOutput(tv2);

  tv0->split(0, 2);
  tv2->split(1, 2);
  tv2->split(0, 4);

  MaxRootDomainInfoSpanningTree path1(tv2);
  TransformPropagatorWithCheck propagator1(tv2);
  path1.traverse(&propagator1);

  MaxRootDomainInfoSpanningTree path2(tv0);
  TransformPropagatorWithCheck propagator2(tv0);
  path2.traverse(&propagator2);

  NVF_CHECK(tv1->axis(0)->isBroadcast());
  NVF_CHECK(tv1->axis(1)->isBroadcast());
  NVF_CHECK(!tv1->axis(2)->isBroadcast());
  NVF_CHECK(!tv1->axis(3)->isBroadcast());
  NVF_CHECK(tv1->axis(4)->isBroadcast());

  auto expect = makeSymbolicTensor(3);
  expect->split(1, 2);
  expect->split(0, 4);
  NVF_CHECK(TransformReplay::fullSelfMatching(expect, tv1));
}

TEST_F(NVFuserTest, FusionIssue1785Repro_CUDA) {
  Fusion fusion;
  FusionGuard fg(&fusion);

  // Set up your input tensor views
  TensorView* tv0 = makeContigTensor(1);
  TensorView* tv1 = makeContigTensor(2);

  // Register your inputs
  fusion.addInput(tv0);
  fusion.addInput(tv1);

  auto tv2 = set(tv0);
  // [B, I]
  auto tv3 = broadcast(tv2, {true, false});
  auto tv4 = add(tv3, tv1);
  auto tv5 = set(tv4);

  // Register your outputs
  fusion.addOutput(tv5);

  tv5->split(0, 8);
  tv5->split(-1, 8);

  // [Serial, TIDy, TIDX, Serial]

  tv4->computeAt(tv5, -2);
  tv3->computeAt(tv4, -1);
  tv2->computeAt(tv3, 0);
  tv2->split(0, 8);
  tv2->axis(0)->parallelize(ParallelType::TIDx);
  tv1->computeAt(tv5, -2);

  tv5->axis(1)->parallelize(ParallelType::TIDy);
  tv5->axis(2)->parallelize(ParallelType::TIDx);

  auto options = at::TensorOptions().dtype(at::kFloat).device(at::kCUDA, 0);

  at::Tensor in1 = at::randn({16}, options);
  at::Tensor in2 = at::randn({12, 16}, options);

  FusionExecutor fe;
  fe.compileFusion(&fusion, {in1, in2});
  auto cg_outputs = fe.runFusion({in1, in2});

  testValidate(&fusion, cg_outputs, {in1, in2}, __LINE__, __FILE__);
}

TEST_F(NVFuserTest, FusionSkipReplay_CUDA) {
  {
    Fusion fusion;
    FusionGuard fg(&fusion);

    TensorView* tv0 = makeContigTensor(1);
    TensorView* tv1 = makeContigTensor(2);
    fusion.addInput(tv0);
    fusion.addInput(tv1);

    auto tv2 = broadcast(tv0, {false, true});
    auto tv3 = add(tv2, tv1);
    fusion.addOutput(tv3);

    tv3->split(1, 2, false);

    TransformPropagatorWithCheck propagator(tv3);
    MaxRootDomainInfoSpanningTree(tv3).traverse(&propagator);
  }

  {
    Fusion fusion;
    FusionGuard fg(&fusion);

    TensorView* tv0 = makeContigTensor(3);
    fusion.addInput(tv0);

    auto tv1 = sum(tv0, {0, 2});
    auto tv2 = sin(tv1);
    fusion.addOutput(tv2);

    tv0->split(1, 2, false);

    TransformPropagatorWithCheck propagator(tv0);
    MaxRootDomainInfoSpanningTree(tv0).traverse(&propagator);
  }
}

TEST_F(NVFuserTest, FusionInlineRepro1803_CUDA) {
  Fusion fusion;
  FusionGuard fg(&fusion);

  TensorView* tv0 = makeContigTensor(2);

  fusion.addInput(tv0);
  auto tv1 = set(tv0);
  auto tvs = Welford(tv1, {1});
  auto tvo = set(tvs.var_sum);
  fusion.addOutput(tvo);

  tvo->split(0, 16);
  tvo->axis(1)->parallelize(ParallelType::Unroll);

  tv0->computeAt(tvo, -1, ComputeAtMode::BestEffort);

  NVF_CHECK(
      tvs.var_sum->getComputeAtPosition() == tvs.avg->getComputeAtPosition());
  NVF_CHECK(
      tvs.var_sum->getComputeAtPosition() == tvs.n->getComputeAtPosition());
  NVF_CHECK(tvs.var_sum->getComputeAtPosition() == 1);
}

// Unit test for the transform selection logic
TEST_F(NVFuserTest, FusionBoundedDirectionSelection1_CUDA) {
  Fusion fusion;
  FusionGuard fg(&fusion);

  TensorView* tv0 = makeContigTensor(2);

  fusion.addInput(tv0);
  auto tv1 = set(tv0);
  auto tv2 = set(tv1);
  auto tv3 = add(tv2, tv1);
  fusion.addOutput(tv3);

  tv3->split(-1, 5);
  tv3->split(-1, 8);

  scheduler_utils::BoundedDirectionalTransformPropagator::backward(
      tv3, -1, {tv0, tv2});

  // Check that the splits are replayed on tv2
  NVF_ERROR(
      tv2->nDims() == tv3->nDims(),
      "Propagator didn't propagate to tv2: ",
      tv2->toString());

  // Check that the splits are replayed on tv1 as well. Even though
  //  one of its consumers, tv2, is part of the boundary, another
  //  consumer is not a boundary, so tv1 should be transformed as well.
  NVF_ERROR(
      tv1->nDims() == tv3->nDims(),
      "Propagator didn't propagate to tv1: ",
      tv1->toString());
}

TEST_F(NVFuserTest, FusionIssueRepro1844_CUDA) {
  auto fusion = std::make_unique<Fusion>();
  FusionGuard fg(fusion.get());

  std::vector<int64_t> shape = {2, 1, 768};
  std::vector<int64_t> sum_to_shape = {768};
  std::vector<int64_t> sum_to_axes = {0, 1};
  double kProb = 0.5;

  std::vector<Val*> sum_to_symb;
  std::transform(
      sum_to_shape.begin(),
      sum_to_shape.end(),
      std::back_inserter(sum_to_symb),
      [](int64_t s) -> Val* { return IrBuilder::create<Val>(s); });

  TensorView* tv0 = makeContigConcreteTensor(shape);
  TensorView* tv1 = makeContigConcreteTensor(shape);
  TensorView* tv2 = makeContigConcreteTensor(shape, DataType::Bool);

  fusion->addInput(tv0);
  fusion->addInput(tv1);
  fusion->addInput(tv2);

  Val* prob = IrBuilder::create<Val>(kProb);
  auto grad_input = dropout_backward(tv1, tv2, prob);
  auto grad_gelu = gelu_backward(grad_input, tv0);
  auto grad_bias = sum_to(grad_gelu, sum_to_symb);

  fusion->addOutput(grad_gelu);
  fusion->addOutput(grad_bias);

  const auto options =
      at::TensorOptions().dtype(at::kFloat).device(at::kCUDA, 0);

  at::Tensor a = at::randn(shape, options);
  at::Tensor b = at::randn(shape, options);
  at::Tensor c = at::randn(shape, options);
  auto mask = at::gt(c, 0.0f);
  std::vector<c10::IValue> aten_inputs = {a, b, mask};

  FusionExecutorCache executor_cache(std::move(fusion));
  auto cg_outputs = executor_cache.runFusionWithInputs(aten_inputs);

  auto dinput = at::native_dropout_backward(b, mask, kProb);
  auto dgelu = at::gelu_backward(dinput, a, "none");
  auto dbias = dgelu.sum(sum_to_axes);

  testValidate(
      executor_cache.fusion(),
      cg_outputs,
      aten_inputs,
      {dgelu, dbias},
      __LINE__,
      __FILE__);
}

TEST_F(NVFuserTest, FusionInsertMagicZero1_CUDA) {
  Fusion fusion;
  FusionGuard fg(&fusion);

  auto tv0 = makeSymbolicTensor(2);
  fusion.addInput(tv0);

  auto tv1 = add(tv0, IrBuilder::create<Val>(1.0));
  auto tv2 = set(tv1);
  fusion.addOutput(tv2);

  tv2->split(0, 32);
  tv2->split(-1, 2);
  tv2->reorder({{1, 2}, {2, 1}});
  tv2->merge(0);

  TransformPropagatorWithCheck propagator(tv2);
  MaxRootDomainInfoSpanningTree(tv2).traverse(&propagator);

  tv0->computeAt(tv2, 1);

  // The predicate of tv2 should be protected with magic zero
  GpuLower gpulw(&fusion);
  gpulw.run();
  NVF_CHECK(
      PredicateMagicZeroChecker::isProtected(tv2, gpulw),
      "Failed to protect the predicates of ",
      tv2->toString());
}

TEST_F(NVFuserTest, FusionExpandRepro1860_CUDA) {
  auto fusion_ptr = std::make_unique<Fusion>();
  Fusion& fusion = *fusion_ptr;
  FusionGuard fg(&fusion);
  std::vector<std::optional<bool>> contiguity(3, std::nullopt);

  std::vector<int64_t> shape{1, -1, -1};
  TensorView* tv0 = makeContigConcreteTensor(shape);
  fusion.addInput(tv0);
  TensorView* tv1 = makeContigConcreteTensor(shape);
  fusion.addInput(tv1);
  TensorView* tv2 = makeContigConcreteTensor(shape);
  fusion.addInput(tv2);

  std::vector<IterDomain*> domain1(3, nullptr);
  for (const auto i : c10::irange(3)) {
    if (i == 0) {
      domain1[i] = IterDomainBuilder(
                       FusionGuard::getCurFusion()->zeroVal(),
                       IrBuilder::create<Val>(1L, DataType::Index))
                       .iter_type(IterType::Broadcast)
                       .build();
    } else {
      domain1[i] =
          IterDomainBuilder(
              FusionGuard::getCurFusion()->zeroVal(),
              IrBuilder::create<Val>(1L, DataType::Index))
              .expanded_extent(IrBuilder::create<Val>(1L + i, DataType::Index))
              .iter_type(IterType::Broadcast)
              .build();
    }
  }

  TensorView* tv22 = IrBuilder::create<TensorView>(
      IrBuilder::create<TensorDomain>(domain1, contiguity), DataType::Float);

  fusion.addInput(tv22);

  auto tv3 = add(tv0, tv1);
  auto tv4 = softmax(tv3, 0);
  auto tv5 = add(tv4, tv22);
  fusion.addOutput(tv5);

  auto options = at::TensorOptions().dtype(at::kFloat).device(at::kCUDA, 0);

  at::Tensor input1 = at::randn({1, 2, 3}, options);
  at::Tensor input2 = at::randn({1, 2, 3}, options);
  at::Tensor input3 = at::randn({1, 2, 3}, options);
  at::Tensor input4 = at::randn({1, 1, 1}, options).expand({1, 2, 3});
  std::vector<c10::IValue> aten_inputs = {input1, input2, input3, input4};

  FusionExecutorCache executor_cache(std::move(fusion_ptr));
  auto outputs = executor_cache.runFusionWithInputs(aten_inputs);
}

TEST_F(NVFuserTest, FusionExpandReduce_CUDA) {
  auto fusion = std::make_unique<Fusion>();
  FusionGuard fg(fusion.get());

  auto tv0 = makeConcreteTensor({1, 8});
  fusion->addInput(tv0);

  auto tv1 =
      expand(tv0, {IrBuilder::create<Val>(12L), IrBuilder::create<Val>(8L)});

  auto tv2 = sum(tv1, {0});
  fusion->addOutput(tv2);

  auto options = at::TensorOptions().dtype(at::kFloat).device(at::kCUDA, 0);
  auto t0 = at::randn({1, 8}, options);

  FusionExecutorCache executor_cache(std::move(fusion));
  auto cg_outputs = executor_cache.runFusionWithInputs({t0});

  auto ref = t0.expand({12, 8}).sum({0});

  testValidate(
      executor_cache.fusion(), cg_outputs, {t0}, {ref}, __LINE__, __FILE__);
}

// Predicate elimination issue repro:
TEST_F(NVFuserTest, FusionExpandReduce2_CUDA) {
  auto fusion = std::make_unique<Fusion>();
  FusionGuard fg(fusion.get());

  auto tv0 = makeConcreteTensor({1, 4});
  fusion->addInput(tv0);

  auto tv1 =
      expand(tv0, {IrBuilder::create<Val>(3L), IrBuilder::create<Val>(4L)});

  auto tv2 = sum(tv1, {0});
  fusion->addOutput(tv2);

  // tv2[r{3}, i{4}]
  tv2->split(0, NamedScalar::getParallelDim(ParallelType::TIDy));
  tv2->axis(1)->parallelize(ParallelType::TIDy);
  tv2->split(0, NamedScalar::getParallelDim(ParallelType::BIDy), false);
  tv2->axis(0)->parallelize(ParallelType::BIDy);
  tv2->split(-1, NamedScalar::getParallelDim(ParallelType::TIDx));
  tv2->axis(-1)->parallelize(ParallelType::TIDx);
  tv2->axis(-2)->parallelize(ParallelType::BIDx);
  // [rBIDy, rO, rTIDy, iBIDx, iTIDx]
  tv2->reorder({{-2, 0}, {-1, 1}, {2, 2}});
  // [iBIDx, iTIDx, rTIDy, rBIDy, rO]
  auto tv3 = tv2->rFactor({-1});

  TransformPropagatorWithCheck propagator(tv3);
  MaxRootDomainInfoSpanningTree(tv3).traverse(&propagator);
  scheduler_utils::parallelizeAllLike(tv3);
  tv0->computeAt(tv3, -1, ComputeAtMode::MostInlined);

  auto options = at::TensorOptions().dtype(at::kFloat).device(at::kCUDA, 0);
  auto t0 = at::randn({1, 4}, options);

  FusionExecutor fe;
  fe.compileFusion(fusion.get(), {t0}, LaunchParams(-1, 2, -1, 4, 2, 1));
  auto cg_outputs = fe.runFusion({t0}, LaunchParams(-1, 2, -1, 4, 2, 1));

  auto ref = t0.expand({3, 4}).sum({0});

  testValidate(
      fusion.get(),
      cg_outputs,
      {t0},
      {ref},
      __LINE__,
      __FILE__,
      "",
      LaunchParams(-1, 2, -1, 4, 2, 1));
}

TEST_F(NVFuserTest, FusionVectorComponentReduce_CUDA) {
  auto fusion = std::make_unique<Fusion>();
  FusionGuard fg(fusion.get());

  auto tv0 = makeSymbolicTensor(1, DataType::ComplexFloat);
  fusion->addInput(tv0);
  auto tv1 = view_as_real(tv0);
  auto tv2 = sum(tv1, {-1});
  fusion->addOutput(tv2);

  inlineMost();

  auto options =
      at::TensorOptions().dtype(at::kComplexFloat).device(at::kCUDA, 0);
  auto t0 = at::randn({1024}, options);

  FusionExecutor fe;
  fe.compileFusion(fusion.get(), {t0});
  auto cg_outputs = fe.runFusion({t0});

  auto ref = at::view_as_real(t0).sum({-1});

  testValidate(fusion.get(), cg_outputs, {t0}, {ref}, __LINE__, __FILE__, "");
}

TEST_F(NVFuserTest, FusionExpandBadShapeTest_CUDA) {
  auto fusion_ptr = std::make_unique<Fusion>();
  Fusion& fusion = *fusion_ptr;
  FusionGuard fg(&fusion);
  std::vector<std::optional<bool>> contiguity{false, std::nullopt};

  auto tv0 = makeSymbolicTensor(2);
  fusion.addInput(tv0);

  std::vector<IterDomain*> domains = {
      IterDomainBuilder(
          FusionGuard::getCurFusion()->zeroVal(),
          IrBuilder::create<Val>(DataType::Index))
          .build(),
      IterDomainBuilder(
          FusionGuard::getCurFusion()->zeroVal(),
          FusionGuard::getCurFusion()->oneVal())
          .expanded_extent(IrBuilder::create<Val>(10L, DataType::Index))
          .iter_type(IterType::Broadcast)
          .build()};

  // expand to 10
  TensorView* tv22 = IrBuilder::create<TensorView>(
      IrBuilder::create<TensorDomain>(domains, contiguity), DataType::Float);

  fusion.addInput(tv22);

  auto tv3 = add(tv0, tv22);
  fusion.addOutput(tv3);

  auto options = at::TensorOptions().dtype(at::kFloat).device(at::kCUDA, 0);

  // Incompatible shapes
  at::Tensor input1 = at::randn({2, 3}, options);
  // Passing expand size of 5, not 10. Should cause an error
  at::Tensor input4 = at::randn({2, 1}, options).expand({2, 5});

  std::vector<c10::IValue> aten_inputs = {input1, input4};

  FusionExecutorCache executor_cache(std::move(fusion_ptr));
  ASSERT_ANY_THROW(executor_cache.runFusionWithInputs(aten_inputs));
}

TEST_F(
    NVFuserTest,
    FusionPointwiseScheduleWithBroadcastAndTrivialReduction_CUDA) {
  Fusion fusion;
  FusionGuard fg(&fusion);

  auto tv0 = makeContigTensor(3);
  auto tv1 = makeContigTensor(2);
  fusion.addInput(tv0);
  fusion.addInput(tv1);
  auto tv2 = broadcast(tv0, {false, true, false, true, false, true});
  auto tv3 = sin(tv2);
  auto tv4 = add(tv3, tv1);
  auto tv5 = sum(tv4, {1});
  fusion.addOutput(tv5);

  auto options = at::TensorOptions().dtype(at::kFloat).device(at::kCUDA, 0);
  at::Tensor t0 = at::randn({100, 100, 10}, options);
  at::Tensor t1 = at::randn({10, 20}, options);

  auto aten_output = (t0.view({100, 1, 100, 1, 10, 1}).sin() + t1).squeeze(1);

  std::vector<c10::IValue> aten_inputs = {t0, t1};

  auto lparams = schedulePointwise(&fusion, aten_inputs);

  FusionExecutor fe;
  fe.compileFusion(&fusion, aten_inputs, lparams);
  auto cg_outputs = fe.runFusion(aten_inputs, lparams);

  testValidate(
      &fusion, cg_outputs, aten_inputs, {aten_output}, __LINE__, __FILE__);
}

TEST_F(NVFuserTest, FusionInliningMismatchedDims1_CUDA) {
  Fusion fusion;
  FusionGuard fg(&fusion);

  auto tv0 = makeConcreteTensor({2, 3, 4});
  fusion.addInput(tv0);
  auto tv1 = sin(tv0);
  auto tv2 = cos(tv1);
  auto tv3 = transpose(tv2, 1, 2);
  auto tv4 = exp(tv3);
  auto tv5 = tan(tv4);
  fusion.addOutput(tv5);

  inlineMost();

  NVF_CHECK(tv5->getComputeAtPosition() == 3);
  NVF_CHECK(tv4->getComputeAtPosition() == 3);
  NVF_CHECK(tv3->getComputeAtPosition() == 3);
  NVF_CHECK(tv2->getComputeAtPosition() == 1);
  NVF_CHECK(tv1->getComputeAtPosition() == 3);

  const auto options =
      at::TensorOptions().dtype(at::kFloat).device(at::kCUDA, 0);
  at::Tensor input = at::randn({2, 3, 4}, options);
  auto output = input.sin().cos().transpose(1, 2).exp().tan();

  FusionExecutor fe;
  fe.compileFusion(&fusion, {input});
  auto cg_outputs = fe.runFusion({input});

  testValidate(&fusion, cg_outputs, {input}, {output}, __LINE__, __FILE__);
}

TEST_F(NVFuserTest, FusionInliningMismatchedDims2_CUDA) {
  Fusion fusion;
  FusionGuard fg(&fusion);

  auto tv0 = makeConcreteTensor({2, 3, 4});
  fusion.addInput(tv0);
  auto tv1 = sin(tv0);
  auto tv2 = cos(tv1);
  auto tv3 = transpose(tv2, 1, 2);
  auto tv4 = exp(tv3);
  auto tv5 = tan(tv4);
  fusion.addOutput(tv5);

  inlineAllAt(tv5, -1, true);

  NVF_CHECK(tv5->getComputeAtPosition() == 3);
  NVF_CHECK(tv4->getComputeAtPosition() == 3);
  NVF_CHECK(tv3->getComputeAtPosition() == 3);
  NVF_CHECK(tv2->getComputeAtPosition() == 1);
  NVF_CHECK(tv1->getComputeAtPosition() == 1);

  const auto options =
      at::TensorOptions().dtype(at::kFloat).device(at::kCUDA, 0);
  at::Tensor input = at::randn({2, 3, 4}, options);
  auto output = input.sin().cos().transpose(1, 2).exp().tan();

  FusionExecutor fe;
  fe.compileFusion(&fusion, {input});
  auto cg_outputs = fe.runFusion({input});

  testValidate(&fusion, cg_outputs, {input}, {output}, __LINE__, __FILE__);
}

TEST_F(NVFuserTest, FusionInliningMismatchedDims4_CUDA) {
  Fusion fusion;
  FusionGuard fg(&fusion);

  auto tv0 = makeConcreteTensor({2, 3, 4});
  fusion.addInput(tv0);
  auto tv1 = sin(tv0);
  auto tv2 = exp(tv1);
  auto tv3 = relu(tv2);
  auto tv4 = cos(tv3);
  auto tv5 = tan(tv4);
  fusion.addOutput(tv5);

  tv3->merge(1);
  inlineMost();

  NVF_CHECK(tv5->getComputeAtPosition() == 3);
  NVF_CHECK(tv4->getComputeAtPosition() == 3);
  NVF_CHECK(tv3->getComputeAtPosition() == 1);
  NVF_CHECK(tv2->getComputeAtPosition() == 1);
  NVF_CHECK(tv1->getComputeAtPosition() == 3);

  const auto options =
      at::TensorOptions().dtype(at::kFloat).device(at::kCUDA, 0);
  at::Tensor input = at::randn({2, 3, 4}, options);
  auto output = input.sin().exp().relu().cos().tan();

  FusionExecutor fe;
  fe.compileFusion(&fusion, {input});
  auto cg_outputs = fe.runFusion({input});

  testValidate(&fusion, cg_outputs, {input}, {output}, __LINE__, __FILE__);
}

TEST_F(NVFuserTest, FusionInliningBroadcast_CUDA) {
  Fusion fusion;
  FusionGuard fg(&fusion);

  auto tv0 = makeConcreteTensor({2, 3, 4});
  fusion.addInput(tv0);
  auto tv1 = sin(tv0);
  // broadcasting
  auto tv2 = broadcast(tv1, {false, true, false, true, false, true});
  auto tv3 = cos(tv2);
  auto tv4 = tan(tv3);
  fusion.addOutput(tv4);

  for (auto tv : {tv2, tv3, tv4}) {
    tv->merge(0);
    tv->merge(1);
    tv->merge(2);
  }

  inlineMost();

  NVF_CHECK(tv4->getComputeAtPosition() == 3);
  NVF_CHECK(tv3->getComputeAtPosition() == 3);
  NVF_CHECK(tv2->getComputeAtPosition() == 3);
  NVF_CHECK(tv1->getComputeAtPosition() == 3);

  const auto options =
      at::TensorOptions().dtype(at::kFloat).device(at::kCUDA, 0);
  at::Tensor input = at::randn({2, 3, 4}, options);
  auto output = input.sin().view({2, 1, 3, 1, 4, 1}).cos().tan();

  FusionExecutor fe;
  fe.compileFusion(&fusion, {input});
  auto cg_outputs = fe.runFusion({input});

  testValidate(&fusion, cg_outputs, {input}, {output}, __LINE__, __FILE__);
}

TEST_F(NVFuserTest, FusionMatchedLeafPosWithoutReplayBroadcast_CUDA) {
  Fusion fusion;
  FusionGuard fg(&fusion);

  auto tv0 = makeConcreteTensor({2, 3, 4});
  fusion.addInput(tv0);
  auto tv1 = broadcast(tv0, {false, true, false, true, false, true});
  auto tv2 = sin(tv1);
  fusion.addOutput(tv2);

  for (auto tv : {tv1, tv2}) {
    tv->merge(0);
    tv->merge(1);
    tv->merge(2);
  }

  NVF_CHECK(
      TransformReplay::getMatchedLeafPosWithoutReplayPasC(tv0, tv1, 3) == 3);
  NVF_CHECK(
      TransformReplay::getMatchedLeafPosWithoutReplayCasP(tv1, tv0, 3) == 3);
  NVF_CHECK(
      TransformReplay::getMatchedLeafPosWithoutReplayPasC(tv1, tv2, 3) == 3);
  NVF_CHECK(
      TransformReplay::getMatchedLeafPosWithoutReplayCasP(tv2, tv1, 3) == 3);
}

TEST_F(NVFuserTest, FusionPrint_CUDA) {
  auto dtypes = {
      at::kFloat,
      at::kDouble,
      at::kHalf,
      at::kBFloat16,
      at::kInt,
      at::kLong,
      at::kBool};
  for (auto dtype : dtypes) {
    auto fusion = std::make_unique<Fusion>();
    FusionGuard fg(fusion.get());

    auto tv0 = makeSymbolicTensor(1, aten_to_data_type(dtype));
    fusion->addInput(tv0);
    auto tv1 = print(tv0);
    auto tv2 = sin(tv1);
    fusion->addOutput(tv2);

    // There is no way to check if anything is printed to the console, but we
    // can validate that when print exist, compilation and computation are not
    // broken.
    auto options = at::TensorOptions().dtype(at::kLong).device(at::kCUDA, 0);
    at::Tensor t0 = at::arange(2, options).to(dtype);

    FusionExecutorCache executor_cache(std::move(fusion));
    auto cg_outputs = executor_cache.runFusionWithInputs({t0});

    testValidate(
        executor_cache.fusion(),
        cg_outputs,
        {t0},
        {t0.sin()},
        __LINE__,
        __FILE__);
  }
}

TEST_F(NVFuserTest, FusionCheckedSymbolicShape_CUDA) {
  const auto options =
      at::TensorOptions().dtype(at::kFloat).device(at::kCUDA, 0);

  at::Tensor a = at::randn({123, 456}, options);
  at::Tensor b = at::randn({123, 456}, options);
  at::Tensor c = at::randn({321, 654}, options);

  using return_t =
      std::pair<std::unique_ptr<FusionExecutorCache>, std::vector<at::Tensor>>;
  auto matched_add = [](at::Tensor a, at::Tensor b) -> return_t {
    auto fusion = std::make_unique<Fusion>();
    FusionGuard fg(fusion.get());

    Val* s1 = IrBuilder::create<Val>(DataType::Int);
    Val* s2 = IrBuilder::create<Val>(DataType::Int);
    auto builder = TensorViewBuilder().shape(std::vector<Val*>{s1, s2});
    TensorView* tv0 = builder.build();
    TensorView* tv1 = builder.build();

    fusion->addInput(tv0);
    fusion->addInput(tv1);

    auto tv2 = add(tv0, tv1);

    fusion->addOutput(tv2);

    auto executor_cache =
        std::make_unique<FusionExecutorCache>(std::move(fusion));
    auto cg_outputs = executor_cache->runFusionWithInputs({a, b});
    return {std::move(executor_cache), std::move(cg_outputs)};
  };

  {
    auto ret1 = matched_add(a, b);
    testValidate(
        ret1.first->fusion(), ret1.second, {a, b}, {a + b}, __LINE__, __FILE__);
  }

  {
    EXPECT_THAT(
        [&]() { matched_add(a, c); },
        ::testing::ThrowsMessage<nvfuser::nvfError>(
            ::testing::HasSubstr("Conflicting sizes")));
  }
}

TEST_F(NVFuserTest, FusionSizeDependentData_CUDA) {
  auto fusion = std::make_unique<Fusion>();
  FusionGuard fg(fusion.get());

  Val* s1 = IrBuilder::create<Val>(DataType::Index);
  auto builder = TensorViewBuilder().shape(std::vector<Val*>{s1});
  TensorView* tv0 = builder.build();

  fusion->addInput(tv0);

  auto tv1 = add(tv0, s1);

  fusion->addOutput(tv1);

  const auto options =
      at::TensorOptions().dtype(at::kFloat).device(at::kCUDA, 0);

  at::Tensor a = at::zeros({123}, options);

  FusionExecutorCache executor_cache(std::move(fusion));
  auto cg_outputs = executor_cache.runFusionWithInputs({a});

  testValidate(
      executor_cache.fusion(), cg_outputs, {a}, {a + 123}, __LINE__, __FILE__);
}

TEST_F(NVFuserTest, FusionDependencyCheck_CUDA) {
  Fusion fusion;
  FusionGuard fg(&fusion);

  TensorView* tv0 = makeSymbolicTensor(1);
  TensorView* tv1 = makeSymbolicTensor(1);
  TensorView* tv2 = makeSymbolicTensor(1);
  TensorView* tv3 = makeSymbolicTensor(1);

  auto tv4 = add(tv0, tv1);
  auto tv5 = add(tv0, tv2);
  auto tv6 = add(tv0, tv3);

  auto tv7 = add(tv1, tv2);
  auto tv8 = add(tv1, tv3);

  auto tv9 = add(tv2, tv3);

  {
    auto all_vals = DependencyCheck::getAllValsBetween(
        {tv0, tv1}, {tv4, tv5, tv6, tv7, tv8, tv9});
    std::unordered_set<Val*> all_vals_set(all_vals.begin(), all_vals.end());
    std::vector<Val*> results({tv0, tv1, tv4, tv5, tv6, tv7, tv8});
    for (auto result : results) {
      NVF_CHECK(all_vals_set.count(result) > 0);
      all_vals_set.erase(result);
    }
    NVF_CHECK(all_vals_set.empty());
  }

  auto tv10 = add(tv6, tv7);
  {
    auto all_vals = DependencyCheck::getAllValsBetween({tv0, tv1}, {tv10});
    std::unordered_set<Val*> all_vals_set(all_vals.begin(), all_vals.end());
    std::vector<Val*> results({tv0, tv1, tv6, tv7, tv10});
    for (auto result : results) {
      NVF_CHECK(all_vals_set.count(result) > 0);
      all_vals_set.erase(result);
    }
    NVF_CHECK(all_vals_set.empty());
  }
}

// Repro for issue #1925
TEST_F(NVFuserTest, FusionScheduleTransposeRepro1_CUDA) {
  Fusion fusion;
  FusionGuard fg(&fusion);

  auto tv0 = makeSymbolicTensor(4);
  auto tv1 = makeConcreteTensor({-1, -1, -1, 1});
  fusion.addInput(tv0);
  fusion.addInput(tv1);
  auto tv2 = add(tv0, tv1);
  fusion.addOutput(tv2);

  auto options = at::TensorOptions().dtype(at::kFloat).device(at::kCUDA, 0);
  at::Tensor input0 = at::randn({1, 1, 333, 1}, options);
  at::Tensor input1 = at::randn({1, 1, 333, 1}, options);

  auto lparams = scheduleTranspose(&fusion, {input0, input1});

  FusionExecutor fe;
  fe.compileFusion(&fusion, {input0, input1}, lparams);
  auto outputs = fe.runFusion({input0, input1}, lparams);

  auto tv_ref = input0 + input1;

  testValidate(
      &fusion, outputs, {input0, input1}, {tv_ref}, __LINE__, __FILE__);
}

// Repro for issue #1873
TEST_F(NVFuserTest, FusionInlineBroadcastIndexing0_CUDA) {
  Fusion fusion;
  FusionGuard fg(&fusion);

  auto tv0 = makeContigTensor(1);
  auto tv1 = makeContigTensor(2);
  fusion.addInput(tv0);
  fusion.addInput(tv1);
  auto tv2 = set(tv0);
  auto tv3 = broadcast(tv2, {true, false});
  auto tv4 = add(tv3, tv1);
  fusion.addOutput(tv4);

  tv4->merge(0);
  tv4->split(0, 32);

  tv0->computeAt(tv4, 1);

  tv2->split(-1, 8);

  auto options = at::TensorOptions().dtype(at::kFloat).device(at::kCUDA, 0);
  at::Tensor t0 = at::randn({123}, options);
  at::Tensor t1 = at::randn({3, 123}, options);

  FusionExecutor fe;
  fe.compileFusion(&fusion, {t0, t1});

  auto outputs = fe.runFusion({t0, t1});

  auto tv_ref = t0 + t1;

  testValidate(&fusion, outputs, {t0, t1}, {tv_ref}, __LINE__, __FILE__);
}

TEST_F(NVFuserTest, FusionPredicateUnshare_CUDA) {
  // https://github.com/csarofeen/pytorch/issues/1926
  std::unique_ptr<Fusion> fusion_ptr = std::make_unique<Fusion>();
  auto fusion = fusion_ptr.get();
  FusionGuard fg(fusion);

  TensorView* tv0 = makeSymbolicTensor(2);
  fusion->addInput(tv0);
  auto tv1 = set(tv0);
  auto tv2 = set(tv1);
  fusion->addOutput(tv2);

  tv1->setMemoryType(MemoryType::Shared);
  for (auto tv : {tv1, tv2}) {
    tv->split(0, 4);
    tv->reorder({{1, -1}});
    tv->split(1, 8);
    tv->merge(0);
    tv->split(0, 1);
    tv->axis(0)->parallelize(ParallelType::BIDx);
    tv->axis(1)->parallelize(ParallelType::Unswitch);
  }
  tv1->merge(2);
  tv2->reorder({{2, 3}});
  tv2->merge(2);
  for (auto tv : {tv1, tv2}) {
    tv->axis(-1)->parallelize(ParallelType::TIDx);
  }

  inlineMost();

  auto options = at::TensorOptions().dtype(at::kFloat).device(at::kCUDA, 0);
  at::Tensor t0 = at::randn({5, 5}, options);

  FusionExecutor fe;
  fe.compileFusion(fusion, {t0});
  auto cg_outputs = fe.runFusion({t0});
  auto out = cg_outputs[0];

  testValidate(fusion, {out}, {t0}, {t0}, __LINE__, __FILE__);
}

TEST_F(NVFuserTest, AsyncCompilation_CUDA) {
  auto fusion = std::make_unique<Fusion>();
  FusionGuard fg(fusion.get());

  TensorView* tv0 = makeSymbolicTensor(2);
  TensorView* tv1 = makeSymbolicTensor(1);
  TensorView* tv2 = makeSymbolicTensor(2);

  fusion->addInput(tv0);
  fusion->addInput(tv1);
  fusion->addInput(tv2);

  TensorView* tv3 = add(tv0, IrBuilder::create<Val>(1.0)); // Group 0
  TensorView* tv4 =
      max(tv3, {0}); // Group 0 (use max instead to avoid numerical issues)
  TensorView* tv5 = add(tv4, tv1); //  Group 0 (Non Broadcast after reduce,
                                   //  keeps normalization scheduler away)
  TensorView* tv6 = add(tv5, tv2); //  Group 1 (Broadcast after reduce)

  fusion->addOutput(tv6);

  auto options = at::TensorOptions().dtype(at::kFloat).device(at::kCUDA, 0);

  at::Tensor t0 = at::randn({8, 5}, options);
  at::Tensor t1 = at::randn({5}, options);
  at::Tensor t2 = at::randn({8, 5}, options);

  auto t3 = t0.add(1.0);
  auto t4 = std::get<0>(at::max(t3, 0));
  auto t5 = t4.add(t1);
  auto t6 = t5.add(t2);

  FusionExecutorCache executor_cache(std::move(fusion));

  std::vector<c10::IValue> aten_inputs = {t0, t1, t2};

  auto outputs = executor_cache.runFusionWithInputs(aten_inputs);

  NVF_CHECK(
      executor_cache.getMostRecentKernelRuntime()->isSegmented(),
      "segmentation didn't happen");
  NVF_CHECK(
      executor_cache.getMostRecentKernelRuntime()
              ->fusionSegments()
              ->groups()
              .size() == 2,
      "segmentation didn't happen as expected");

  testValidate(
      executor_cache.fusion(), outputs, aten_inputs, {t6}, __LINE__, __FILE__);
}

TEST_F(NVFuserTest, FusionMergeBroadcastingTrivialReduction1_CUDA) {
  std::unique_ptr<Fusion> fusion_ptr = std::make_unique<Fusion>();
  auto fusion = fusion_ptr.get();
  FusionGuard fg(fusion);

  TensorView* tv0 = makeConcreteTensor({1, 1});
  TensorView* tv1 = makeConcreteTensor({-1});
  fusion->addInput(tv0);
  fusion->addInput(tv1);
  auto tv2 = sum(tv0, {1});
  auto tv3 = add(tv2, tv1);
  fusion->addOutput(tv3);

  tv0->merge(0);

  MaxRootDomainInfoSpanningTree tree(tv0);
  TransformPropagatorWithCheck tp(tv0);
  tree.traverse(&tp);

  inlineMost();

  auto options = at::TensorOptions().dtype(at::kFloat).device(at::kCUDA, 0);
  at::Tensor t0 = at::randn({1, 1}, options);
  at::Tensor t1 = at::randn({10}, options);

  FusionExecutor fe;
  fe.compileFusion(fusion, {t0, t1});
  auto cg_outputs = fe.runFusion({t0, t1});
  auto out = cg_outputs[0];

  testValidate(
      fusion, {out}, {t0, t1}, {t1 + t0.flatten()}, __LINE__, __FILE__);
}

TEST_F(NVFuserTest, FusionMappingRelation_CUDA) {
  // See https://github.com/csarofeen/pytorch/pull/1960
  // and https://github.com/csarofeen/pytorch/pull/2113
  std::unique_ptr<Fusion> fusion_ptr = std::make_unique<Fusion>();
  auto fusion = fusion_ptr.get();
  FusionGuard fg(fusion);

  TensorView* tv0 = makeConcreteTensor({1, 1});
  TensorView* tv1 = makeConcreteTensor({-1, 1, 1});
  fusion->addInput(tv0);
  fusion->addInput(tv1);
  auto tv2 = set(tv0);
  auto tv3 = broadcast(tv2, {true, false, false});
  auto tv4 = add(tv3, tv1);

  fusion->addOutput(tv4);

  tv4->merge(-2);
  tv4->merge(-2);

  tv0->computeAt(tv4, -1);
  tv1->computeAt(tv4, -1);

  ComputeAtMap ca_map(fusion);

  auto tv4_inner_node = tv4->axis(0)->definition()->input(1)->as<IterDomain>();
  NVF_CHECK(
      ca_map.areMapped(tv2->axis(0), tv4_inner_node, IdMappingMode::EXACT));
  NVF_CHECK(ca_map.areMapped(
      tv2->axis(0), tv4_inner_node, IdMappingMode::PERMISSIVE));

  auto options = at::TensorOptions().dtype(at::kFloat).device(at::kCUDA, 0);
  at::Tensor t0 = at::randn({1, 1}, options);
  at::Tensor t1 = at::randn({2, 1, 1}, options);

  FusionExecutor fe;
  fe.compileFusion(fusion, {t0, t1});
  auto cg_outputs = fe.runFusion({t0, t1});
  auto out = cg_outputs[0];

  testValidate(
      fusion, {out}, {t0, t1}, {t1 + t0.squeeze(0)}, __LINE__, __FILE__);
}

TEST_F(NVFuserTest, FusionInlineAt_CUDA) {
  std::unique_ptr<Fusion> fusion_ptr = std::make_unique<Fusion>();
  auto fusion = fusion_ptr.get();
  FusionGuard fg(fusion);

  TensorView* tv0 = makeSymbolicTensor(2);
  fusion->addInput(tv0);
  auto tv1 = sin(tv0);
  auto tv2 = cos(tv1);
  fusion->addOutput(tv2);

  tv1->inlineAt(-1);

  auto options = at::TensorOptions().dtype(at::kFloat).device(at::kCUDA, 0);
  at::Tensor t0 = at::randn({100, 2}, options);

  FusionExecutor fe;
  fe.compileFusion(fusion, {t0});
  auto cg_outputs = fe.runFusion({t0});
  auto out = cg_outputs[0];

  testValidate(fusion, {out}, {t0}, {t0.sin().cos()}, __LINE__, __FILE__);
}

TEST_F(NVFuserTest, FusionTrivialInputForwarding_FusionExecutor) {
  Fusion fusion;
  FusionGuard fg(&fusion);

  TensorView* tv0 = makeConcreteTensor({-1, -1});
  TensorView* tv1 = makeConcreteTensor({-1, -1});
  fusion.addInput(tv0);
  fusion.addInput(tv1);
  fusion.addOutput(tv0);

  auto options = at::TensorOptions().dtype(at::kFloat).device(at::kCUDA, 0);
  at::Tensor t0 = at::randn({10, 4}, options);
  at::Tensor t1 = at::randn({10, 4}, options);

  FusionExecutor fe;
  fe.compileFusion(&fusion, {t0, t1});
  at::Tensor t0_forward = fe.runFusion({t0, t1})[0];

  EXPECT_EQ(t0_forward.data_ptr(), t0.data_ptr());
}

TEST_F(NVFuserTest, FusionTrivialInputForwarding_FusionExecutorCache) {
  std::unique_ptr<Fusion> fusion_ptr = std::make_unique<Fusion>();
  auto fusion = fusion_ptr.get();
  FusionGuard fg(fusion);

  TensorView* tv0 = makeConcreteTensor({-1, -1});
  TensorView* tv1 = makeConcreteTensor({-1, -1});
  fusion->addInput(tv0);
  fusion->addInput(tv1);
  // Note: output of add is not used. Kept it here since previously there was an
  // assertion from sorting in codegen.
  add(tv1, IrBuilder::create<Val>(3.141));
  fusion->addOutput(tv0);

  auto options = at::TensorOptions().dtype(at::kFloat).device(at::kCUDA, 0);
  at::Tensor t0 = at::randn({10, 4}, options);
  at::Tensor t1 = at::randn({10, 4}, options);

  FusionExecutorCache fec(std::move(fusion_ptr));
  auto cg_outputs = fec.runFusionWithInputs({t0, t1});

  EXPECT_EQ(cg_outputs[0].data_ptr(), t0.data_ptr());
  testValidate(fusion, cg_outputs, {t0, t1}, {t0}, __LINE__, __FILE__);

  // Second run to ensure cache hit handles trivial forwarding properly
  NVF_CHECK(fec.isCompiled({t0, t1}));
  auto cg_outputs2 = fec.runFusionWithInputs({t0, t1});
  EXPECT_EQ(cg_outputs2[0].data_ptr(), t0.data_ptr());
  testValidate(fusion, cg_outputs2, {t0, t1}, {t0}, __LINE__, __FILE__);
}

TEST_F(NVFuserTest, FusionTrivialInputForwarding2_FusionExecutorCache) {
  std::unique_ptr<Fusion> fusion_ptr = std::make_unique<Fusion>();
  auto fusion = fusion_ptr.get();
  FusionGuard fg(fusion);

  TensorView* tv0 = makeSymbolicTensor(0);
  fusion->addInput(tv0);
  fusion->addOutput(tv0);

  auto options = at::TensorOptions().dtype(at::kFloat).device(at::kCUDA, 0);
  at::Tensor t0 = at::randn({}, options);

  FusionExecutorCache fec(std::move(fusion_ptr));
  auto cg_outputs = fec.runFusionWithInputs({t0});
  EXPECT_EQ(cg_outputs[0].data_ptr(), t0.data_ptr());
  testValidate(fusion, cg_outputs, {t0}, {t0}, __LINE__, __FILE__);

  // Second run to ensure cache hit handles trivial forwarding properly
  NVF_CHECK(fec.isCompiled({t0}));
  auto cg_outputs2 = fec.runFusionWithInputs({t0});
  EXPECT_EQ(cg_outputs2[0].data_ptr(), t0.data_ptr());
  testValidate(fusion, cg_outputs2, {t0}, {t0}, __LINE__, __FILE__);
}

// Simplified repro of issue #2008
TEST_F(NVFuserTest, FusionReplayTrivialReductionAndBroadcast2_CUDA) {
  auto fusion_ptr = std::make_unique<Fusion>();
  Fusion& fusion = *fusion_ptr;
  FusionGuard fg(fusion_ptr.get());

  std::vector<int64_t> shape({10, 1, 1});

  auto tv0 = makeConcreteTensor(shape);
  fusion.addInput(tv0);

  auto tv1 = add(tv0, IrBuilder::create<Val>(1.0));
  auto tv2 = sum(tv1, {1, 2});
  auto tv3 = broadcast(tv2, {false, true, true});
  fusion.addOutput(tv3);

  tv0->merge(-2, -1)->merge(-2, -1)->split(0, 4);

  MaxRootDomainInfoSpanningTree tree(tv0);
  TransformPropagatorWithCheck tp(tv0);
  tree.traverse(&tp);

  auto options = at::TensorOptions().dtype(at::kFloat).device(at::kCUDA, 0);
  at::Tensor t0 = at::randn(shape, options);
  std::vector<c10::IValue> aten_inputs({t0});

  FusionExecutor fe;
  fe.compileFusion(fusion_ptr.get(), aten_inputs);
  auto outputs = fe.runFusion(aten_inputs);

  testValidate(&fusion, outputs, aten_inputs, {t0 + 1}, __LINE__, __FILE__);
}

namespace {

size_t getVecSizeForPointwise(FusionExecutorCache& fec) {
  auto most_recent_params =
      fec.getMostRecentKernelRuntime()->getMostRecentExecutorLog().params;
  auto params = dynamic_cast<PointwiseParams*>(most_recent_params.get());
  if (params->vectorize) {
    return params->unroll_factor;
  }
  return 1;
}

} // namespace

TEST_F(NVFuserTest, FusionVectorizeStrideContiguity2D_CUDA) {
  std::unique_ptr<Fusion> fusion_ptr = std::make_unique<Fusion>();
  auto fusion = fusion_ptr.get();
  FusionGuard fg(fusion);

  TensorView* tv0 =
      TensorViewBuilder().ndims(2).contiguity({false, true}).build();
  fusion->addInput(tv0);
  auto tv1 = set(tv0);
  fusion->addOutput(tv1);

  FusionExecutorCache fec(std::move(fusion_ptr));
  fec.profile(true);

  std::vector<std::pair<int, int>> size_and_vec{{17, 1}, {18, 2}, {32, 4}};

  for (auto pair : size_and_vec) {
    auto size = pair.first;
    auto vec = pair.second;
    auto options = at::TensorOptions().dtype(at::kFloat).device(at::kCUDA, 0);
    at::Tensor t0 = at::randn({1000000, size}, options).narrow(1, 0, 16);
    auto cg_outputs = fec.runFusionWithInputs({t0});

    EXPECT_EQ(getVecSizeForPointwise(fec), (size_t)vec);

    testValidate(fusion, cg_outputs, {t0}, {t0}, __LINE__, __FILE__);
  }
}

TEST_F(NVFuserTest, FusionVectorizeStrideContiguity3D_CUDA) {
  std::unique_ptr<Fusion> fusion_ptr = std::make_unique<Fusion>();
  auto fusion = fusion_ptr.get();
  FusionGuard fg(fusion);

  TensorView* tv0 =
      TensorViewBuilder().ndims(3).contiguity({false, true, true}).build();
  fusion->addInput(tv0);
  auto tv1 = set(tv0);
  fusion->addOutput(tv1);

  FusionExecutorCache fec(std::move(fusion_ptr));
  fec.profile(true);

  std::vector<std::pair<int, int>> size_and_vec{{17, 1}, {10, 2}, {16, 4}};

  for (auto pair : size_and_vec) {
    auto size = pair.first;
    auto vec = pair.second;
    auto options = at::TensorOptions().dtype(at::kFloat).device(at::kCUDA, 0);
    at::Tensor t0 = at::randn({1000000, size, 3}, options).narrow(1, 0, 8);
    auto cg_outputs = fec.runFusionWithInputs({t0});

    EXPECT_EQ(getVecSizeForPointwise(fec), (size_t)vec);

    testValidate(fusion, cg_outputs, {t0}, {t0}, __LINE__, __FILE__);
  }
}

TEST_F(NVFuserTest, FusionVectorizeStrideContiguity5D_CUDA) {
  std::unique_ptr<Fusion> fusion_ptr = std::make_unique<Fusion>();
  auto fusion = fusion_ptr.get();
  FusionGuard fg(fusion);

  TensorView* tv0 = TensorViewBuilder()
                        .ndims(5)
                        .contiguity({false, true, false, true, true})
                        .build();
  fusion->addInput(tv0);
  auto tv1 = set(tv0);
  fusion->addOutput(tv1);

  FusionExecutorCache fec(std::move(fusion_ptr));
  fec.profile(true);

  auto options = at::TensorOptions().dtype(at::kFloat).device(at::kCUDA, 0);

  std::vector<std::tuple<int, int, int>> sizes_and_vec{
      {9, 17, 1}, {9, 10, 2}, {9, 16, 4}};

  for (auto tup : sizes_and_vec) {
    auto size1 = std::get<0>(tup);
    auto size2 = std::get<1>(tup);
    auto vec = std::get<2>(tup);
    at::Tensor t0 = at::randn({4, size1, 12345, size2, 3}, options)
                        .narrow(1, 0, 8)
                        .narrow(3, 0, 4);
    auto cg_outputs = fec.runFusionWithInputs({t0});

    EXPECT_EQ(getVecSizeForPointwise(fec), (size_t)vec);

    testValidate(fusion, cg_outputs, {t0}, {t0}, __LINE__, __FILE__);
  }
}

TEST_F(NVFuserTest, FusionVectorizeStrideContiguitySelfOverlapping_CUDA) {
  std::unique_ptr<Fusion> fusion_ptr = std::make_unique<Fusion>();
  auto fusion = fusion_ptr.get();
  FusionGuard fg(fusion);

  TensorView* tv0 = TensorViewBuilder()
                        .ndims(5)
                        .contiguity({false, true, false, true, true})
                        .build();
  fusion->addInput(tv0);
  auto tv1 = set(tv0);
  fusion->addOutput(tv1);

  FusionExecutorCache fec(std::move(fusion_ptr));
  fec.profile(true);

  auto options = at::TensorOptions().dtype(at::kFloat).device(at::kCUDA, 0);

  std::vector<std::tuple<int, int, int, int>> sizes_strides_and_vec{
      {4, 4, 4, 4},
      {4, 4, 2, 2},
      {4, 2, 4, 2},
      {2, 4, 4, 2},
      {4, 4, 1, 1},
      {4, 1, 4, 1},
      {1, 4, 4, 1},
      {2, 2, 2, 2},
      {2, 2, 1, 1},
      {2, 1, 2, 1},
      {1, 2, 2, 1}};

  for (auto tup : sizes_strides_and_vec) {
    auto size = std::get<0>(tup);
    auto stride1 = std::get<1>(tup);
    auto stride2 = std::get<2>(tup);
    auto vec = std::get<3>(tup);
    std::vector<int64_t> shape = {4, 4, 12345, size, 3};
    std::vector<int64_t> stride = {
        stride1, (int64_t)stride2 * 12345, (int64_t)stride2, 3, 1};
    at::Tensor t0 = at::empty_strided(shape, stride, options);
    t0.random_();
    auto cg_outputs = fec.runFusionWithInputs({t0});
    EXPECT_EQ(getVecSizeForPointwise(fec), (size_t)vec);
    testValidate(fusion, cg_outputs, {t0}, {t0}, __LINE__, __FILE__);
  }
}

TEST_F(NVFuserTest, FusionSimpleAmperePipeline_CUDA) {
  Fusion fusion;
  FusionGuard fg(&fusion);

  // requires ampere+ GPU
  if (!deviceMajorMinorCheck(8)) {
    GTEST_SKIP() << "skipping tests on pre-AMPERE GPUs";
    return;
  }

  auto tv0 = makeContigTensor(1);

  fusion.addInput(tv0);

  auto tv1 = set(tv0);

  fusion.addOutput(tv1);

  auto tv_cache = tv0->cacheAfter(LoadStoreOpType::CpAsync);
  tv_cache->setMemoryType(MemoryType::Shared);

  tv1->split(0, 16);
  tv0->computeAt(tv1, 1);

  tv_cache->circularBuffer(10);

  auto options = at::TensorOptions().dtype(at::kFloat).device(at::kCUDA, 0);
  at::Tensor input1 = at::randn({255}, options);

  // Add check that the cp async op has an inlined predicate.
  class InlinedCpAsyncPredChecker : public kir::IrVisitor {
   public:
    using kir::IrVisitor::handle;

   private:
    void handle(kir::IfThenElse* ite) final {
      auto prev_within_ite = within_ite_;
      within_ite_ = true;
      kir::IrVisitor::handle(ite);
      within_ite_ = prev_within_ite;
    }

    void handle(LoadStoreOp* ldst) final {
      if (ldst->opType() == LoadStoreOpType::CpAsync &&
          ldst->cacheOp() == CacheOp::AllLevels) {
        NVF_ERROR(!within_ite_, "CPASYNC predicate not inlined");
        NVF_ERROR(
            ldst->predicate()->hasValue() &&
                !ldst->predicate()->value()->isConst(),
            "CPASYNC predicate is not generated");
      }
    }

   private:
    bool within_ite_ = false;
  } pred_checker;

  // Check that cp async is inlined:
  GpuLower gpulw(&fusion);
  gpulw.run();
  pred_checker.handle(gpulw.kernel()->topLevelExprs());

  FusionExecutor fe;
  fe.compileFusion(&fusion, {input1});
  auto cg_outputs = fe.runFusion({input1});

  testValidate(&fusion, cg_outputs, {input1}, {input1}, __LINE__, __FILE__);
}

TEST_F(NVFuserTest, FusionExpandedInput_CUDA) {
  std::unique_ptr<Fusion> fusion_ptr = std::make_unique<Fusion>();
  auto fusion = fusion_ptr.get();
  FusionGuard fg(fusion);

  TensorView* tv0 = TensorViewBuilder()
                        .ndims(3)
                        .shape({-1, -1, -1})
                        .contiguity({false, std::nullopt, true})
                        .expanded({false, true, false})
                        .build();
  fusion->addInput(tv0);
  auto tv1 = set(tv0);
  fusion->addOutput(tv1);

  auto options = at::TensorOptions().dtype(at::kFloat).device(at::kCUDA, 0);
  at::Tensor t0 = at::randn({4096, 1, 4}, options).expand({-1, 7, -1});

  FusionExecutorCache fec(std::move(fusion_ptr));
  auto cg_outputs = fec.runFusionWithInputs({t0});

  testValidate(fusion, cg_outputs, {t0}, {t0}, __LINE__, __FILE__);
}

// Repro for
// https://github.com/csarofeen/pytorch/issues/1843#issuecomment-1270759724
TEST_F(NVFuserTest, FusionVectorizeRepro1843_CUDA) {
  std::unique_ptr<Fusion> fusion_ptr = std::make_unique<Fusion>();
  auto fusion = fusion_ptr.get();
  FusionGuard fg(fusion);

  TensorView* tv1 =
      TensorViewBuilder().ndims(2).contiguity({true, true}).build();
  TensorView* tv0 =
      TensorViewBuilder().ndims(2).contiguity({true, true}).build();
  fusion->addInput(tv1);
  fusion->addInput(tv0);

  auto tv7 = sum(tv0, {1}, true);
  auto tv_exp =
      expand(tv7, {tv0->axis(0)->extent(), IrBuilder::create<Val>(32128L)});
  auto tv3 = exp(tv1);
  auto tv8 = mul(tv3, tv_exp);
  auto tv13 = sub(tv0, tv8);
  fusion->addOutput(tv13);

  auto options = at::TensorOptions().dtype(at::kFloat).device(at::kCUDA, 0);
  at::Tensor t1 =
      at::empty_strided({4096, 32128}, {32128, 1}, options).random_();
  at::Tensor t0 =
      at::empty_strided({4096, 32128}, {32128, 1}, options).random_();

  FusionExecutorCache fec(std::move(fusion_ptr));
  auto cg_outputs = fec.runFusionWithInputs({t1, t0});

  auto ref = t0 - t1.exp() * t0.sum((1), true);
  testValidate(fusion, cg_outputs, {t1, t0}, {ref}, __LINE__, __FILE__);
}

TEST_F(NVFuserTest, FusionBroadcastPersistentReduction_CUDA) {
  // Simplified repro for
  // https://github.com/csarofeen/pytorch/issues/2094
  std::unique_ptr<Fusion> fusion_ptr = std::make_unique<Fusion>();
  auto fusion = fusion_ptr.get();
  FusionGuard fg(fusion);

  auto tv0 = makeContigTensor(2, DataType::Half);
  auto tv1 = castOp(DataType::Float, tv0);
  auto tv2 = broadcast(tv1, {true, true, false, false});
  auto tv3 = sum(tv2, {-1}, true);
  auto tv4 = add(tv2, tv3); // TODO: changing this to tv1 there is still errors
  auto tv5 = sum(tv4, {-1});
  fusion->addInput(tv0);
  fusion->addOutput(tv5);

  auto options = at::TensorOptions().dtype(at::kHalf).device(at::kCUDA, 0);
  auto t0 = at::randn({1024, 768}, options);
  auto t1 = t0.view({1, 1, 1024, 768}).to(at::kFloat);
  auto t3 = t1.sum({-1}, true);
  auto t4 = t1 + t3;
  auto t5 = t4.sum({-1});

  FusionExecutorCache fec(std::move(fusion_ptr));
  auto cg_outputs = fec.runFusionWithInputs({t0});
  testValidate(fusion, cg_outputs, {t0}, {t5}, __LINE__, __FILE__);
}

// Repro for
// https://github.com/csarofeen/pytorch/issues/2094
TEST_F(NVFuserTest, FusionRepro2094_CUDA) {
  std::unique_ptr<Fusion> fusion_ptr = std::make_unique<Fusion>();
  auto fusion = fusion_ptr.get();
  FusionGuard fg(fusion);

  std::vector<int64_t> neg_one_vec = {-1};
  {
    auto tv0 = TensorViewBuilder()
                   .ndims(1)
                   .shape(neg_one_vec)
                   .contiguity(true)
                   .dtype(DataType::Float)
                   .build();
    fusion->addInput(tv0);
    auto tv1 = TensorViewBuilder()
                   .ndims(1)
                   .shape(neg_one_vec)
                   .contiguity(true)
                   .dtype(DataType::Float)
                   .build();
    fusion->addInput(tv1);
    auto tv2 = TensorViewBuilder()
                   .ndims(2)
                   .shape(std::vector<int64_t>{-1, -1})
                   .contiguity({true, true})
                   .dtype(DataType::Half)
                   .build();
    fusion->addInput(tv2);
    auto tv3 = expand(
        broadcast(tv0, {true, true, false}),
        {IrBuilder::create<Val>(1L),
         IrBuilder::create<Val>(1024L),
         IrBuilder::create<Val>(768L)});
    auto tv4 = expand(
        broadcast(tv1, {true, true, false}),
        {IrBuilder::create<Val>(1L),
         IrBuilder::create<Val>(1024L),
         IrBuilder::create<Val>(768L)});
    auto tv5 = reshape(tv2, {1024, 768}, {1, 1024, 768});
    auto tv6 = castOp(DataType::Float, tv5);
    auto s7 = IrBuilder::create<Val>(0.5);
    auto tv8 = mul(tv6, s7);
    auto s9 = IrBuilder::create<Val>(0.707107);
    auto tv10 = mul(tv6, s9);
    auto tv11 = erf(tv10);
    auto s12 = IrBuilder::create<Val>(1.0);
    auto tv13 = add(tv11, s12);
    auto tv14 = mul(tv8, tv13);
    auto tv15 = castOp(DataType::Half, tv14);
    auto tv16 = castOp(DataType::Float, tv15);
    auto tv17_tv18 = variance_mean(tv16, {2}, 0, false);
    auto tv17 = std::get<0>(tv17_tv18);
    auto tv18 = std::get<1>(tv17_tv18);
    auto tv19 = expand(
        broadcast(tv17, {false, false, true}),
        {IrBuilder::create<Val>(1L),
         IrBuilder::create<Val>(1024L),
         IrBuilder::create<Val>(1L)});
    auto tv20 = expand(
        broadcast(tv18, {false, false, true}),
        {IrBuilder::create<Val>(1L),
         IrBuilder::create<Val>(1024L),
         IrBuilder::create<Val>(1L)});
    auto s21 = IrBuilder::create<Val>(1e-05);
    auto tv22 = add(tv19, s21);
    auto tv23 = expand(
        broadcast(tv20, {false, false, false}),
        {IrBuilder::create<Val>(1L),
         IrBuilder::create<Val>(1024L),
         IrBuilder::create<Val>(768L)});
    auto tv24 = rsqrt(tv22);
    auto tv25 = sub(tv16, tv23);
    auto tv26 = expand(
        broadcast(tv24, {false, false, false}),
        {IrBuilder::create<Val>(1L),
         IrBuilder::create<Val>(1024L),
         IrBuilder::create<Val>(768L)});
    auto tv27 = mul(tv25, tv26);
    auto tv28 = mul(tv27, tv3);
    auto tv29 = add(tv28, tv4);
    auto tv30 = castOp(DataType::Float, tv29);
    auto tv31 = castOp(DataType::Half, tv30);
    auto tv32 = reshape(tv31, {1, 1024, 768}, {1024, 768});
    fusion->addOutput(tv5);
    fusion->addOutput(tv16);
    fusion->addOutput(tv20);
    fusion->addOutput(tv24);
    fusion->addOutput(tv32);
  }

  auto options = at::TensorOptions().dtype(at::kFloat).device(at::kCUDA, 0);
  std::vector<c10::IValue> inputs;
  std::vector<at::Tensor> outputs;

  {
    auto t0 = at::randn({768}, options);
    inputs.push_back((c10::IValue)t0);
    auto t1 = at::randn({768}, options);
    inputs.push_back((c10::IValue)t1);
    auto t2 = at::randn({1024, 768}, options).to(at::ScalarType::Half);
    inputs.push_back((c10::IValue)t2);
    auto t3 = t0.unsqueeze(0).unsqueeze(1).expand({1, 1024, 768});
    auto t4 = t1.unsqueeze(0).unsqueeze(1).expand({1, 1024, 768});
    auto t5 = t2.view({1, 1024, 768});
    auto t6 = t5.to(at::ScalarType::Float);
    auto s7 = 0.5;
    auto t8 = at::mul(t6, s7);
    auto s9 = 0.707107;
    auto t10 = at::mul(t6, s9);
    auto t11 = at::erf(t10);
    auto s12 = 1.0;
    auto t13 = at::add(t11, s12);
    auto t14 = at::mul(t8, t13);
    auto t15 = t14.to(at::ScalarType::Half);
    auto t16 = t15.to(at::ScalarType::Float);
    auto t17_t18 =
        at::var_mean(t16, {2}, /*unbiased*/ false, /*keepdim*/ false);
    auto t17 = std::get<0>(t17_t18);
    auto t18 = std::get<1>(t17_t18);
    auto t19 = t17.unsqueeze(2).expand({1, 1024, 1});
    auto t20 = t18.unsqueeze(2).expand({1, 1024, 1});
    auto s21 = 1e-05;
    auto t22 = at::add(t19, s21);
    auto t23 = t20.expand({1, 1024, 768});
    auto t24 = at::rsqrt(t22);
    auto t25 = at::sub(t16, t23);
    auto t26 = t24.expand({1, 1024, 768});
    auto t27 = at::mul(t25, t26);
    auto t28 = at::mul(t27, t3);
    auto t29 = at::add(t28, t4);
    auto t30 = t29.to(at::ScalarType::Float);
    auto t31 = t30.to(at::ScalarType::Half);
    auto t32 = t31.view({1024, 768});
    outputs.push_back(t5);
    outputs.push_back(t16);
    outputs.push_back(t20);
    outputs.push_back(t24);
    outputs.push_back(t32);
  }

  FusionExecutorCache fec(std::move(fusion_ptr));
  auto cg_outputs = fec.runFusionWithInputs(inputs);
  testValidate(fusion, cg_outputs, inputs, outputs, __LINE__, __FILE__);
}

// https://github.com/csarofeen/pytorch/issues/2068
TEST_F(NVFuserTest, FusionIssue2068_CUDA) {
  auto fusion_ptr = std::make_unique<Fusion>();
  Fusion& fusion = *fusion_ptr.get();
  FusionGuard fg(&fusion);

  int64_t w = 32, x = 56, y = 56, z = 128;

  auto tv0 = makeContigTensor(3);
  auto tv1 = makeContigTensor(1);
  auto tv2 = makeContigTensor(3);
  auto tv3 = makeContigTensor(1);
  auto tv4 = makeContigTensor(4);

  fusion.addInput(tv0);
  fusion.addInput(tv1);
  fusion.addInput(tv2);
  fusion.addInput(tv3);
  fusion.addInput(tv4);

  auto tv5 = broadcast(tv0, {false, false, false, true});
  auto tv6 = broadcast(tv1, {true, true, true, false});
  auto tv7 = expand(
      tv6,
      {IrBuilder::create<Val>(w),
       IrBuilder::create<Val>(x),
       IrBuilder::create<Val>(y),
       tv6->axis(3)->extent()});
  auto tv8 = broadcast(tv2, {false, false, false, true});
  auto tv9 = broadcast(tv3, {true, true, true, false});
  auto tv10 = expand(
      tv9,
      {IrBuilder::create<Val>(w),
       IrBuilder::create<Val>(x),
       IrBuilder::create<Val>(y),
       tv9->axis(3)->extent()});
  auto tv11 = set(tv5);
  auto tv12 = expand(
      tv11,
      {tv11->axis(0)->extent(),
       tv11->axis(1)->extent(),
       tv11->axis(2)->extent(),
       IrBuilder::create<Val>(z)});

  auto tv13 = add(tv8, IrBuilder::create<Val>(1.e-6));
  auto tv14 = sub(tv4, tv12);
  auto tv15 = rsqrt(abs(tv13));
  auto tv16 = set(tv15);
  auto tv17 = expand(
      tv16,
      {tv16->axis(0)->extent(),
       tv16->axis(1)->extent(),
       tv16->axis(2)->extent(),
       IrBuilder::create<Val>(z)});
  auto tv18 = mul(tv14, tv17);
  auto tv19 = mul(tv18, tv7);
  auto tv20 = add(tv19, tv10);
  auto tv21 = set(tv20);

  fusion.addOutput(tv5);
  fusion.addOutput(tv15);
  fusion.addOutput(tv21);

  auto options = at::TensorOptions().dtype(at::kFloat).device(at::kCUDA, 0);
  auto t0 = at::randn({w, x, y}, options);
  auto t1 = at::randn({z}, options);
  auto t2 = at::randn({w, x, y}, options);
  auto t3 = at::randn({z}, options);
  auto t4 = at::randn({w, x, y, z}, options);

  auto t5 = t0.unsqueeze(-1);
  auto t12 = t5.expand({-1, -1, -1, z});
  auto t7 = t1.unsqueeze(0).unsqueeze(0).unsqueeze(0).expand({w, x, y, -1});
  auto t8 = t2.unsqueeze(-1);
  auto t10 = t3.unsqueeze(0).unsqueeze(0).unsqueeze(0).expand({w, x, y, -1});

  auto t13 = t8 + 1.e-6;
  auto t14 = t4 - t12;
  auto t15 = t13.abs().rsqrt();
  auto t17 = t15.expand({-1, -1, -1, z});
  auto t18 = mul(t14, t17);
  auto t19 = mul(t18, t7);
  auto t21 = add(t19, t10);

  FusionExecutorCache executor_cache(std::move(fusion_ptr));
  auto cg_outputs = executor_cache.runFusionWithInputs({t0, t1, t2, t3, t4});

  testValidate(
      executor_cache.fusion(),
      cg_outputs,
      {t0, t1, t2, t3, t4},
      {t5, t15, t21},
      __LINE__,
      __FILE__,
      "");
}

// Similar to the following HuggingFace repro:
// https://github.com/csarofeen/pytorch/issues/2064
// but with the trivial reduction replaced with squeeze
TEST_F(NVFuserTest, FusionHuggingFaceRepro2064Squeeze_CUDA) {
  auto fusion_ptr = std::make_unique<Fusion>();
  Fusion& fusion = *fusion_ptr.get();
  FusionGuard fg(&fusion);

  auto tv0 = makeContigTensor(2);
  fusion.addInput(tv0);

  auto tv1 = broadcast(tv0, {true, false, false});
  auto tv2 = mul(tv1, IrBuilder::create<Val>(0.5));
  auto tv3 = mul(tv1, IrBuilder::create<Val>(0.707107));
  auto tv4 = erf(tv3);
  auto tv5 = add(tv4, IrBuilder::create<Val>(1.0));
  auto tv6 = mul(tv2, tv5);
  auto tv7 = squeeze(tv6, std::vector<bool>{true, false, false});

  fusion.addOutput(tv1);
  fusion.addOutput(tv7);

  auto options = at::TensorOptions().dtype(at::kFloat).device(at::kCUDA, 0);
  auto t0 = at::randn({2, 8}, options);

  FusionExecutorCache executor_cache(std::move(fusion_ptr));
  auto cg_outputs = executor_cache.runFusionWithInputs({t0});

  testValidate(
      executor_cache.fusion(), cg_outputs, {t0}, __LINE__, __FILE__, "");
}

TEST_F(NVFuserTest, FusionSqueezeTransformPropagation_CUDA) {
  auto fusion_ptr = std::make_unique<Fusion>();
  Fusion& fusion = *fusion_ptr.get();
  FusionGuard fg(&fusion);

  auto tv0 = makeConcreteTensor({5, 1, 1, 1, 1});
  fusion.addInput(tv0);
  auto tv1 = squeeze(tv0, std::vector<bool>{false, true, false, true, false});
  auto tv2 = squeeze(tv0, std::vector<bool>{false, false, true, false, true});
  auto tv3 = squeeze(tv0, std::vector<bool>{false, false, false, false, true});
  fusion.addOutput(tv1);
  fusion.addOutput(tv2);
  fusion.addOutput(tv3);

  tv3->merge(0);
  tv3->merge(0);
  tv3->merge(0);

  MaxRootDomainInfoSpanningTree tree(tv3);
  TransformPropagatorWithCheck tp(tv3);
  tree.traverse(&tp);

  auto options = at::TensorOptions().dtype(at::kFloat).device(at::kCUDA, 0);
  at::Tensor t0 = at::randn({5, 1, 1, 1, 1}, options);
  auto t1 = t0.squeeze(1).squeeze(2);
  auto t2 = t0.squeeze(2).squeeze(-1);
  auto t3 = t0.squeeze(-1);

  FusionExecutor fe;
  fe.compileFusion(&fusion, {t0});
  auto cg_outputs = fe.runFusion({t0});

  testValidate(&fusion, cg_outputs, {t0}, {t1, t2, t3}, __LINE__, __FILE__);
}

TEST_F(NVFuserTest, FusionSqueezeInlining_CUDA) {
  auto fusion_ptr = std::make_unique<Fusion>();
  Fusion& fusion = *fusion_ptr.get();
  FusionGuard fg(&fusion);

  auto tv0 = makeConcreteTensor({1, -1});
  fusion.addInput(tv0);
  auto tv1 = set(tv0);
  auto tv2 = squeeze(tv1, std::vector<bool>{true, false});
  fusion.addOutput(tv2);

  tv0->merge(0);
  tv0->split(0, 128);

  {
    MaxRootDomainInfoSpanningTree tree(tv0);
    TransformPropagatorWithCheck tp(tv0);
    tree.traverse(&tp);
    NVF_CHECK(tv2->nDims() == 2);
    NVF_CHECK(tv1->nDims() == 2);
    NVF_CHECK(tv0->nDims() == 2);
  }

  {
    // The propagation here should be a no-op, I am adding it here just to test
    // if transformation propagation works for squeeze on both direction.
    MaxRootDomainInfoSpanningTree tree(tv2);
    TransformPropagatorWithCheck tp(tv2);
    tree.traverse(&tp);
    NVF_CHECK(tv2->nDims() == 2);
    NVF_CHECK(tv1->nDims() == 2);
    NVF_CHECK(tv0->nDims() == 2);
  }

  tv1->axis(0)->parallelize(ParallelType::BIDx);
  tv1->axis(1)->parallelize(ParallelType::TIDx);
  tv2->axis(0)->parallelize(ParallelType::BIDx);
  tv2->axis(1)->parallelize(ParallelType::TIDx);

  inlineMost();

  NVF_CHECK(tv1->getComputeAtPosition() == 2);
  NVF_CHECK(tv2->getComputeAtPosition() == 2);

  auto options = at::TensorOptions().dtype(at::kFloat).device(at::kCUDA, 0);
  at::Tensor t0 = at::randn({1, 1024}, options);
  auto t1 = t0.squeeze(0);

  FusionExecutor fe;
  fe.compileFusion(&fusion, {t0});
  auto cg_outputs = fe.runFusion({t0});

  testValidate(&fusion, cg_outputs, {t0}, {t1}, __LINE__, __FILE__);
}

// HuggingFace repro:
// https://github.com/csarofeen/pytorch/issues/2064
TEST_F(NVFuserTest, FusionHuggingFaceRepro2064_CUDA) {
  auto fusion_ptr = std::make_unique<Fusion>();
  Fusion& fusion = *fusion_ptr.get();
  FusionGuard fg(&fusion);

  auto tv0 = makeContigTensor(2);
  fusion.addInput(tv0);

  auto tv1 = broadcast(tv0, {true, false, false});
  auto tv2 = mul(tv1, IrBuilder::create<Val>(0.5));
  auto tv3 = mul(tv1, IrBuilder::create<Val>(0.707107));
  auto tv4 = erf(tv3);
  auto tv5 = add(tv4, IrBuilder::create<Val>(1.0));
  auto tv6 = mul(tv2, tv5);
  auto tv7 = sum(tv6, {0});

  fusion.addOutput(tv1);
  fusion.addOutput(tv7);

  auto options = at::TensorOptions().dtype(at::kFloat).device(at::kCUDA, 0);
  auto t0 = at::randn({2, 8}, options);
  auto t1 = t0.expand({1, 2, 8});
  auto t2 = t1 * 0.5;
  auto t5 = (t1 * 0.707107).erf() + 1.0;
  auto t6 = t2 * t5;
  auto t7 = t6.sum(0);

  FusionExecutorCache executor_cache(std::move(fusion_ptr));
  auto cg_outputs = executor_cache.runFusionWithInputs({t0});

  testValidate(
      executor_cache.fusion(),
      cg_outputs,
      {t0},
      {t1, t7},
      __LINE__,
      __FILE__,
      "");
}

#ifndef USE_ROCM

TEST_F(NVFuserTest, FusionCastings_CUDA) {
  auto fusion_ptr = std::make_unique<Fusion>();
  Fusion& fusion = *fusion_ptr.get();
  FusionGuard fg(&fusion);

  int x = 4, y = 1024;

  std::vector<DataType> data_types{
      DataType::Double,
      DataType::Float,
      DataType::Half,
      DataType::Int,
      DataType::Int32,
      DataType::UInt,
      DataType::UInt32,
      DataType::Bool,
      DataType::ComplexFloat,
      DataType::ComplexDouble};

#if defined(CUDA_VERSION) && CUDA_VERSION >= 11000
  if (at::cuda::getDeviceProperties(0)->major >= 8) {
    data_types.emplace_back(DataType::BFloat16);
  }
#endif

  // ATen does not support uint32_t and uint64_t as dtype, so we need to
  // use int32_t and int64_t as a proxy for these two types.
  auto convert_aten_unsupported_dtype = [](DataType dt) -> DataType {
    if (dt == DataType::UInt) {
      return DataType::Int;
    } else if (dt == DataType::UInt32) {
      return DataType::Int32;
    }
    return dt;
  };

  for (const auto& input_type : data_types) {
    DataType proxy_input_type = convert_aten_unsupported_dtype(input_type);
    auto tv_in = makeContigTensor(2, proxy_input_type);
    fusion.addInput(tv_in);

    if (proxy_input_type != input_type) {
      tv_in = bitCastOp(input_type, tv_in);
    }

    for (const auto& output_type : data_types) {
      DataType proxy_output_type = convert_aten_unsupported_dtype(output_type);
      auto tv_out = castOp(output_type, tv_in);
      if (proxy_output_type != output_type) {
        tv_out = bitCastOp(proxy_output_type, tv_out);
      }
      fusion.addOutput(tv_out);
    }
  }

  auto options = at::TensorOptions().dtype(at::kFloat).device(at::kCUDA, 0);

  std::vector<c10::IValue> inputs;
  std::vector<at::Tensor> outputs;
  for (const auto& input_type : data_types) {
    DataType proxy_input_type = convert_aten_unsupported_dtype(input_type);
    at::Tensor t = at::randn({x, y}, options)
                       .relu() // Discard negative numbers so that signed and
                               // unsigned types are equivalent. There is no way
                               // to represent unsigned numbers in PyTorch.
                       .to(data_type_to_aten(proxy_input_type));
    inputs.emplace_back(t);
    for (const auto& output_type : data_types) {
      DataType proxy_output_type = convert_aten_unsupported_dtype(output_type);
      outputs.emplace_back(t.to(data_type_to_aten(proxy_output_type)));
    }
  }

  FusionExecutorCache executor_cache(std::move(fusion_ptr));
  auto cg_outputs = executor_cache.runFusionWithInputs(inputs);

  testValidate(
      executor_cache.fusion(),
      cg_outputs,
      inputs,
      outputs,
      __LINE__,
      __FILE__,
      "");
}

TEST_F(NVFuserTest, FusionIssue2074_CUDA) {
  auto fusion_ptr = std::make_unique<Fusion>();
  Fusion& fusion = *fusion_ptr.get();
  FusionGuard fg(&fusion);

  int x = 4, y = 1024;

  auto tv0 = makeContigTensor(2, DataType::Int32);
  fusion.addInput(tv0);
  auto tv1 = ne(tv0, IrBuilder::create<Val>(0L));
  auto tv2 = castOp(DataType::Int32, tv1);
  auto tv3 = sum(tv2, {1});
  auto tv4 = sub(tv3, IrBuilder::create<Val>(1L));
  fusion.addOutput(tv0);
  fusion.addOutput(tv4);

  auto options = at::TensorOptions().dtype(at::kFloat).device(at::kCUDA, 0);

  at::Tensor t0 = at::randn({x, y}, options).to(at::kInt);
  auto t1 = t0.ne(0);
  auto t2 = t1.to(at::kInt);
  auto t3 = t2.sum({1});
  auto t4 = t3 - 1;

  FusionExecutorCache executor_cache(std::move(fusion_ptr));
  auto cg_outputs = executor_cache.runFusionWithInputs({t0});
  ASSERT_TRUE(at::allclose(cg_outputs[1], t4));
}

TEST_F(NVFuserTest, FusionIssue2077_CUDA) {
  auto fusion_ptr = std::make_unique<Fusion>();
  Fusion& fusion = *fusion_ptr.get();
  FusionGuard fg(&fusion);

  auto tv0 = makeContigTensor(3, DataType::Half);
  fusion.addInput(tv0);

  auto tv1 = castOp(DataType::Float, tv0);
  auto tv3 = mul(tv1, IrBuilder::create<Val>(1L));
  auto tv5 = sub(IrBuilder::create<Val>(1.), tv3);
  auto tv6 = castOp(DataType::Half, tv5);
  auto tv7 = castOp(DataType::Bool, tv6);

  fusion.addOutput(tv7);

  auto options = at::TensorOptions().dtype(at::kHalf).device(at::kCUDA, 0);

  at::Tensor t0 = at::randn({2, 4, 6}, options);
  auto t1 = t0.to(at::kFloat);
  auto t3 = t1 * 1;
  auto t5 = 1 - t3;
  auto t6 = t5.to(at::kHalf);
  auto t7 = t6.to(at::kBool);

  FusionExecutorCache executor_cache(std::move(fusion_ptr));
  auto cg_outputs = executor_cache.runFusionWithInputs({t0});
  ASSERT_TRUE(at::equal(cg_outputs[0], t7));
}

#endif

TEST_F(NVFuserTest, FusionIssue2372_CUDA) {
  Fusion fusion;
  FusionGuard fg(&fusion);

  auto tx = makeContigTensor(5, DataType::Float);
  fusion.addInput(tx);
  auto tmean = makeContigTensor(1, DataType::Float);
  fusion.addInput(tmean);
  auto tvar = makeContigTensor(1, DataType::Float);
  fusion.addInput(tvar);
  auto seps = IrBuilder::create<Val>(DataType::Double);
  fusion.addInput(seps);

  auto tmean_bcast = broadcast(tmean, {true, true, true, true, false});
  auto tmean_expand = expand_as(tmean_bcast, tx);
  auto diff = sub(tx, tmean_expand);
  auto regvar = add(tvar, seps);
  auto invstd = rsqrt(regvar);
  auto invstd_bcast = broadcast(invstd, {true, true, true, true, false});
  auto invstd_expand = expand_as(invstd_bcast, tx);
  auto x_normed = mul(diff, invstd_expand);

  fusion.addOutput(x_normed);
  // This output is not necessary for a normalization function, but should not
  // cause compilation to fail
  fusion.addOutput(tmean); // Contiguous even-size input added as output
  fusion.addOutput(invstd);

  auto options = at::TensorOptions().dtype(at::kFloat).device(at::kCUDA, 0);

  int C = 2;
  at::Tensor x = at::randn({1, 5, 5, 5, C}, options);
  at::Tensor mean = at::randn({C}, options);
  at::Tensor var = at::rand({C}, options);
  double eps = 1e-5;

  std::vector<c10::IValue> inputs = {x, mean, var, eps};

  auto lparams = schedulePointwise(&fusion, inputs);

  FusionExecutor fe;
  fe.compileFusion(&fusion, inputs, lparams);
  auto cg_outputs = fe.runFusion(inputs, lparams);

  auto eager_diff = x - mean.view({1, 1, 1, 1, -1});
  auto eager_invstd = at::rsqrt(var + eps);
  auto eager_x_normed = eager_diff * eager_invstd.view({1, 1, 1, 1, -1});

  // testValidate currently fails since cg_outputs[1] is an empty tensor
  ASSERT_TRUE(at::allclose(cg_outputs[0], eager_x_normed));
  // ASSERT_TRUE(at::equal(cg_outputs[1], mean));
  ASSERT_TRUE(at::allclose(cg_outputs[2], eager_invstd));
}

TEST_F(NVFuserTest, FusionIssue2075_CUDA) {
  auto fusion_ptr = std::make_unique<Fusion>();
  Fusion& fusion = *fusion_ptr.get();
  FusionGuard fg(&fusion);

  int64_t x = 2, y = 128, z = 128;

  auto tv0 = makeContigConcreteTensor({1, -1, 1});
  fusion.addInput(tv0);
  auto tv1 = makeContigConcreteTensor({1, 1, -1});
  fusion.addInput(tv1);

  auto tv2 = set(tv0);
  auto tv3 = expand(
      tv2,
      {IrBuilder::create<Val>(x),
       tv2->axis(1)->extent(),
       IrBuilder::create<Val>(z)});

  // [1, 1, 128] -> [1, 1, 1, 1, 1, 128]
  auto tv4 = broadcast(tv1, {{false, false, true, true, true, false}});
  // [1, 1, 1, 1, 1, 128] -> [2, 128, 1, 1, 1, 128]
  auto tv5 = expand(
      tv4,
      {IrBuilder::create<Val>(x),
       IrBuilder::create<Val>(y),
       tv4->axis(2)->extent(),
       tv4->axis(3)->extent(),
       tv4->axis(4)->extent(),
       tv4->axis(5)->extent()});
  auto tv6 = set(tv5);
  // [2, 128, 1, 1, 1, 128] -> [2, 1, 128, 1, 1, 128]
  auto tv7 = permute(tv6, {0, 3, 1, 2, 4, 5});
  auto tv8 = sum(tv7, {1, 3, 4});
  auto tv9 = le(tv8, tv3);
  auto tv10 = castOp(DataType::Float, tv9);
  fusion.addOutput(tv10);

  auto options = at::TensorOptions().dtype(at::kFloat).device(at::kCUDA, 0);

  at::Tensor t0 = at::randn({1, y, 1}, options);
  at::Tensor t1 = at::randn({1, 1, z}, options);
  auto t3 = t0.expand({x, y, z});
  auto t4 = t1.unsqueeze(-2).unsqueeze(-2).unsqueeze(-2);
  auto t5 = t4.expand({x, y, 1, 1, 1, z});
  auto t7 = t5.permute({0, 3, 1, 2, 4, 5});
  auto t8 = t7.squeeze(-2).squeeze(-2).squeeze(-3);
  auto t9 = t8 < t3;
  auto t10 = t9.to(at::kFloat);

  FusionExecutorCache executor_cache(std::move(fusion_ptr));
  auto cg_outputs = executor_cache.runFusionWithInputs({t0, t1});
  testValidate(&fusion, cg_outputs, {t0, t1}, {t10}, __LINE__, __FILE__);
}

// Simple test of propagating vectorize predicates through the Exact
// CA map
TEST_F(NVFuserTest, FusionPropagateVectorizePredicate_CUDA) {
  Fusion fusion;
  FusionGuard fg(&fusion);

  auto tv0 = makeContigTensor(1);

  fusion.addInput(tv0);

  auto tv1 = set(tv0);
  auto tv2 = set(tv1);

  fusion.addOutput(tv2);

  const int vec_factor = 4;
  tv1->split(-1, vec_factor);

  MaxRootDomainInfoSpanningTree tree(tv1);
  TransformPropagator tp(tv1);
  tree.traverse(&tp);

  tv1->setMemoryType(MemoryType::Shared);

  // The predicate tv2 should look like (i * 4) + j < tv0.extent(0),
  // where i and j are the loop indices of the two leaf axes,
  // respectively. PredChecker checks if the second loop index is
  // indeed used in the predicate of tv2.

  class PredChecker : public kir::IrVisitor {
   public:
    PredChecker(bool vectorized) : vectorized_(vectorized) {}

    using kir::IrVisitor::handle;

    void handle(LoadStoreOp* ldst) final {
      if (ldst->out()->as<kir::TensorIndex>()->view()->name() == 2) {
        // Make sure the index of the inner loop isn't used in the
        // predicate of the tv2 expression
        NVF_ERROR(!scope_exprs_.empty());
        NVF_ERROR(scope_exprs_.back()->isA<kir::IfThenElse>());
        auto ite = scope_exprs_.back()->as<kir::IfThenElse>();
        auto cond = ite->predicate()->value();
        // Make sure the index of the inner loop isn't used in the predicate
        NVF_ERROR(!for_loops_.empty());
        auto loop_index = for_loops_.back()->index();
        auto cond_inputs = InputsOf::output(cond->fusion(), cond);
        auto index_it =
            std::find(cond_inputs.begin(), cond_inputs.end(), loop_index);
        auto vec_factor_it =
            std::find_if(cond_inputs.begin(), cond_inputs.end(), [](Val* inp) {
              auto int_val = inp->value();
              return int_val.hasValue() &&
                  (int_val == vec_factor - 1 || int_val == -(vec_factor - 1));
            });
        // If vectorized, the predicate should use (vec_factor - 1) or
        // -(vec_factor - 1) rather than the loop index.
        if (vectorized_) {
          NVF_CHECK(
              index_it == cond_inputs.end(),
              "Not expected to have ",
              loop_index->toInlineString(),
              " in ",
              cond->toInlineString());
          NVF_CHECK(
              vec_factor_it != cond_inputs.end(),
              "Expected to have ",
              vec_factor - 1,
              " in ",
              cond->toInlineString());
        } else {
          NVF_CHECK(
              index_it != cond_inputs.end(),
              "Expected to have ",
              loop_index->toInlineString(),
              " in ",
              cond->toInlineString());
          NVF_CHECK(
              vec_factor_it == cond_inputs.end(),
              "Not expected to have ",
              vec_factor - 1,
              " in ",
              cond->toInlineString());
        }
      }
    }

    bool vectorized_ = false;
  };

  GpuLower gpulw_wo_vec(&fusion);
  gpulw_wo_vec.run();
  PredChecker(false).handle(gpulw_wo_vec.kernel()->topLevelExprs());

  // Vectorize the second axis of tv1
  tv1->axis(-1)->parallelize(ParallelType::Vectorize);

  // Now, the predicate tv2 should look like (i * 4) + 3 <
  // tv0.extent(0), i.e., j should be replaced with 3 since the second
  // axis is exactly mapped with the vectorized axis of tv1. It is
  // sufficient to check the condition using the last value of j,
  // i.e., 3.

  GpuLower gpulw_w_vec(&fusion);
  gpulw_w_vec.run();
  PredChecker(true).handle(gpulw_w_vec.kernel()->topLevelExprs());

  auto options = at::TensorOptions().dtype(at::kFloat).device(at::kCUDA, 0);
  at::Tensor t0 = at::randn({32}, options);

  FusionExecutor fe;
  fe.compileFusion(&fusion, {t0});
  auto cg_outputs = fe.runFusion({t0});

  NVF_CHECK(t0.equal(cg_outputs[0]));
}

TEST_F(NVFuserTest, FusionSqueezeOnlyWelford_CUDA) {
  auto fusion_ptr = std::make_unique<Fusion>();
  Fusion& fusion = *fusion_ptr.get();
  FusionGuard fg(&fusion);

  auto tv0 = makeConcreteTensor({-1, -1, 1, 1, 1});
  fusion.addInput(tv0);

  // welford with squeeze and reduction
  auto w1 = Welford(tv0, {1, 2, 3, 4});
  // welford with only squeeze
  auto w2 = Welford(tv0, {2, 3, 4});
  // feed w2 to a new welfword
  auto new_result_tv = [&](DataType dtype) -> TensorView* {
    auto dim0 = IterDomainBuilder(w1.avg->axis(0)).build();
    auto dim1 = IterDomainBuilder(w1.avg->axis(1)).build();
    auto td = IrBuilder::create<TensorDomain>(
        std::vector<IterDomain*>{dim0, dim1},
        std::vector<std::optional<bool>>{true, std::nullopt});
    auto tv = IrBuilder::create<TensorView>(td, dtype);
    return tv;
  };
  auto avg = new_result_tv(DataType::Float);
  auto var_sum = new_result_tv(DataType::Float);
  auto n = new_result_tv(DataType::Index);
  IrBuilder::create<WelfordOp>(
      avg,
      var_sum,
      n,
      w2.avg,
      w2.var_sum,
      w2.n,
      IrBuilder::create<Val>(0.0),
      IrBuilder::create<Val>(0.0),
      fusion.zeroVal());

  fusion.addOutput(w1.avg);
  fusion.addOutput(w1.var_sum);
  fusion.addOutput(w1.n);
  fusion.addOutput(avg);
  fusion.addOutput(var_sum);
  fusion.addOutput(n);

  auto options = at::TensorOptions().dtype(at::kFloat).device(at::kCUDA, 0);

  at::Tensor t0 = at::randn({10, 4, 1, 1, 1}, options);

  FusionExecutorCache executor_cache(std::move(fusion_ptr));
  auto cg_outputs = executor_cache.runFusionWithInputs({t0});
  ASSERT_TRUE(at::allclose(cg_outputs[0], cg_outputs[3]));
  ASSERT_TRUE(at::allclose(cg_outputs[1], cg_outputs[4]));
  ASSERT_TRUE(at::allclose(cg_outputs[2], cg_outputs[5]));
}

TEST_F(NVFuserTest, FusionIssue2163ReproInvalidAlias_CUDA) {
  int64_t N = 10, C = 16;

  std::unique_ptr<Fusion> fusion_ptr = std::make_unique<Fusion>();
  FusionGuard fg(fusion_ptr.get());

  // setup fusion
  auto input = makeConcreteTensor({N, C});
  auto weight = makeConcreteTensor({C});
  fusion_ptr->addInput(input);
  fusion_ptr->addInput(weight);

  // This seems to confuse the alias analysis
  auto weight_copy1 = set(weight);
  auto weight_copy2 = set(weight_copy1);

  auto input_sum = sum(input, {0});
  auto sub_bcast = broadcast(input_sum, {true, false});
  auto input_sub_sum = sub(input, sub_bcast);
  auto weight_bcast = broadcast(weight_copy2, {true, false});
  auto output = mul(input_sub_sum, weight_bcast);
  fusion_ptr->addOutput(output);

  output->cacheBefore();

  auto ref = input;
  ref->split(-1, 8);
  ref->reorder({{0, 1}, {1, 0}, {2, 2}});
  TransformPropagator propagator(ref);
  MaxRootDomainInfoSpanningTree(ref).traverse(&propagator);

  // Don't inline the innermost axes
  std::unordered_set<IterDomain*> uninlinable;
  uninlinable.insert(output->axis(-1));
  uninlinable.insert(weight_copy1->axis(-1));

  inlineMost(uninlinable);

  auto options_float =
      at::TensorOptions().dtype(at::kFloat).device(at::kCUDA, 0);

  auto at_input = at::randn({N, C}, options_float);
  auto at_weight = at::randn({C}, options_float);

  std::vector<c10::IValue> aten_inputs({at_input, at_weight});

  FusionExecutor fe;
  fe.compileFusion(fusion_ptr.get(), aten_inputs);
  auto cg_outputs = fe.runFusion(aten_inputs);
  auto cg_output = cg_outputs.at(0);

  auto ref_x_sub_mean = at_input - at_input.sum({0}).unsqueeze(0);
  auto ref_y = ref_x_sub_mean * at_weight.unsqueeze(0);

  testValidate(
      fe.kernel(), {cg_output}, aten_inputs, {ref_y}, __LINE__, __FILE__, "");
}

// Testing scalar FP types
TEST_F(NVFuserTest, FusionFloatingPointType_CUDA) {
  Fusion fusion;
  FusionGuard fg(&fusion);

  const float float_val = 0.1f;
  const double double_val = 0.2;

  {
    auto tv0 = makeConcreteTensor({2}, DataType::Float);
    fusion.addInput(tv0);

    auto f2 = IrBuilder::create<Val>(float_val, DataType::Float);
    NVF_CHECK(
        f2->getDataType() == DataType::Float,
        "Invalid data type: ",
        f2->getDataType().value());

    auto d3 = IrBuilder::create<Val>(double_val, DataType::Double);
    NVF_CHECK(
        d3->getDataType() == DataType::Double,
        "Invalid data type: ",
        d3->getDataType().value());

    // Adding two Floats produces a Float
    auto f4 = add(f2, f2);
    NVF_CHECK(
        f4->getDataType() == DataType::Float,
        "Invalid data type: ",
        f4->getDataType().value());

    // Adding a Double and a Float produces a Double
    auto d5 = add(f2, d3);
    NVF_CHECK(
        d5->getDataType() == DataType::Double,
        "Invalid data type: ",
        d5->getDataType().value());

    // Adding a Float and a Double produces a Double
    auto d6 = add(d3, f2);
    NVF_CHECK(
        d6->getDataType() == DataType::Double,
        "Invalid data type: ",
        d6->getDataType().value());

    // Adding two Doubles produce a Double
    auto d7 = add(d5, d6);
    NVF_CHECK(
        d7->getDataType() == DataType::Double,
        "Invalid data type: ",
        d7->getDataType().value());

    // Adding a Float to a Float tensor produces a Float tensor
    auto tv1 = add(tv0, f4);
    NVF_CHECK(
        tv1->getDataType() == DataType::Float,
        tv1->toString(),
        " has an invalid data type: ",
        tv1->getDataType().value());

    // Adding a Double to a Float tensor still produces a Float tensor
    auto tv2 = add(tv1, d7);
    NVF_CHECK(
        tv2->getDataType() == DataType::Float,
        tv2->toString(),
        " has an invalid data type: ",
        tv2->getDataType().value());

    fusion.addOutput(tv2);
  }

  auto options = at::TensorOptions().dtype(at::kFloat).device(at::kCUDA, 0);
  at::Tensor t0 = at::randn({2}, options);

  std::vector<c10::IValue> inputs({t0});

  FusionExecutor fe;
  fe.compileFusion(&fusion, inputs);
  auto cg_outputs = fe.runFusion(inputs);

  auto f2 = float_val;
  auto d3 = double_val;
  auto f4 = f2 + f2;
  auto d5 = f2 + d3;
  auto d6 = d3 + f2;
  auto d7 = d5 + d6;
  auto t1 = t0 + f4;
  auto t2 = t1 + d7;

  testValidate(&fusion, cg_outputs, inputs, {t2}, __LINE__, __FILE__);
}

TEST_F(NVFuserTest, FusionIntegerType_CUDA) {
  Fusion fusion;
  FusionGuard fg(&fusion);

  const int64_t int64_val = 1;
  const int int_val = 2;

  {
    auto tv0 = makeConcreteTensor({10}, DataType::Int32);
    fusion.addInput(tv0);

    auto i2 = IrBuilder::create<Val>(int64_val, DataType::Int);
    auto i3 = IrBuilder::create<Val>((int64_t)int_val, DataType::Int32);

    // Adding two Ints produces an Int
    auto i4 = add(i2, i2);
    NVF_CHECK(
        i4->getDataType() == DataType::Int,
        "Invalid result: ",
        i4->toInlineString());

    // Adding two Int32s produces an Int32
    auto i5 = add(i3, i3);
    NVF_CHECK(
        i5->getDataType() == DataType::Int32,
        "Invalid result: ",
        i5->toInlineString());

    // Adding an Int and an Int32 produces an Int
    auto i6 = add(i4, i5);
    NVF_CHECK(
        i6->getDataType() == DataType::Int,
        "Invalid result: ",
        i6->toInlineString());

    // Adding an Int32 to an Int32 tensor produces an Int32 tensor
    auto tv1 = add(tv0, i4);
    NVF_CHECK(
        tv1->getDataType() == DataType::Int32,
        tv1->toString(),
        " has an invalid data type: ",
        tv1->getDataType().value());

    // Adding an Int to an Int32 tensor still produces an Int32 tensor
    auto tv2 = add(tv1, i6);
    NVF_CHECK(
        tv2->getDataType() == DataType::Int32,
        tv2->toString(),
        " has an invalid data type: ",
        tv2->getDataType().value());

    fusion.addOutput(tv2);
  }

  auto options = at::TensorOptions().dtype(at::kInt).device(at::kCUDA, 0);
  at::Tensor t0 = at::randint(10, {10}, options);

  std::vector<c10::IValue> inputs({t0});

  FusionExecutor fe;
  fe.compileFusion(&fusion, inputs);
  auto cg_outputs = fe.runFusion(inputs);

  auto i2 = int64_val;
  auto i3 = int_val;
  auto i4 = i2 + i2;
  auto i5 = i3 + i3;
  auto i6 = i4 + i5;
  auto t1 = t0 + i4;
  auto t2 = t1 + i6;

  NVF_CHECK(cg_outputs.at(0).equal(t2));
}

TEST_F(NVFuserTest, FusionVectorizeWelford1_CUDA) {
  Fusion fusion;
  FusionGuard fg(&fusion);

  std::vector<int64_t> shape({7, 32});

  auto tv0 = makeContigConcreteTensor(shape);
  fusion.addInput(tv0);

  auto tv1 = set(tv0);
  auto tvs = Welford(tv1, {0});
  fusion.addOutput(tvs.avg);
  fusion.addOutput(tvs.var_sum);
  fusion.addOutput(tvs.n);

  tv1->split(1, 4);

  MaxRootDomainInfoSpanningTree tree(tv1);
  TransformPropagator tp(tv1);
  tree.traverse(&tp);

  tv1->axis(-1)->parallelize(ParallelType::Vectorize);

  tv1->computeWith(-1, true);

  GpuLower gpulw(&fusion);
  gpulw.run();
  auto all_exprs = KernelExprVisitor::getAllExprs(gpulw.kernel());
  auto num_welford_ops =
      std::count_if(all_exprs.begin(), all_exprs.end(), [](Expr* expr) {
        return expr->isStrictlyA<WelfordOp>();
      });
  NVF_CHECK(
      num_welford_ops == 0,
      "All WelfordOp exprs should be converted to VectorizedWelfordOp");

  auto num_vectorized_welford_ops =
      std::count_if(all_exprs.begin(), all_exprs.end(), [](Expr* expr) {
        return expr->isStrictlyA<kir::VectorizedWelfordOp>();
      });
  NVF_CHECK(
      num_vectorized_welford_ops == 1,
      "There must be two VectorizedWelfordOp exprs");

  auto options = at::TensorOptions().dtype(at::kFloat).device(at::kCUDA, 0);
  auto options_int = at::TensorOptions().dtype(at::kLong).device(at::kCUDA, 0);

  at::Tensor t0 = at::randn(shape, options);

  FusionExecutor fe;
  fe.compileFusion(&fusion, {t0});
  auto cg_outputs = fe.runFusion({t0});

  auto ref_avg = t0.mean({0});
  auto ref_var = t0.var({0}, false) * shape[0];
  auto ref_N = at::ones({shape[1]}, options_int) * shape[0];

  testValidate(
      fe.kernel(),
      cg_outputs,
      {t0},
      {ref_avg, ref_var, ref_N},
      __LINE__,
      __FILE__);
}

// Unswitched welford
TEST_F(NVFuserTest, FusionVectorizeWelford2_CUDA) {
  Fusion fusion;
  FusionGuard fg(&fusion);

  std::vector<int64_t> shape({7, 32});

  auto tv0 = makeContigConcreteTensor(shape);
  fusion.addInput(tv0);

  auto tv1 = set(tv0);
  auto tvs = Welford(tv1, {0});
  fusion.addOutput(tvs.avg);
  fusion.addOutput(tvs.var_sum);
  fusion.addOutput(tvs.n);

  tv1->split(1, 4);
  tv1->split(0, 5);
  tv1->split(0, 1);

  tv1->reorder({{-2, 1}});

  MaxRootDomainInfoSpanningTree tree(tv1);
  TransformPropagator tp(tv1);
  tree.traverse(&tp);

  tv1->axis(-1)->parallelize(ParallelType::Vectorize);

  tv1->computeAt(tvs.avg, 3);
  tvs.avg->axis(2)->parallelize(ParallelType::Unswitch);

  tv1->computeWith(-1, true);

  GpuLower gpulw(&fusion);
  gpulw.run();
  auto all_exprs = KernelExprVisitor::getAllExprs(gpulw.kernel());
  auto num_welford_ops =
      std::count_if(all_exprs.begin(), all_exprs.end(), [](Expr* expr) {
        return expr->isStrictlyA<WelfordOp>();
      });
  NVF_CHECK(
      num_welford_ops == 0,
      "All WelfordOp exprs should be converted to VectorizedWelfordOp");

  auto num_vectorized_welford_ops =
      std::count_if(all_exprs.begin(), all_exprs.end(), [](Expr* expr) {
        return expr->isStrictlyA<kir::VectorizedWelfordOp>();
      });
  NVF_CHECK(
      num_vectorized_welford_ops == 2,
      "There must be two VectorizedWelfordOp exprs");

  auto options = at::TensorOptions().dtype(at::kFloat).device(at::kCUDA, 0);
  auto options_int = at::TensorOptions().dtype(at::kLong).device(at::kCUDA, 0);

  at::Tensor t0 = at::randn(shape, options);

  FusionExecutor fe;
  fe.compileFusion(&fusion, {t0});
  auto cg_outputs = fe.runFusion({t0});

  auto ref_avg = t0.to(at::kDouble).mean({0});
  auto ref_var = t0.to(at::kDouble).var({0}, false) * shape[0];
  auto ref_N = at::ones({shape[1]}, options_int) * shape[0];

  testValidate(
      fe.kernel(),
      cg_outputs,
      {t0},
      {ref_avg, ref_var, ref_N},
      __LINE__,
      __FILE__);
}

TEST_F(NVFuserTest, FusionRepro2241_CUDA) {
  std::unique_ptr<Fusion> fusion_ptr = std::make_unique<Fusion>();
  auto fusion = fusion_ptr.get();
  FusionGuard fg(fusion);

  {
    TensorView* t6 = makeContigConcreteTensor({1}, DataType::Int);
    TensorView* t15 = makeContigConcreteTensor({3, 2, 1, 2}, DataType::Double);
    TensorView* t20 = makeContigConcreteTensor({1, 1, 1, 1}, DataType::Int);
    fusion->addInput(t6);
    fusion->addInput(t15);
    fusion->addInput(t20);
    auto sample_total = sum(t15, {0, 1, 2, 3}, true);
    auto sample_mean = div(sample_total, t20);
    auto x = sub(t15, sample_mean);
    auto input = mul(x, x);
    auto total = sum(input, {0, 1, 2, 3});
    auto t7 = div(total, t6);
    fusion->addOutput(t7);
  }

  FusionExecutorCache fec(std::move(fusion_ptr));

  auto options = at::TensorOptions().device(at::kCUDA, 0);
  at::Tensor t6 = at::tensor({15}, options.dtype(at::kLong));
  at::Tensor t15 = at::randn({3, 2, 1, 2}, options.dtype(at::kDouble));
  at::Tensor t20 =
      at::tensor({12}, options.dtype(at::kLong)).expand({1, 1, 1, 1});

  auto cg_outputs = fec.runFusionWithInputs({t6, t15, t20});

  auto sample_total = at::sum(t15, {0, 1, 2, 3}, true);
  auto sample_mean = at::div(sample_total, t20);
  auto x = at::sub(t15, sample_mean);
  auto input = at::mul(x, x);
  auto total = at::sum(input, {0, 1, 2, 3}, false);
  auto t7 = at::div(total, t6);

  testValidate(
      fec.fusion(), cg_outputs, {t6, t15, t20}, {t7}, __LINE__, __FILE__);
}

// https://github.com/csarofeen/pytorch/issues/2321
TEST_F(
    NVFuserTest,
    FusionPersistentBufferProjectionAfterWelfordTranslate_CUDA) {
  std::unique_ptr<Fusion> fusion_ptr = std::make_unique<Fusion>();
  Fusion& fusion = *fusion_ptr.get();
  FusionGuard fg(&fusion);
  const float kEps = 1e-5;
  Val* eps_ptr = IrBuilder::create<Val>(kEps);

  DataType dtype = DataType::Half;
  constexpr int64_t dim0 = 2048;
  constexpr int64_t dim1 = 10240;
  std::vector<int64_t> input_shape{dim0, dim1};
  std::vector<int64_t> norm_shape{dim1};
  auto input_half = makeContigTensor(2, dtype);
  auto weight_half = makeContigTensor(1, dtype);
  auto bias_half = makeContigTensor(1, dtype);
  fusion.addInput(input_half);
  fusion.addInput(weight_half);
  fusion.addInput(bias_half);
  auto input = castOp(DataType::Float, input_half);
  auto weight = castOp(DataType::Float, weight_half);
  auto bias = castOp(DataType::Float, bias_half);
  auto result = layer_norm(input, norm_shape, weight, bias, eps_ptr);
  auto result_output = castOp(dtype, result.output);
  fusion.addOutput(result_output);
  fusion.addOutput(result.mean);
  fusion.addOutput(result.invstd);

  auto options =
      at::TensorOptions().dtype(data_type_to_aten(dtype)).device(at::kCUDA, 0);
  at::Tensor aten_input = at::randn(input_shape, options);
  c10::optional<at::Tensor> aten_weight = at::randn({input_shape[1]}, options);
  c10::optional<at::Tensor> aten_bias = at::randn({input_shape[1]}, options);
  auto aten_outputs = at::native_layer_norm(
      aten_input, norm_shape, aten_weight, aten_bias, kEps);

  // welford translate
  KernelArgumentHolder runtime_inputs =
      KernelArgumentHolder::createKernelArgumentHolder(
          {aten_input, aten_weight, aten_bias});
  bool isTranslated =
      SegmentCandidateFinder::translateWelfordInFusion(&fusion, runtime_inputs);
  NVF_ERROR(isTranslated);

  // persistent buffer should be projected to input
  auto persistent_buffer_info = scheduler_utils::persistentBuffers(&fusion);
  NVF_CHECK(
      persistent_buffer_info.projectable_persistent_buffers.size() == 1,
      "should have only one projectable_persistent_buffer!");
  NVF_CHECK(
      persistent_buffer_info.projectable_buffer_inputs.size() == 1,
      "should have only one projectable_buffer_inputs!");
  NVF_CHECK(
      persistent_buffer_info.projectable_buffer_inputs[0] == input_half,
      "persistent buffer should be projected to input!");

  // Check reduction axis is same for all reductions
  // Generate Launch Parameters
  auto reduction_params = getInnerPersistentHeuristics(
      &fusion, {aten_input, aten_weight, aten_bias});
  NVF_CHECK(reduction_params, "Reduction schedule was not generated!");

  FusionExecutorCache fec(std::move(fusion_ptr));
  auto cg_outputs =
      fec.runFusionWithInputs({aten_input, aten_weight, aten_bias});

  testValidate(
      &fusion,
      cg_outputs,
      {aten_input, aten_weight, aten_bias},
      {std::get<0>(aten_outputs),
       std::get<1>(aten_outputs),
       std::get<2>(aten_outputs)},
      __LINE__,
      __FILE__,
      "");
}

TEST_F(NVFuserTest, FusionExprSortMatmulLikeSchedule_CUDA) {
  // See https://github.com/csarofeen/pytorch/pull/2366
  Fusion fusion;
  FusionGuard fg(&fusion);

  constexpr int M1 = 5, M2 = 5, N1 = 6, N2 = 6, K1 = 2, K2 = 2;

  auto tv0 = makeContigConcreteTensor({M1, M2, K1, K2}, DataType::Double);
  auto tv1 = makeContigConcreteTensor({N1, N2, K1, K2}, DataType::Double);
  fusion.addInput(tv0);
  fusion.addInput(tv1);

  auto tv2 = broadcast(tv0, {false, true, false, true, false, false});
  auto tv3 = broadcast(tv1, {true, false, true, false, false, false});
  auto tv4 = mul(tv2, tv3);
  auto tv5 = sum(tv4, {-1, -2});
  fusion.addOutput(tv5);

  auto tv6 = tv0->cacheAfter();
  auto tv7 = tv1->cacheAfter();
  auto tv8 = tv6->cacheAfter();
  auto tv9 = tv7->cacheAfter();
  auto tv10 = tv5->cacheBefore();

  tv6->inlineAt(3);
  tv7->inlineAt(3);
  tv8->inlineAt(4);
  tv9->inlineAt(4);
  tv2->inlineAt(6);
  tv3->inlineAt(6);
  tv4->inlineAt(6);
  tv10->inlineAt(4);

  auto options = at::TensorOptions().dtype(at::kDouble).device(at::kCUDA, 0);

  at::Tensor t0 = at::randn({M1, M2, K1, K2}, options);
  at::Tensor t1 = at::randn({N1, N2, K1, K2}, options);
  auto expect = at::mm(
                    t0.view({(int64_t)(M1 * M2), (int64_t)(K1 * K2)}),
                    t1.view({(int64_t)(N1 * N2), (int64_t)(K1 * K2)}).t())
                    .view({M1, M2, N1, N2})
                    .transpose(1, 2);

  FusionExecutor fe;
  fe.compileFusion(&fusion, {t0, t1});
  auto cg_outputs = fe.runFusion({t0, t1});

  testValidate(fe.kernel(), cg_outputs, {t0, t1}, {expect}, __LINE__, __FILE__);
}

TEST_F(NVFuserTest, FusionFloatConstantWhere_CUDA) {
  Fusion fusion;
  FusionGuard fg(&fusion);

  auto tv0 = makeSymbolicTensor(1, DataType::Bool);
  fusion.addInput(tv0);

  auto tv1 = where(
      tv0,
      IrBuilder::create<Val>(3.0, DataType::Float),
      IrBuilder::create<Val>(5.0, DataType::Float));

  fusion.addOutput(tv1);

  auto options = at::TensorOptions().dtype(at::kFloat).device(at::kCUDA, 0);
  at::Tensor t0 = at::arange(4, options) > 1.0;

  std::vector<c10::IValue> inputs = {t0};

  auto lparams = schedulePointwise(&fusion, inputs);

  FusionExecutor fe;
  fe.compileFusion(&fusion, inputs, lparams);
  auto cg_outputs = fe.runFusion(inputs, lparams);

  auto ref = at::where(t0, (float)3.0, (float)5.0);

  // testValidate does not check that dtypes match
  NVF_CHECK(cg_outputs[0].dtype() == ref.dtype());
  testValidate(&fusion, cg_outputs, inputs, {ref}, __LINE__, __FILE__);
}

TEST_F(NVFuserTest, FusionCpAsyncCommitWait_CUDA) {
  // Repro for https://github.com/csarofeen/pytorch/issues/2463
  NVFUSER_TEST_CUDA_ARCH_GUARD(8, 0);
  Fusion fusion;
  FusionGuard fg(&fusion);

  auto tv0 = makeContigConcreteTensor({12800, 8, 8, 8}, DataType::Half);
  auto tv1 = set(tv0);
  fusion.addInput(tv0);
  fusion.addOutput(tv1);

  tv1->axis(1)->parallelize(ParallelType::TIDy);
  tv1->axis(2)->parallelize(ParallelType::TIDx);

  auto tv2 = tv0->cacheAfter(LoadStoreOpType::CpAsync);
  tv2->axis(-1)->parallelize(ParallelType::Vectorize);
  tv2->axis(1)->parallelize(ParallelType::TIDx);
  tv2->axis(2)->parallelize(ParallelType::TIDy);
  tv2->setMemoryType(MemoryType::Shared);

  tv2->inlineAt(1);
  tv2->circularBuffer(8);

  auto options = at::TensorOptions().dtype(at::kHalf).device(at::kCUDA, 0);

  at::Tensor t0 = at::randn({12800, 8, 8, 8}, options);

  FusionExecutor fe;
  fe.compileFusion(&fusion, {t0});

  auto cg_outputs = fe.runFusion({t0});
  testValidate(fe.kernel(), cg_outputs, {t0}, {t0}, __LINE__, __FILE__);
}

// Repro of issue #2459
TEST_F(NVFuserTest, FusionClearThreadPredicateByRAWSync_CUDA) {
  Fusion fusion;
  FusionGuard fg(&fusion);

  auto tv0 = makeSymbolicTensor(2);
  fusion.addInput(tv0);

  auto tv1 = sum(tv0, {1});
  auto tv2 = set(tv1);
  auto tv3 = sum(tv2, {0});
  fusion.addOutput(tv3);

  // test with gmem
  auto tv4 = sum(tv0, {1});
  auto tv5 = set(tv4);
  auto tv6 = set(tv5);
  fusion.addOutput(tv6);

  // tv1 is predicated with tidx
  tv1->axis(0)->parallelize(ParallelType::TIDy);
  tv1->axis(1)->parallelize(ParallelType::TIDx);

  // Upload to shmem. Still predicated with tidx, so only the threads
  // with tidx == 0 should be active.
  tv2->axis(0)->parallelize(ParallelType::TIDy);
  tv2->setMemoryType(MemoryType::Shared);

  // Remap the parallelization from tidy to tidx. This should work as
  // tv2 is in shared memory and SyncMap should correctly insert a RAW
  // sync between tv2 and tv3. However, ThreadPredicateMap still marks
  // tv3 as predicated by tidx, and since it is invalid to parallelize
  // by a predicated parallel type, this resulted in an error (#2459).
  tv3->axis(0)->parallelize(ParallelType::TIDx);

  // Test with gmem
  tv4->split(0, 4);
  tv5->split(0, 4);
  tv6->split(0, 4);

  // Make tv4 predicated with tidx
  tv4->axis(0)->parallelize(ParallelType::BIDx);
  tv4->axis(1)->parallelize(ParallelType::TIDy);
  tv4->axis(2)->parallelize(ParallelType::TIDx);

  // Upload to gmem
  tv5->axis(0)->parallelize(ParallelType::BIDx);
  tv5->axis(1)->parallelize(ParallelType::TIDy);
  tv5->setMemoryType(MemoryType::Global);

  // RAW sync should be inserted after tv5

  tv6->axis(0)->parallelize(ParallelType::BIDy);
  tv6->axis(1)->parallelize(ParallelType::TIDx);

  auto options = at::TensorOptions().dtype(at::kFloat).device(at::kCUDA, 0);
  at::Tensor t0 = at::randn({10, 11}, options);

  std::vector<c10::IValue> inputs = {t0};

  FusionExecutor fe;
  fe.compileFusion(&fusion, inputs);
  auto cg_outputs = fe.runFusion(inputs);

  auto t3 = t0.sum({1}).sum({0});
  auto t6 = t0.sum({1});

  testValidate(fe.kernel(), cg_outputs, inputs, {t3, t6}, __LINE__, __FILE__);
}

namespace {

class ThreadPredChecker : public kir::IrVisitor {
 public:
  static bool isPredicatedBy(
      StmtNameType tv_name_to_check,
      ParallelTypeBitmap pt_map,
      kir::Kernel* kernel) {
    ThreadPredChecker checker(tv_name_to_check, pt_map);
    checker.handle(kernel->topLevelExprs());
    return checker.pt_map_.none();
  }

  ThreadPredChecker(StmtNameType tv_name_to_check, ParallelTypeBitmap pt_map)
      : tv_name_to_check_(tv_name_to_check), pt_map_(pt_map) {}

  using kir::IrVisitor::dispatch;
  using kir::IrVisitor::handle;

  void handle(kir::IfThenElse* ite) final {
    for (auto expr : ite->thenBody().exprs()) {
      auto tv_output = ir_utils::getTvOutput(expr);
      if (tv_output != nullptr && tv_output->name() == tv_name_to_check_ &&
          expr->isA<LoadStoreOp>() && ite->predicate()->hasValue()) {
        dispatch(ite->predicate()->value());
      }
    }
  }

  void dispatch(Val* val) final {
    if (val->definition()) {
      dispatch(val->definition());
    }
  }

  void handle(BinaryOp* bop) final {
    if (bop->getBinaryOpType() == BinaryOpType::LogicalAnd) {
      dispatch(bop->lhs());
      dispatch(bop->rhs());
    } else if (bop->getBinaryOpType() == BinaryOpType::Eq) {
      if (bop->lhs()->isZeroInt() || bop->rhs()->isZeroInt()) {
        auto non_zero_arg = bop->lhs()->isZeroInt() ? bop->rhs() : bop->lhs();

        // It can be changed like (-threadIdx.x) by expr simplifier
        if (auto uop = dynamic_cast<UnaryOp*>(non_zero_arg->definition())) {
          if (uop->getUnaryOpType() == UnaryOpType::Neg) {
            non_zero_arg = uop->in();
          }
        }

        if (auto ns = dynamic_cast<NamedScalar*>(non_zero_arg)) {
          if (ns->getParallelIndex().has_value()) {
            auto predicated_type = ns->getParallelIndex().value();
            pt_map_.clear(predicated_type);
          }
        }
      }
    }
  }

 private:
  StmtNameType tv_name_to_check_;
  ParallelTypeBitmap pt_map_;
};

} // namespace

// Repro of issue #2487
TEST_F(NVFuserTest, FusionPredicateReductionInitShared_CUDA) {
  Fusion fusion;
  FusionGuard fg(&fusion);

  auto tv0 = makeSymbolicTensor(1);
  fusion.addInput(tv0);

  auto tv1 = sum(tv0, {0});
  auto tv2 = set(tv1);
  fusion.addOutput(tv2);

  auto tv3 = makeSymbolicTensor(1);
  fusion.addInput(tv3);

  auto tv4 = exp(tv3);
  fusion.addOutput(tv4);

  tv1->setMemoryType(MemoryType::Shared);

  tv4->split(0, 1024);
  tv4->axis(-2)->parallelize(ParallelType::BIDx);
  tv4->axis(-1)->parallelize(ParallelType::TIDx);

  // tv4 is parallelized with both BIDx and TIDx, but tv1 is not at
  // all, so tv1 is predicated with both BIDx and TIDx as they are
  // redundant. That means that the initialization of the reduction
  // has to be predicated as well. Since tv1 is on shared memory, only
  // the TIDx predicate is required.

  // Make sure the initialization of tv1 is predicated with
  // threadIdx.x == 0
  GpuLower gpulw(&fusion);
  gpulw.run();
  ParallelTypeBitmap predicated_types(ParallelType::TIDx);
  NVF_CHECK(
      ThreadPredChecker::isPredicatedBy(
          tv1->name(), predicated_types, gpulw.kernel()),
      "Validation of lowered kernel failed");

  auto options = at::TensorOptions().dtype(at::kFloat).device(at::kCUDA, 0);
  at::Tensor t0 = at::randn({2}, options);
  at::Tensor t1 = at::randn({10000}, options);

  std::vector<c10::IValue> inputs = {t0, t1};

  FusionExecutor fe;
  fe.compileFusion(&fusion, inputs);
  auto cg_outputs = fe.runFusion(inputs);

  auto ref_t1 = t0.sum({0});
  auto ref_t4 = t1.exp();

  testValidate(
      fe.kernel(), cg_outputs, inputs, {ref_t1, ref_t4}, __LINE__, __FILE__);
}

// Repro of issue #2487
TEST_F(NVFuserTest, FusionPredicateReductionInitGlobal_CUDA) {
  Fusion fusion;
  FusionGuard fg(&fusion);

  std::vector<int64_t> shape({100});

  auto tv0 = makeSymbolicTensor(1);
  fusion.addInput(tv0);

  auto tv1 = sum(tv0, {0});
  fusion.addOutput(tv1);

  auto tv2 = makeSymbolicTensor(1);
  fusion.addInput(tv2);

  auto tv3 = exp(tv2);
  fusion.addOutput(tv3);

  tv3->split(0, 32);
  tv3->axis(-2)->parallelize(ParallelType::BIDx);
  tv3->axis(-1)->parallelize(ParallelType::TIDx);

  // tv3 is parallelized with both BIDx and TIDx, but tv1 is not at
  // all, so tv1 is predicated with both BIDx and TIDx as they are
  // redundant. That means that the initialization of the reduction
  // has to be predicated as well.

  // Make sure the initialization of tv1 is predicated with
  // threadIdx.x == 0 and blockIdx.x == 0
  GpuLower gpulw(&fusion);
  gpulw.run();
  ParallelTypeBitmap predicated_types({ParallelType::TIDx, ParallelType::BIDx});
  NVF_CHECK(
      ThreadPredChecker::isPredicatedBy(
          tv1->name(), predicated_types, gpulw.kernel()),
      "Validation of lowered kernel failed");

  auto options = at::TensorOptions().dtype(at::kFloat).device(at::kCUDA, 0);
  at::Tensor t0 = at::randn({2}, options);
  at::Tensor t1 = at::randn({10000}, options);

  std::vector<c10::IValue> inputs = {t0, t1};

  FusionExecutor fe;
  fe.compileFusion(&fusion, inputs);
  auto cg_outputs = fe.runFusion(inputs);

  auto ref_t1 = t0.sum({0});
  auto ref_t3 = t1.exp();

  testValidate(
      fe.kernel(), cg_outputs, inputs, {ref_t1, ref_t3}, __LINE__, __FILE__);
}

TEST_F(NVFuserTest, FusionTypePromotionATenConsistency_CUDA) {
  auto convertible_to_aten = {
      DataType::Bool,
      DataType::Double,
      DataType::Float,
      DataType::Half,
      DataType::BFloat16,
      DataType::Int,
      DataType::Int32,
      DataType::ComplexFloat,
      DataType::ComplexDouble};
  for (auto t1 : convertible_to_aten) {
    for (auto t2 : convertible_to_aten) {
      auto t1_aten = data_type_to_aten(t1);
      auto t2_aten = data_type_to_aten(t2);
      auto result_aten = c10::promoteTypes(t1_aten, t2_aten);
      auto result = promoteType(t1, t2);
      ASSERT_EQ(data_type_to_aten(result), result_aten);
    }
  }
}

// Make sure invalid usage of index type is detected
TEST_F(NVFuserTest, FusionCompileIndexType_CUDA) {
  {
    Fusion fusion;
    FusionGuard fg(&fusion);

    auto tv0 = makeSymbolicTensor(1, DataType::Bool);
    fusion.addInput(tv0);

    auto tv2 = neg(tv0);
    fusion.addOutput(tv2);

    tv2->split(0, 256);
    tv2->split(0, 1024);

    MaxRootDomainInfoSpanningTree tree(tv2);
    TransformPropagator tp(tv2);
    tree.traverse(&tp);

    inlineMost();

    tv2->axis(1)->parallelize(ParallelType::BIDx);
    tv2->axis(2)->parallelize(ParallelType::TIDx);

    auto options = at::TensorOptions().dtype(at::kHalf).device(at::kCUDA, 0);
    at::Tensor t0 = at::randn({999}, options).ge(0);
    std::vector<c10::IValue> small_inputs = {t0};

    at::Tensor t0_large =
        at::randn({std::numeric_limits<int>::max()}, options).ge(0);
    std::vector<c10::IValue> large_inputs = {t0_large};

    NVF_CHECK(
        KernelArgumentHolder::createKernelArgumentHolder(large_inputs)
            .getSmallestIndexTypeOfArguments() == PrimDataType::Int);
    NVF_CHECK(
        KernelArgumentHolder::createKernelArgumentHolder(small_inputs)
            .getSmallestIndexTypeOfArguments() == PrimDataType::Int32);

    {
      FusionExecutor fe;
      // Lower the kernel with large inputs and int64 index type.
      CompileParams compile_opts = {.index_type = PrimDataType::Int};
      fe.compileFusion(&fusion, large_inputs, LaunchParams(), compile_opts);

      NVF_CHECK(
          fe.kernel()->indexType() == PrimDataType::Int,
          "Unexpected kernel index type: ",
          fe.kernel()->indexType());

      // Since the index type is int64, both small and large inputs
      // should work fine
      fe.runFusion(small_inputs);
      fe.runFusion(large_inputs);
    }

    {
      FusionExecutor fe;
      // Lower the kernel with small inputs and int64 index type.
      CompileParams compile_opts = {.index_type = PrimDataType::Int};
      fe.compileFusion(&fusion, small_inputs, LaunchParams(), compile_opts);

      NVF_CHECK(
          fe.kernel()->indexType() == PrimDataType::Int,
          "Unexpected kernel index type: ",
          fe.kernel()->indexType());

      // Since the index type is int64, both small and large inputs
      // should work fine
      fe.runFusion(small_inputs);
      fe.runFusion(large_inputs);
    }

    {
      FusionExecutor fe;
      LaunchParams launch_params;
      CompileParams compile_opts = {.index_type = PrimDataType::Int32};
      fe.compileFusion(&fusion, small_inputs, launch_params, compile_opts);

      NVF_CHECK(
          fe.kernel()->indexType() == PrimDataType::Int32,
          "Unexpected kernel index type: ",
          fe.kernel()->indexType());

      // This should complete successfully as the arguments are small
      // enough to use the int32 index type
      fe.runFusion(small_inputs);

      // This should fail as the Kernel is already compiled for Int32, but
      // the arguments are too large
      CompileParams compile_opts_large = {.index_type = PrimDataType::Int};
      EXPECT_THAT(
          [&]() {
            fe.runFusion(large_inputs, launch_params, compile_opts_large);
          },
          testing::ThrowsMessage<nvfuser::nvfError>(testing::HasSubstr(
              "Kernel index type and compilation index type don't match")));
    }

    {
      FusionExecutor fe;
      // Lower the kernel with large inputs and int32 index type.
      CompileParams compile_opts = {.index_type = PrimDataType::Int32};
      // This should fail due to the conflict
      EXPECT_THAT(
          [&]() {
            fe.compileFusion(
                &fusion, large_inputs, LaunchParams(), compile_opts);
          },
          testing::ThrowsMessage<nvfuser::nvfError>(testing::HasSubstr(
              "Compilation with int32 is requested but int64 is required for the arguments")));
    }
  }

  c10::cuda::CUDACachingAllocator::emptyCache();
}

// Make sure the index type is determined both fusion inputs and outputs
TEST_F(NVFuserTest, FusionExecutorCacheIndexType1_CUDA) {
  auto fusion_ptr = std::make_unique<Fusion>();
  Fusion& fusion = *fusion_ptr.get();
  FusionGuard fg(fusion_ptr.get());

  auto tv0 = makeSymbolicTensor(2, DataType::Half);
  fusion.addInput(tv0);
  auto tv1 = makeSymbolicTensor(2, DataType::Half);
  fusion.addInput(tv1);

  auto tv2 = castOp(DataType::Float, tv0);
  auto tv3 = castOp(DataType::Float, tv1);
  auto tv4 = broadcast(tv2, {false, true, false});
  auto tv5 = broadcast(tv3, {true, false, false});
  auto tv6 = add(tv4, tv5);
  auto tv7 = castOp(DataType::Half, tv6);

  fusion.addOutput(tv7);

  c10::cuda::CUDACachingAllocator::emptyCache();

  // Inputs are small enough to use 32-bit indexing, but the output is
  // not
  auto options = at::TensorOptions().dtype(at::kHalf).device(at::kCUDA, 0);
  at::Tensor t0 = at::randn({2024, 1024}, options);
  at::Tensor t1 = at::randn({2024, 1024}, options);
  std::vector<c10::IValue> aten_inputs({t0, t1});

  FusionExecutorCache executor_cache(std::move(fusion_ptr));
  auto cg_outputs = executor_cache.runFusionWithInputs(aten_inputs);

  auto kernel_runtime = executor_cache.getMostRecentKernelRuntime();
  NVF_CHECK(kernel_runtime->getIndexType() == PrimDataType::Int);

  c10::cuda::CUDACachingAllocator::emptyCache();
}

// Make sure the index type is also determined by intermediate
// tensors. This is not ideal but just tests if the logic produces
// what is expected at this moment
TEST_F(NVFuserTest, FusionExecutorCacheIndexType2_CUDA) {
  auto fusion_ptr = std::make_unique<Fusion>();
  Fusion& fusion = *fusion_ptr.get();
  FusionGuard fg(fusion_ptr.get());

  auto tv0 = makeSymbolicTensor(2, DataType::Half);
  fusion.addInput(tv0);
  auto tv1 = makeSymbolicTensor(2, DataType::Half);
  fusion.addInput(tv1);

  auto tv2 = broadcast(tv0, {false, true, false});
  auto tv3 = broadcast(tv1, {true, false, false});
  auto tv4 = add(tv2, tv3);
  auto tv5 = sum(tv4, {-1});

  fusion.addOutput(tv5);

  // Inputs and outputs are small enough to use 32-bit indexing,
  // however the intermediate, tv4, should cause the kernel to use
  // 64-bit indexing. This is not ideal as tv4 should be inlined, and
  // its allocation size should be small enough to use 32-bit
  // indexing. However, the current logic should result in forcing
  // 64-bit indexing. This would need to be fixed for matmul for
  // example.
  auto options = at::TensorOptions().dtype(at::kHalf).device(at::kCUDA, 0);
  at::Tensor t0 = at::randn({2024, 1024}, options);
  at::Tensor t1 = at::randn({2024, 1024}, options);
  std::vector<c10::IValue> aten_inputs({t0, t1});

  FusionExecutorCache executor_cache(std::move(fusion_ptr));
  executor_cache.runFusionWithInputs(aten_inputs);
  auto kernel_runtime = executor_cache.getMostRecentKernelRuntime();
  NVF_CHECK(kernel_runtime->getIndexType() == PrimDataType::Int);

  // Running again with forced type of Int32
  executor_cache.runFusionWithInputs(aten_inputs, PrimDataType::Int32);
  kernel_runtime = executor_cache.getMostRecentKernelRuntime();
  NVF_CHECK(kernel_runtime->getIndexType() == PrimDataType::Int32);
}

//! Test whether we can create and use float16 scalars
TEST_F(NVFuserTest, FusionHalfScalars_CUDA) {
  auto fusion = std::make_unique<Fusion>();
  FusionGuard fg(fusion.get());

  auto tv0 = makeSymbolicTensor(1, DataType::Half);
  fusion->addInput(tv0);

  auto tv2 = full_like(tv0, IrBuilder::create<Val>(1.5, DataType::Half));
  fusion->addOutput(tv2);

  auto options = at::TensorOptions().dtype(at::kHalf).device(at::kCUDA, 0);
  at::Tensor t0 = at::zeros({5}, options);

  FusionExecutorCache executor_cache(std::move(fusion));
  auto cg_outputs = executor_cache.runFusionWithInputs({t0});

  testValidate(
      executor_cache.fusion(),
      cg_outputs,
      {t0},
      {at::ones_like(t0) * 1.5},
      __LINE__,
      __FILE__);
}

#if defined(CUDA_VERSION) && CUDA_VERSION >= 11000
//! Test whether we can create and use BFloat16 scalars
TEST_F(NVFuserTest, FusionBFloat16Scalars_CUDA) {
  // requires ampere+ GPU
  if (!deviceMajorMinorCheck(8)) {
    GTEST_SKIP() << "skipping BFloat16Scalars test on pre-AMPERE GPUs";
  }
  auto fusion = std::make_unique<Fusion>();
  FusionGuard fg(fusion.get());

  auto tv0 = makeSymbolicTensor(1, DataType::BFloat16);
  fusion->addInput(tv0);

  auto tv2 = full_like(tv0, IrBuilder::create<Val>(1.5, DataType::BFloat16));
  fusion->addOutput(tv2);

  auto options = at::TensorOptions().dtype(at::kBFloat16).device(at::kCUDA, 0);
  at::Tensor t0 = at::zeros({5}, options);

  FusionExecutorCache executor_cache(std::move(fusion));
  auto cg_outputs = executor_cache.runFusionWithInputs({t0});

  testValidate(
      executor_cache.fusion(),
      cg_outputs,
      {t0},
      {at::ones_like(t0) * 1.5},
      __LINE__,
      __FILE__);
}
#endif

// Quick test of traversing attributes with IterVisitor
TEST_F(NVFuserTest, IterVisitorTraverseAttributes_CUDA) {
  Fusion fusion;
  FusionGuard fg(&fusion);

  auto tv0 = makeSymbolicTensor(1);
  fusion.addInput(tv0);

  auto tv1 = slice(
      tv0,
      {{IrBuilder::create<Val>(1L),
        sub(tv0->axis(0)->extent(), IrBuilder::create<Val>(1L))}});
  fusion.addOutput(tv1);

  auto tv1_resize = tv1->axis(0)->definition()->as<Resize>();

  auto stmts = StmtSort::getStmts(&fusion, true, true);

  // Make sure the expansion parameters of tv1_resize are visited
  NVF_CHECK(
      std::find(stmts.begin(), stmts.end(), tv1_resize->leftExpand()) !=
          stmts.end(),
      "Resize left expand parameter not found");
  NVF_CHECK(
      std::find(stmts.begin(), stmts.end(), tv1_resize->rightExpand()) !=
          stmts.end(),
      "Resize right expand parameter not found");
}

TEST_F(NVFuserTest, FusionManagedData_CUDA) {
  Fusion fusion;
  FusionGuard fg(&fusion);

  auto tv0 = makeConcreteTensor({2});
  auto tv1 = set(set(set(set(set(set(set(set(set(set(set(set(tv0))))))))))));
  fusion.addInput(tv0);
  fusion.addOutput(tv1);

  using T1 = std::vector<Val*>;
  T1 data1 = {tv0, tv1};

  struct T2 {
    Val* input;
    Val* output;
    size_t magic_number;
  } data2{tv0, tv1, 0x123456789abcdef};
  auto clone_fn = [](IrCloner& cloner, std::any data) -> std::any {
    auto d = std::any_cast<T2>(data);
    return T2{cloner.clone(d.input), cloner.clone(d.output), d.magic_number};
  };

  auto i1 = fusion.manage(data1);
  auto i2 = fusion.manage(data2, clone_fn);
  fusion.manage("data1", data1);
  fusion.manage("data2", data2, clone_fn);

  GpuLower lower(&fusion);
  lower.run();
  auto kernel = lower.kernel();

  T1 expect1{kernel->inputs().at(0), kernel->outputs().at(0)};
  ASSERT_EQ(kernel->getManaged<T1>(i1), expect1);
  ASSERT_EQ(kernel->getManaged<T1>("data1"), expect1);
  ASSERT_EQ(kernel->getManaged<T2>(i2).input, kernel->inputs().at(0));
  ASSERT_EQ(kernel->getManaged<T2>(i2).output, kernel->outputs().at(0));
  ASSERT_EQ(kernel->getManaged<T2>("data2").input, kernel->inputs().at(0));
  ASSERT_EQ(kernel->getManaged<T2>("data2").output, kernel->outputs().at(0));
  ASSERT_EQ(kernel->getManaged<T2>("data2").magic_number, 0x123456789abcdef);
}

// Repro of issue #2125, 1.45e+03 GB/s on A100-80G
TEST_F(NVFuserTest, FusionAvoidRedundantWriteBroadcastedSoftmaxInput_CUDA) {
  std::unique_ptr<Fusion> fusion_ptr = std::make_unique<Fusion>();
  Fusion& fusion = *fusion_ptr.get();
  FusionGuard fg(&fusion);

  std::vector<int64_t> shape0({2, 512});
  std::vector<int64_t> shape1({2, 64, 512, 512});

  auto tv0 = makeSymbolicTensor(2);
  auto tv1 = makeSymbolicTensor(4);
  fusion.addInput(tv0);
  fusion.addInput(tv1);

  auto tvb = broadcast(tv0, {false, true, true, false});
  auto tv2 = add(tvb, IrBuilder::create<Val>(1.0));
  auto tv3 = add(tv1, tv2);
  auto tv4 = softmax(tv3, -1);
  fusion.addOutput(tv2);
  fusion.addOutput(tv4);

  auto options = at::TensorOptions().dtype(at::kFloat).device(at::kCUDA, 0);
  at::manual_seed(0);
  at::Tensor t0 = at::ones(shape0, options);
  at::Tensor t1 = at::ones(shape1, options);
  std::vector<c10::IValue> inputs = {t0, t1};

  FusionExecutorCache fec(std::move(fusion_ptr));
  auto cg_outputs = fec.runFusionWithInputs(inputs);

  // check thread_pred and write_stride
  const auto& fe = fec.getMostRecentKernelRuntime()->executors().at(0);
  auto kernel = fe.kernel();
  const auto& thread_pred_map = fe.threadPredMap();
  for (const auto expr : kernel->exprs()) {
    auto tv = ir_utils::getTvOutput(expr);
    if (tv && tv->name() == 15 && tv->getMemoryType() == MemoryType::Global) {
      const auto& thread_pred = thread_pred_map.getPredicateInfo(tv);
      bool predicted = thread_pred.redundant_types.get(ParallelType::BIDx) &&
          thread_pred.broadcast_rd_indices_map.count(ParallelType::BIDx);
      NVF_CHECK(
          predicted,
          "Tv15 should be predicted by ParallelType::BIDx with a broadcast_rd_indices_map!");
      break;
    }
  }

  auto ref_1 = t0.unsqueeze(1).unsqueeze(1) + 1.0;
  auto ref_2 = at::_softmax(ref_1 + t1, -1, false);
  testValidate(
      fec.fusion(), cg_outputs, inputs, {ref_1, ref_2}, __LINE__, __FILE__);
}

TEST_F(NVFuserTest, FusionAvoidRedundantWrite_CUDA) {
  auto runTest = [](const std::vector<bool>& is_broadcast) {
    std::unique_ptr<Fusion> fusion_ptr = std::make_unique<Fusion>();
    Fusion& fusion = *fusion_ptr.get();
    FusionGuard fg(&fusion);

    std::vector<int64_t> shape0;
    std::vector<int64_t> shape1({2, 64, 128, 2048});
    const size_t ndim = shape1.size();
    for (size_t i = 0; i < ndim; i++) {
      if (!is_broadcast[i]) {
        shape0.push_back(shape1[i]);
      }
    }

    auto tv0 = makeSymbolicTensor(shape0.size());
    auto tv1 = makeSymbolicTensor(4);
    fusion.addInput(tv0);
    fusion.addInput(tv1);

    auto tvb = broadcast(tv0, is_broadcast);
    auto tv2 = add(tvb, IrBuilder::create<Val>(1.0));
    auto tv3 = add(tv1, tv2);
    auto tv4 = sum(tv3, {-1});
    fusion.addOutput(tv2);
    fusion.addOutput(tv4);

    auto options = at::TensorOptions().dtype(at::kFloat).device(at::kCUDA, 0);
    at::manual_seed(0);
    at::Tensor t0 = at::randn(shape0, options);
    at::Tensor t1 = at::randn(shape1, options);
    std::vector<c10::IValue> inputs = {t0, t1};

    FusionExecutorCache fec(std::move(fusion_ptr));
    auto cg_outputs = fec.runFusionWithInputs(inputs);

    // check thread_pred and write_stride
    const auto& fe = fec.getMostRecentKernelRuntime()->executors().at(0);
    auto kernel = fe.kernel();
    const auto& thread_pred_map = fe.threadPredMap();

    for (const auto expr : kernel->exprs()) {
      auto tv = ir_utils::getTvOutput(expr);
      if (tv && tv->name() == 8 && tv->getMemoryType() == MemoryType::Global) {
        const auto& thread_pred = thread_pred_map.getPredicateInfo(tv);
        bool predicted = thread_pred.redundant_types.get(ParallelType::BIDx) &&
            thread_pred.broadcast_rd_indices_map.count(ParallelType::BIDx);
        NVF_CHECK(
            predicted,
            "Tv8 should be predicted by ParallelType::BIDx with a broadcast_rd_indices_map!");
        break;
      }
    }

    at::Tensor tb = t0;
    for (size_t i = 0; i < ndim; i++) {
      if (is_broadcast[i]) {
        tb = tb.unsqueeze(i);
      }
    }
    auto ref_1 = tb + 1.0;
    auto ref_2 = (ref_1 + t1).sum({-1});
    testValidate(
        fec.fusion(), cg_outputs, inputs, {ref_1, ref_2}, __LINE__, __FILE__);
  };

  // Test case where [B1,I2,I3] is merged to [B1I2I3]
  runTest({true, false, false, false});

  // Test case where [I1,B2,I3] is merged to [I1B2I3]
  runTest({false, true, false, false});

  // Test case where [I1,I2,B3] is merged to [I1I2B3]
  runTest({false, false, true, false});

  // Test case where [I1,B2,B3] is merged to [I1B2B3]
  runTest({false, true, true, false});

  // Test case where [B1,I2,B3] is merged to [B1I2B3]
  runTest({true, false, true, false});

  // Test case where [B1,B2,I3] is merged to [B1B2I3]
  runTest({true, true, false, false});

  // Test case where [B1,B2,B3] is merged to [B1B2B3]
  runTest({true, true, true, false});
}

TEST_F(NVFuserTest, FusionAvoidRedundantWriteDifferentConcretizedDomains_CUDA) {
  // if the broadcasted tensor is concretized to different shapes
  // the fusion will be segmented.
  auto runTest = [](const bool direct_lowering) {
    std::unique_ptr<Fusion> fusion_ptr = std::make_unique<Fusion>();
    Fusion& fusion = *fusion_ptr.get();
    FusionGuard fg(&fusion);

    const std::vector<bool> is_broadcast = {true, false, true, false};
    std::vector<int64_t> shape0;
    std::vector<int64_t> shape1({2, 64, 128, 2048});
    std::vector<int64_t> shape2({4, 64, 256, 2048});
    const size_t ndim = shape1.size();
    for (size_t i = 0; i < ndim; i++) {
      if (!is_broadcast[i]) {
        shape0.push_back(shape1[i]);
      }
    }

    auto tv0 = makeSymbolicTensor(shape0.size());
    auto tv1 = makeSymbolicTensor(4);
    auto tv2 = makeSymbolicTensor(4);
    fusion.addInput(tv0);
    fusion.addInput(tv1);
    fusion.addInput(tv2);

    auto tv3 = broadcast(tv0, is_broadcast);
    auto tv4 = add(tv3, IrBuilder::create<Val>(1.0));
    // concretized to shape1
    auto tv5 = add(tv4, tv1);
    // concretized to shape2
    auto tv6 = add(tv4, tv2);
    auto tv7 = sum(tv5, {-1});
    auto tv8 = sum(tv6, {-1});
    fusion.addOutput(tv4);
    fusion.addOutput(tv7);
    fusion.addOutput(tv8);

    auto options = at::TensorOptions().dtype(at::kFloat).device(at::kCUDA, 0);
    at::manual_seed(0);
    at::Tensor t0 = at::randn(shape0, options);
    at::Tensor t1 = at::randn(shape1, options);
    at::Tensor t2 = at::randn(shape2, options);
    std::vector<c10::IValue> inputs = {t0, t1, t2};

    if (direct_lowering) {
      auto heuristics_params = getReductionHeuristics(&fusion, inputs);
      NVF_CHECK(heuristics_params, "Reduction schedule was not generated!");
      scheduleReduction(&fusion, *heuristics_params);
      // it should be segmented, if directly lowered, it should throw an error
      EXPECT_THAT(
          [&]() { GpuLower(&fusion).run(); },
          testing::ThrowsMessage<nvfuser::nvfError>(testing::HasSubstr(
              "Producer is required to be in Global Memory based on parallelization strategy. RAW flags: (blockIdx.x)")));
    } else {
      FusionExecutorCache fec(std::move(fusion_ptr));
      auto cg_outputs = fec.runFusionWithInputs(inputs);

      auto optimized_fusion = fec.getMostRecentKernelRuntime();
      NVF_CHECK(optimized_fusion->isSegmented(), "segmentation didn't happen!");

      at::Tensor tb = t0;
      for (size_t i = 0; i < ndim; i++) {
        if (is_broadcast[i]) {
          tb = tb.unsqueeze(i);
        }
      }
      auto ref_1 = tb + 1.0;
      auto ref_2 = (ref_1 + t1).sum({-1});
      auto ref_3 = (ref_1 + t2).sum({-1});
      testValidate(
          fec.fusion(),
          cg_outputs,
          inputs,
          {ref_1, ref_2, ref_3},
          __LINE__,
          __FILE__);
    }
  };
  runTest(true);
  runTest(false);
}

TEST_F(NVFuserTest, FusionAvoidRedundantWriteNonOutput_CUDA) {
  std::unique_ptr<Fusion> fusion_ptr = std::make_unique<Fusion>();
  Fusion& fusion = *fusion_ptr.get();
  FusionGuard fg(&fusion);

  auto tv0 = makeSymbolicTensor(1);
  auto tv1 = makeSymbolicTensor(2);
  fusion.addInput(tv0);
  fusion.addInput(tv1);

  auto tv2 = set(tv0);
  auto tv3 = broadcast(tv2, {false, true});
  auto tv4 = add(tv3, tv1);
  fusion.addOutput(tv4);

  auto tv5 = add(tv3, IrBuilder::create<Val>(1.0));
  tv5->setMemoryType(MemoryType::Global);
  auto tv6 = add(tv5, IrBuilder::create<Val>(1.0));
  fusion.addOutput(tv6);

  for (auto tv : {tv3, tv4, tv5, tv6}) {
    tv->merge(0);
  }

  tv2->inlineAt(1);
  tv3->inlineAt(1);
  tv5->inlineAt(1);

  for (auto tv : {tv3, tv4, tv5, tv6}) {
    tv->axis(0)->parallelize(ParallelType::BIDx);
  }

  auto options = at::TensorOptions().dtype(at::kFloat).device(at::kCUDA, 0);
  at::manual_seed(0);
  at::Tensor t0 = at::randn({32}, options);
  at::Tensor t1 = at::randn({32, 64}, options);
  std::vector<c10::IValue> inputs = {t0, t1};

  FusionExecutor fe;
  fe.compileFusion(fusion_ptr.get(), inputs);
  auto cg_outputs = fe.runFusion(inputs);

  // check thread_pred
  auto kernel = fe.kernel();
  const auto& thread_pred_map = fe.threadPredMap();

  for (const auto expr : kernel->exprs()) {
    auto tv = ir_utils::getTvOutput(expr);
    if (tv->name() == 5 || tv->name() == 6) {
      const auto& thread_pred = thread_pred_map.getPredicateInfo(tv);
      bool predicted = thread_pred.redundant_types.get(ParallelType::BIDx) &&
          thread_pred.broadcast_rd_indices_map.count(ParallelType::BIDx);
      NVF_CHECK(
          predicted,
          "TV5 and TV6 should be predicted by ParallelType::BIDx with a broadcast_rd_indices_map!");
    }
  }

  // validate outputs
  at::Tensor tb = t0.unsqueeze(1);
  auto ref_1 = tb + t1;
  auto ref_2 = tb + 2.0;
  testValidate(
      fusion_ptr.get(), cg_outputs, inputs, {ref_1, ref_2}, __LINE__, __FILE__);
}

// Test case where the merge order is random
TEST_F(NVFuserTest, FusionAvoidRedundantWriteNonNeighbor_CUDA) {
  std::unique_ptr<Fusion> fusion_ptr = std::make_unique<Fusion>();
  Fusion& fusion = *fusion_ptr.get();
  FusionGuard fg(&fusion);

  const int ndim = 5;
  const std::vector<bool> is_broadcast = {false, true, false, false, true};
  auto tv0 = makeSymbolicTensor(3);
  auto tv1 = makeSymbolicTensor(ndim);
  fusion.addInput(tv0);
  fusion.addInput(tv1);

  auto tv2 = set(tv0);
  auto tv3 = broadcast(tv2, is_broadcast);
  auto tv4 = add(tv3, tv1);
  fusion.addOutput(tv4);

  auto tv5 = add(tv3, IrBuilder::create<Val>(1.0));
  tv5->setMemoryType(MemoryType::Global);
  auto tv6 = add(tv5, IrBuilder::create<Val>(1.0));
  fusion.addOutput(tv6);

  // merge first and last domain
  for (auto tv : {tv3, tv4, tv5, tv6}) {
    tv->merge(0, -1);
  }

  tv2->inlineAt(-1);
  tv3->inlineAt(-1);
  tv5->inlineAt(-1);

  for (auto tv : {tv3, tv4, tv5, tv6}) {
    tv->axis(0)->parallelize(ParallelType::BIDx);
  }

  auto options = at::TensorOptions().dtype(at::kFloat).device(at::kCUDA, 0);
  at::manual_seed(0);
  at::Tensor t0 = at::randn({8, 10, 12}, options);
  at::Tensor t1 = at::randn({8, 7, 10, 12, 9}, options);
  std::vector<c10::IValue> inputs = {t0, t1};

  FusionExecutor fe;
  fe.compileFusion(fusion_ptr.get(), inputs);
  auto cg_outputs = fe.runFusion(inputs);

  // check thread_pred
  auto kernel = fe.kernel();
  const auto& thread_pred_map = fe.threadPredMap();

  for (const auto expr : kernel->exprs()) {
    auto tv = ir_utils::getTvOutput(expr);
    if (tv->name() == 5 || tv->name() == 6) {
      const auto& thread_pred = thread_pred_map.getPredicateInfo(tv);
      bool predicted = thread_pred.redundant_types.get(ParallelType::BIDx) &&
          thread_pred.broadcast_rd_indices_map.count(ParallelType::BIDx);
      NVF_CHECK(
          predicted,
          "TV5 and TV6 should be predicted by ParallelType::BIDx with a broadcast_rd_indices_map!");
    }
  }

  // validate outputs
  at::Tensor tb = t0;
  for (int i = 0; i < ndim; i++) {
    if (is_broadcast[i]) {
      tb = tb.unsqueeze(i);
    }
  }
  auto ref_1 = tb + t1;
  auto ref_2 = tb + 2.0;
  testValidate(
      fusion_ptr.get(), cg_outputs, inputs, {ref_1, ref_2}, __LINE__, __FILE__);
}

// Test for ir_utils::validateDomainEquivalence. We could consider
// it well tested as it's always used when TensorDomain is created, but
// here's some corner cases.
TEST_F(NVFuserTest, FusionDomainEquivalence_CUDA) {
  Fusion fusion;
  FusionGuard fg(&fusion);

  auto tv0 = makeSymbolicTensor(2);
  fusion.addInput(tv0);
  auto tv1 = set(tv0);
  fusion.addOutput(tv1);

  // [I0, I1]
  tv1->split(0, 4);
  // [I0/4, 4, I1]

  // Initial domain: root domain
  // Derived domain: [4, I1]
  // Should fail as the derived domain only partially covers the
  // root domain
  EXPECT_THAT(
      [&]() {
        ir_utils::validateDomainEquivalence(
            tv1->getRootDomain(), {tv1->axis(1), tv1->axis(2)});
      },
      testing::ThrowsMessage<nvfuser::nvfError>(
          testing::HasSubstr("Invalid derived domain")));

  tv1->merge(0);
  // [I0/4*4, I1]

  // Initial domain: root domain
  // Derived domain: leaf domain
  // Should succeed.
  ir_utils::validateDomainEquivalence(
      tv1->getRootDomain(), tv1->getLeafDomain());

  auto tv1_intermediate_id = tv1->axis(0);

  tv1->split(0, 3);
  // [I0/4*4/3, 3, I1]

  // Initial domain: root domain
  // Derived domain: leaf + tv1_intermediate_id
  // Should fail as the intermediate ID and the first two leaves are redundant
  EXPECT_THAT(
      [&]() {
        ir_utils::validateDomainEquivalence(
            tv1->getRootDomain(),
            {tv1_intermediate_id, tv1->axis(0), tv1->axis(1), tv1->axis(2)});
      },
      testing::ThrowsMessage<nvfuser::nvfError>(
          testing::HasSubstr("Invalid derived domain")));

  // Testing symbolic domains
  auto tv2 = reshape(
      tv0,
      {IrBuilder::create<Val>(DataType::Int),
       IrBuilder::create<Val>(DataType::Int)});

  ir_utils::validateDomainEquivalence(
      tv2->getRootDomain(), tv2->getLeafDomain());

  // create a 2D tensor with one symbolid and another non-symbolic
  auto tv4 = broadcast(sum(tv2, {1}), {false, true});
  fusion.addOutput(tv4);

  // [S0, B0]
  tv4->split(1, 4);
  // [S0, B0/4, 4]

  ir_utils::validateDomainEquivalence(
      tv4->getRootDomain(), tv4->getLeafDomain());

  // Initial domain: root domain
  // Derived domain: [S0, B0/4]
  // Should fail as the derived domain only partially covers the
  // root domain
  EXPECT_THAT(
      [&]() {
        ir_utils::validateDomainEquivalence(
            tv4->getRootDomain(), {tv4->axis(0), tv4->axis(1)});
      },
      testing::ThrowsMessage<nvfuser::nvfError>(
          testing::HasSubstr("Invalid derived domain")));
}

// Repro for issue #236 (https://github.com/NVIDIA/Fuser/issues/236)
TEST_F(NVFuserTest, DoublePrecisionNorm_CUDA) {
  auto fusion = std::make_unique<Fusion>();
  FusionGuard fg(fusion.get());

  DataType dt = DataType::Float;

  auto tv0 = makeSymbolicTensor(1, dt);
  fusion->addInput(tv0);
  auto tv1 = makeSymbolicTensor(1, dt);
  fusion->addInput(tv1);

  auto tv2 = sum(tv1, {0});
  auto tv3 = broadcast(tv2, {true});
  auto tv4 = sub(tv1, tv3);
  auto tv5 = mul(tv4, tv0);
  fusion->addOutput(tv5);

  // The persistent scheduler with this problem size resulted in an
  // error as reported in #236
  auto options =
      at::TensorOptions().dtype(data_type_to_aten(dt)).device(at::kCUDA, 0);
  at::Tensor t0 = at::randn({11}, options);
  at::Tensor t1 = at::randn({11}, options);
  std::vector<c10::IValue> aten_inputs({t0, t1});

  FusionExecutorCache executor_cache(std::move(fusion));
  auto cg_outputs = executor_cache.runFusionWithInputs(aten_inputs);

  t1 = t1.to(at::kDouble);
  auto ref = (t1 - t1.sum().unsqueeze(0)) * t0;

  testValidate(
      executor_cache.fusion(),
      cg_outputs,
      aten_inputs,
      {ref},
      __LINE__,
      __FILE__);
}

// Test for void IterDomain::parallelize(ParallelType t)
// Only allowed to parallelize a leaf domain.
TEST_F(NVFuserTest, FusionIllegalParallelizeNonLeafDomain_CUDA) {
  Fusion fusion;
  FusionGuard fg(&fusion);

  auto tv0 = makeSymbolicTensor(2);
  fusion.addInput(tv0);
  auto tv1 = set(tv0);
  fusion.addOutput(tv1);

  // [I0, I1]
  tv1->split(1, 4);
  // [I0, I1/4, 4]

  const auto& root_domain = tv1->getRootDomain();

  // legal, as I0 is also a leaf domain
  root_domain[0]->parallelize(ParallelType::BIDx);

  // llegal, as I1 is not a leaf domain
  EXPECT_THAT(
      [&]() { root_domain[1]->parallelize(ParallelType::BIDy); },
      testing::ThrowsMessage<nvfuser::nvfError>(
          testing::HasSubstr("Only allowed to parallelize a leaf domain")));
}

// delete intermediate tensors between segments to reduce memory usage of large
// segmented graphs
TEST_F(NVFuserTest, FusionClearGmemBetweenSegments_CUDA) {
  auto fusion = std::make_unique<Fusion>();
  FusionGuard fg(fusion.get());
  std::vector<int64_t> input_shape{32, 64, 8, 128};
  auto tv0 = TensorViewBuilder()
                 .ndims(input_shape.size())
                 .dtype(DataType::Double)
                 .build();
  fusion->addInput(tv0);
  auto tv1 = add(tv0, IrBuilder::create<Val>(1.0));
  auto tv2 = sum(tv1, {0}); // Group 0
  auto tv3 = sum(tv2, {-1}); // Group 1
  auto output = sum(tv3, {0}); // Group 2
  fusion->addOutput(output);

  auto options = at::TensorOptions().dtype(at::kDouble).device(at::kCUDA, 0);
  at::Tensor at_x = at::randn(input_shape, options);
  FusionExecutorCache executor_cache(std::move(fusion));
  auto outputs = executor_cache.runFusionWithInputs({at_x});
  auto t1 = at_x.add(1.0);
  auto t2 = t1.sum({0});
  auto t3 = t2.sum({-1});
  auto t4 = t3.sum({0});
  auto optimized_fusion = executor_cache.getMostRecentKernelRuntime();
  auto args_num = optimized_fusion->getArgsNumAfterSegmentRuns();

  NVF_CHECK(optimized_fusion->isSegmented(), "segmentation didn't happen");
  NVF_CHECK(
      optimized_fusion->fusionSegments()->groups().size() == 3,
      "segmentation didn't happen as expected");
  // group-0: tv1 -> tv2
  // group-1: tv2 -> tv3
  // group-2: tv3 -> tv4
  // -----------without args erase------------------------
  // after group-0, args: {t0, 32, 64, 8, 128, t2}
  // after group-1, args: {t0, 32, 64, 8, 128, t2, t3}
  // after group-2, args: {t0, 32, 64, 8, 128, t2, t3, t4}
  // -----------with args erase---------------------------
  // after group-0, args: {t0, 32, 64, 8, 128, t2}
  // after group-1, args: {t0, 32, 64, 8, 128, t3} (t2 is erased)
  // after group-2, args: {t0, 32, 64, 8, 128, t4} (t3 is erased)
  NVF_CHECK(
      args_num[1] == args_num[0] && args_num[2] == args_num[0],
      "unused intermediate args should be deleted");
  testValidate(
      executor_cache.fusion(), outputs, {at_x}, {t4}, __LINE__, __FILE__);
}

// Test nan propagation during min/max with floats and doubles
TEST_F(NVFuserTest, FusionMinMaxNanPropagation_CUDA) {
  for (auto dtype : {DataType::Float, DataType::Double}) {
    for (auto do_min : {true, false}) {
      auto fusion = std::make_unique<Fusion>();
      FusionGuard fg(fusion.get());

      auto tv0 = makeSymbolicTensor(2, dtype);
      fusion->addInput(tv0);
      auto tv1 = do_min ? min(tv0, {1}) : max(tv0, {1});
      fusion->addOutput(tv1);

      FusionExecutorCache executor_cache(std::move(fusion));

      auto options =
          at::TensorOptions()
              .dtype(dtype == DataType::Float ? at::kFloat : at::kDouble)
              .device(at::kCUDA, 0);
      // Test size 1 since it will have a single comparison, which checks
      // missing propagation in one position even if it propagates properly in
      // the other position
      for (auto size : {1, 2, 5}) {
        // To check nans in multiple positions along reduction axis create a 2D
        // tensor that is ones except the diagonal, which are nans
        auto at_x = at::eye(size, options);
        at_x = (1 - at_x) / (1 - at_x);
        std::vector<c10::IValue> inputs{at_x};

        std::vector<at::Tensor> at_outputs(
            {do_min ? at_x.amin(1) : at_x.amax(1)});
        auto nvf_outputs = executor_cache.runFusionWithInputs(inputs);

        testValidate(
            executor_cache.fusion(),
            nvf_outputs,
            inputs,
            at_outputs,
            __LINE__,
            __FILE__);
      }
    }
  }
}

class ExpandedBroadcastGlobalIntermediateTest : public NVFuserTest {
 protected:
  void SetUp() override {
    NVFuserTest::SetUp();
    // Do not fill allocation with NaN. The logical output size of this test is
    // huge, although they are just because of expand, the pointwise kernel in
    // PyTorch eager mode is not smart enough to not iterating on the entire
    // logical space
    setFillAllocationWithNan(false);
  }
};

TEST_F(ExpandedBroadcastGlobalIntermediateTest, TheTest_CUDA) {
  auto fusion_ptr = std::make_unique<Fusion>();
  Fusion& fusion = *fusion_ptr.get();
  FusionGuard fg(&fusion);

  auto tv0 = makeContigConcreteTensor({2, 1, 2});
  fusion.addInput(tv0);
  auto tv1 = expand(
      tv0,
      {IrBuilder::create<Val>(2L),
       IrBuilder::create<Val>(1L << 60L),
       IrBuilder::create<Val>(2L)});
  auto tv2 = set(tv1);
  fusion.addOutput(tv2);
  tv1->setMemoryType(MemoryType::Global);

  tv1->axis(2)->parallelize(ParallelType::TIDx);
  tv2->axis(2)->parallelize(ParallelType::TIDx);
  tv1->axis(0)->parallelize(ParallelType::BIDx);
  tv2->axis(0)->parallelize(ParallelType::BIDx);

  auto options = at::TensorOptions().dtype(at::kFloat).device(at::kCUDA, 0);

  at::Tensor t0 = at::randn({2, 1, 2}, options);

  FusionExecutor fe;
  fe.compileFusion(fusion_ptr.get(), {t0});
  auto cg_output = fe.runFusion({t0}).at(0);

  ASSERT_EQ(cg_output.size(0), 2);
  ASSERT_EQ(cg_output.size(1), (1L << 60L));
  ASSERT_EQ(cg_output.size(2), 2);
  ASSERT_EQ(cg_output.stride(0), 2);
  ASSERT_EQ(cg_output.stride(1), 0);
  ASSERT_EQ(cg_output.stride(2), 1);
  ASSERT_TRUE(at::eq(t0.squeeze(1), cg_output.select(1, 0)).all().item<bool>());
}

// Test forced segmentation hint
TEST_F(NVFuserTest, FusionTestSegmenterHint_CUDA) {
  auto fusion = std::make_unique<Fusion>();
  FusionGuard fg(fusion.get());
  std::vector<int64_t> input_shape{32, 64, 8, 128};
  auto tv0 = TensorViewBuilder()
                 .ndims(input_shape.size())
                 .dtype(DataType::Double)
                 .build();
  fusion->addInput(tv0);
  auto tv1 = relu(tv0);
  auto tv2 = segment_set(tv1);
  auto tv3 = neg(tv2);
  fusion->addOutput(tv3);

  auto options = at::TensorOptions().dtype(at::kDouble).device(at::kCUDA, 0);
  at::Tensor at_x = at::randn(input_shape, options);
  FusionExecutorCache executor_cache(std::move(fusion));
  auto outputs = executor_cache.runFusionWithInputs({at_x});
  auto ref_out = at_x.clone().relu().neg();

  auto optimized_fusion = executor_cache.getMostRecentKernelRuntime();

  NVF_CHECK(optimized_fusion->isSegmented(), "segmentation didn't happen");
  auto groups = optimized_fusion->fusionSegments()->groups();
  NVF_CHECK(groups.size() == 2, "segmentation hint isn't working as expected");
  // with the hint, segment_set should be grouped with its producer
  // [relu, segment_set], [neg]
  for (auto& group : groups) {
    // we only check the group with a single node
    if (group->exprs().size() == 1) {
      auto relu_expr = group->exprs()[0];
      NVF_CHECK(
          relu_expr->isA<UnaryOp>() &&
              relu_expr->as<UnaryOp>()->getUnaryOpType() == UnaryOpType::Neg,
          "segmentation result is not expected");
    }
  }
  testValidate(
      executor_cache.fusion(), outputs, {at_x}, {ref_out}, __LINE__, __FILE__);
}

TEST_F(NVFuserTest, FusionTestWarnRegisterSpill_CUDA) {
  const int hidden_size = 1024 * 10;
  std::unique_ptr<Fusion> fusion_ptr = std::make_unique<Fusion>();
  Fusion& fusion = *fusion_ptr.get();
  FusionGuard fg(&fusion);
  const float kEps = 1e-5;
  Val* eps_ptr = IrBuilder::create<Val>(kEps);
  std::vector<int64_t> input_shape{2048, hidden_size};
  std::vector<int64_t> norm_shape{hidden_size};

  auto input = makeSymbolicTensor(input_shape.size());
  fusion.addInput(input);
  auto result = layer_norm(input, norm_shape, nullptr, nullptr, eps_ptr);
  fusion.addOutput(result.output);
  fusion.addOutput(result.mean);
  fusion.addOutput(result.invstd);

  auto options = at::TensorOptions().dtype(at::kFloat).device(at::kCUDA, 0);
  at::Tensor aten_input = at::randn(input_shape, options);
  c10::optional<at::Tensor> aten_weight = c10::nullopt;
  c10::optional<at::Tensor> aten_bias = c10::nullopt;
  auto aten_outputs = at::native_layer_norm(
      aten_input, norm_shape, aten_weight, aten_bias, kEps);

  // capture stdout and check stdout contains register spill warning
  captureStdout();
  {
    // generate persistent kernel
    auto persistent_params =
        getInnerPersistentHeuristics(&fusion, {aten_input});
    NVF_CHECK(persistent_params, "Persistent schedule was not generated!");
    scheduleInnerPersistentKernel(&fusion, *persistent_params);

    // compile and run persistent kernel
    // intentionally set maxrregcount to 32 to trigger register spill
    CompileParams compile_opts = {
        .maxrregcount = 32, .enable_ptxas_verbose = true};
    auto lparams = persistent_params->lparams;
    FusionExecutor fe;
    fe.compileFusion(&fusion, {aten_input}, lparams, compile_opts);
    auto cg_outputs = fe.runFusion({aten_input});

    // validate results
    testValidate(
        &fusion,
        cg_outputs,
        {aten_input},
        {std::get<0>(aten_outputs),
         std::get<1>(aten_outputs),
         std::get<2>(aten_outputs)},
        __LINE__,
        __FILE__,
        "");
  }
  std::string output = getCapturedStdout();
  NVF_CHECK(
      output.find("Register spill detected") != std::string::npos,
      "Register spill is not captured!");
}

// https://github.com/NVIDIA/Fuser/issues/335
// This test is to make sure the benchmark in layer_norm_fused.cpp is correctly
// implemented.
TEST_F(NVFuserTest, FusionLayerNormFusedOpsRedundantCast_CUDA) {
  std::unique_ptr<Fusion> fusion_ptr = std::make_unique<Fusion>();
  auto fusion = fusion_ptr.get();
  FusionGuard fg(fusion);

  const float kEps = 1e-5;
  const int batch_size = 2048 * 8;
  const int hidden_size = 20480;
  {
    DataType dtype = DataType::Half;
    auto tv0 = makeContigTensor(1, dtype);
    auto tv1 = makeContigTensor(2, dtype);
    auto tv2 = makeContigTensor(1, dtype);
    auto tv3 = makeContigTensor(1, dtype);
    auto tv4 = makeContigTensor(1, dtype);

    fusion->addInput(tv0);
    fusion->addInput(tv1);
    fusion->addInput(tv2);
    fusion->addInput(tv3);
    fusion->addInput(tv4);
    auto tv5 = broadcast(tv0, {true, false});
    auto tv6 = castOp(DataType::Float, tv1);
    auto tv7 = castOp(DataType::Float, tv5);
    auto tv8 = add(tv6, tv7);
    auto tv9 = castOp(DataType::Half, tv8);
    auto tv10 = broadcast(tv2, {true, false});
    auto tv11 = castOp(DataType::Float, tv9);
    auto tv12 = castOp(DataType::Float, tv10);
    auto tv13 = add(tv11, tv12);
    auto tv14 = castOp(DataType::Half, tv13);
    auto tv15 = castOp(DataType::Float, tv14);
    auto tv16 = variance(tv15, {1}, false, false);
    auto tv17 = broadcast(tv16, {false, true});
    auto tv18 = sum(tv15, {1}, false);
    auto tv19 = broadcast(tv18, {false, true});

    nvfuser::Val* num_features = IrBuilder::create<Val>(1.0);
    num_features = mul(num_features, tv0->getLeafDomain()[0]->extent());
    auto s20 = num_features;

    auto s21 = reciprocal(s20);
    auto tv22 = mul(tv19, s21);
    auto s23 = IrBuilder::create<Val>(kEps);
    auto tv24 = add(tv17, s23);
    auto tv25 = rsqrt(tv24);
    auto tv26 = broadcast(tv22, {false, false});
    auto tv27 = castOp(DataType::Float, tv14);
    auto tv28 = sub(tv27, tv26);
    auto tv29 = broadcast(tv25, {false, false});
    auto tv30 = mul(tv28, tv29);
    auto tv31 = broadcast(tv4, {true, false});
    auto tv32 = castOp(DataType::Float, tv31);
    auto tv33 = mul(tv30, tv32);
    auto tv34 = broadcast(tv3, {true, false});
    auto tv35 = castOp(DataType::Float, tv34);
    auto tv36 = add(tv33, tv35);
    auto tv37 = castOp(DataType::Half, tv36);
    fusion->addOutput(tv37);
  }

  auto options = at::TensorOptions().dtype(at::kHalf).device(at::kCUDA, 0);
  std::vector<c10::IValue> inputs;
  std::vector<at::Tensor> outputs;

  {
    auto t0 = at::randn({hidden_size}, options);
    auto t1 = at::randn({batch_size, hidden_size}, options);
    auto t2 = at::randn({hidden_size}, options);
    auto t3 = at::randn({hidden_size}, options);
    auto t4 = at::randn({hidden_size}, options);
    inputs.emplace_back(t0);
    inputs.emplace_back(t1);
    inputs.emplace_back(t2);
    inputs.emplace_back(t3);
    inputs.emplace_back(t4);
    auto t5 = t0.unsqueeze(0).expand({batch_size, hidden_size});
    auto t6 = t1.to(at::kFloat);
    auto t7 = t5.to(at::kFloat);
    auto t8 = at::add(t6, t7);
    auto t9 = t8.to(at::kHalf);
    auto t10 = t2.unsqueeze(0).expand({batch_size, hidden_size});
    auto t11 = t9.to(at::kFloat);
    auto t12 = t10.to(at::kFloat);
    auto t13 = at::add(t11, t12);
    auto t14 = t13.to(at::kHalf);
    auto aten_outputs = at::native_layer_norm(t14, {hidden_size}, t4, t3, kEps);
    auto t33 = std::get<0>(aten_outputs);
    outputs.emplace_back(t33);
  }

  auto persistent_buffer_info1 = scheduler_utils::persistentBuffers(fusion);
  NVF_CHECK(
      persistent_buffer_info1.persistent_buffers.size() == 2,
      "Before project to other buffers, should have two persistent buffers!");

  reduction_scheduler_utils::projectPersistentBuffers(fusion, false);
  auto persistent_buffer_info2 = scheduler_utils::persistentBuffers(fusion);
  NVF_CHECK(
      persistent_buffer_info2.persistent_buffers.size() == 1,
      "After project to other buffers, should have one persistent buffer!");

  FusionExecutorCache fec(std::move(fusion_ptr));
  auto cg_outputs = fec.runFusionWithInputs(inputs);
  testValidate(fusion, cg_outputs, inputs, outputs, __LINE__, __FILE__);
}

// Simple test to check if the aligned block sync is used in aligned
// reductions
TEST_F(NVFuserTest, AlignedSyncReduction1_CUDA) {
  Fusion fusion;
  FusionGuard fg(&fusion);

  auto tv0 = makeSymbolicTensor(1);
  fusion.addInput(tv0);
  auto tv1 = sum(tv0, {0});
  fusion.addOutput(tv1);

  const int gdimx = 16;
  const int bdimx = 100;
  const int per_thread_reductions = 8;

  std::vector<int64_t> shape({gdimx * bdimx * per_thread_reductions});

  tv1->split(0, bdimx);
  tv1->split(0, per_thread_reductions);

  // Serial reduction
  auto tv2 = tv1->rFactor({1});
  // Block reduction
  tv1->rFactor({1});

  tv2->axis(0)->parallelize(ParallelType::BIDx);
  tv2->axis(-1)->parallelize(ParallelType::TIDx);

  scheduler_utils::parallelizeAllLike(tv2);

  GpuLower gpulw(&fusion);
  gpulw.run();

  const std::string kernel_string = codegen::generateCudaKernel(gpulw.kernel());

  // The block reduction should use the aligned sync
  NVF_CHECK(
      kernel_string.find("blockReduce<true, false, false, true>(") !=
          std::string::npos,
      "blockReduce with aligned sync not found: ",
      kernel_string);
}

TEST_F(NVFuserTest, IntegerDivision_CUDA) {
  auto fusion = std::make_unique<Fusion>();
  FusionGuard fg(fusion.get());

  auto tv0 = makeSymbolicTensor(1, DataType::Int);
  auto tv1 = makeSymbolicTensor(1, DataType::Int);
  fusion->addInput(tv0);
  fusion->addInput(tv1);
  auto tv2 = div(tv0, tv1);
  auto tv3 = truediv(tv0, tv1);
  fusion->addOutput(tv2);
  fusion->addOutput(tv3);

  FusionExecutorCache executor_cache(std::move(fusion));

  auto options = at::TensorOptions().dtype(at::kFloat).device(at::kCUDA, 0);
  at::Tensor input0 = (at::randn({1024 * 1024}, options) * 1024).to(at::kLong);
  at::Tensor input1 = (at::randn({1024 * 1024}, options) * 1024).to(at::kLong);
  auto div_expect = at::div(input0, input1, "trunc");
  auto truediv_expect = at::true_divide(input0, input1);

  auto cg_outputs = executor_cache.runFusionWithInputs({input0, input1});

  ASSERT_TRUE(cg_outputs.at(0).scalar_type() == at::kLong);
  ASSERT_TRUE(cg_outputs.at(1).scalar_type() == at::kFloat);

  testValidate(
      executor_cache.fusion(),
      cg_outputs,
      {input0, input1},
      {div_expect, truediv_expect},
      __LINE__,
      __FILE__);
}

TEST_F(NVFuserTest, IsFinite_CUDA) {
  for (const auto& [nvfuser_dtype, aten_dtype] :
       std::vector<std::pair<DataType, at::ScalarType>>{
           {DataType::Float, at::kFloat},
           {DataType::Half, at::kHalf},
           {DataType::BFloat16, at::kBFloat16}}) {
    std::unique_ptr<Fusion> fusion_ptr = std::make_unique<Fusion>();
    auto fusion = fusion_ptr.get();
    FusionGuard fg(fusion);
    auto tv0 = makeContigTensor(1, nvfuser_dtype);
    fusion->addInput(tv0);
    auto tv1 = isfinite(tv0);
    fusion->addOutput(tv1);

    auto options = at::TensorOptions().dtype(aten_dtype).device(at::kCUDA, 0);
    std::array<float, 3> data{1.0, INFINITY, NAN};
    const auto input = at::from_blob(data.data(), {3}, {1}).to(options);

    FusionExecutor fe;
    fe.compileFusion(fusion, {input});
    const auto output = fe.runFusion({input});

    testValidate(
        fusion, output, {input}, {at::isfinite(input)}, __LINE__, __FILE__);
  }
}

TEST_F(NVFuserTest, Repro413_CUDA) {
  int64_t n = 10240;

  for (int64_t m : {3, 6, 12, 24}) {
    for (int64_t k : {10, 20, 40}) {
      std::unique_ptr<Fusion> fusion_ptr = std::make_unique<Fusion>();
      Fusion& fusion = *fusion_ptr.get();
      FusionGuard fg(&fusion);

      auto tv0 = makeContigConcreteTensor({n, m}, DataType::Half);
      fusion.addInput(tv0);
      auto tv1 = broadcast(tv0, {false, true, false});
      auto tv2 = expand(
          tv1,
          {IrBuilder::create<Val>(n),
           IrBuilder::create<Val>(k),
           IrBuilder::create<Val>(m)});
      auto tv3 = reshape(tv2, {n, k, m}, {n, k * m});
      auto tv4 = reshape(tv3, {n, k * m}, {n, m, k});
      auto tv5 = transpose(tv4, 0, 1);
      auto tv6 = reshape(tv5, {m, n, k}, {m * n, k});
      fusion.addOutput(tv6);

      auto options = at::TensorOptions().dtype(at::kHalf).device(at::kCUDA, 0);
      auto t0 = at::randn({n, m}, options);

      auto lparams = schedulePointwise(fusion_ptr.get(), {t0});

      auto expect_vec_factor = std::gcd(m, k);

      auto getVectorizationFactor = [](TensorView* tv) -> int64_t {
        for (auto i : tv->getLeafDomain()) {
          if (i->getParallelType() == ParallelType::Vectorize) {
            return i->extent()->evaluate().as<int64_t>();
          }
        }
        return 1;
      };

      for (auto o : fusion.outputs()) {
        EXPECT_EQ(
            getVectorizationFactor(o->as<TensorView>()), expect_vec_factor);
      }
      for (auto i : fusion.inputs()) {
        for (auto c : ir_utils::consumerTvsOf(i->as<TensorView>())) {
          EXPECT_EQ(getVectorizationFactor(c), expect_vec_factor);
        }
      }

      FusionExecutor fe;
      fe.compileFusion(&fusion, {t0}, lparams);
      auto cg_outputs = fe.runFusion({t0}, lparams);

      auto ref = t0.unsqueeze(1)
                     .expand({-1, k, -1})
                     .reshape({n, m, k})
                     .transpose(0, 1)
                     .reshape({m * n, k});

      testValidate(
          fusion_ptr.get(), cg_outputs, {t0}, {ref}, __LINE__, __FILE__);
    }
  }
}

TEST_F(NVFuserTest, FusionRecomputePersistentBuffer_CUDA) {
  std::unique_ptr<Fusion> fusion_ptr = std::make_unique<Fusion>();
  auto fusion = fusion_ptr.get();
  FusionGuard fg(fusion);

  const int batch_size = 1024;
  const int hidden_size = 2048;
  {
    DataType dtype = DataType::Float;
    auto tv0 = makeContigTensor(2, dtype);
    auto tv1 = makeContigTensor(2, dtype);
    fusion->addInput(tv0);
    fusion->addInput(tv1);

    auto tv2 = add(tv0, tv1);
    auto tv3 = castOp(DataType::Half, tv2);

    auto tv4 = castOp(DataType::Float, tv3);
    auto tv5 = sum(tv4, {1});
    auto tv6 = broadcast(tv5, {false, true});
    auto tv7 = add(tv4, tv6);

    auto tv8 = castOp(DataType::Float, tv3);
    auto tv9 = add(tv6, tv8);

    fusion->addOutput(tv7);
    fusion->addOutput(tv9);
  }

  auto options = at::TensorOptions().dtype(at::kFloat).device(at::kCUDA, 0);
  std::vector<c10::IValue> inputs;
  std::vector<at::Tensor> outputs;

  {
    auto t0 = at::randn({batch_size, hidden_size}, options);
    auto t1 = at::randn({batch_size, hidden_size}, options);
    inputs.emplace_back(t0);
    inputs.emplace_back(t1);

    auto t2 = t0.add(t1);
    auto t3 = t2.to(at::kHalf);
    auto t4 = t3.to(at::kFloat);
    auto t5 = t4.sum({1});
    auto t6 = t5.unsqueeze(1).expand({batch_size, hidden_size});
    auto t7 = t4.add(t6);
    auto t8 = t3.to(at::kFloat);
    auto t9 = t8.add(t6);

    outputs.emplace_back(t7);
    outputs.emplace_back(t9);
  }

  auto persistent_buffer_info1 = scheduler_utils::persistentBuffers(fusion);
  NVF_CHECK(
      persistent_buffer_info1.persistent_buffers.size() == 2,
      "Before project to other buffers, should have two persistent buffers!");

  reduction_scheduler_utils::projectPersistentBuffers(fusion, false);
  auto persistent_buffer_info2 = scheduler_utils::persistentBuffers(fusion);
  NVF_CHECK(
      persistent_buffer_info2.persistent_buffers.size() == 1,
      "After project to other buffers, should have one persistent buffer!");

  FusionExecutorCache fec(std::move(fusion_ptr));
  auto cg_outputs = fec.runFusionWithInputs(inputs);
  testValidate(fusion, cg_outputs, inputs, outputs, __LINE__, __FILE__);
}

// Based on FusionTestWarnRegisterSpill_CUDA but modified to test OptionsGuard
TEST_F(NVFuserTest, FusionOptionsGuard_CUDA) {
  const int hidden_size = 1024 * 10;
  std::unique_ptr<Fusion> fusion_ptr = std::make_unique<Fusion>();
  Fusion& fusion = *fusion_ptr.get();
  FusionGuard fg(&fusion);
  const float kEps = 1e-5;
  Val* eps_ptr = IrBuilder::create<Val>(kEps);
  std::vector<int64_t> input_shape{2048, hidden_size};
  std::vector<int64_t> norm_shape{hidden_size};

  auto input = makeSymbolicTensor(input_shape.size());
  fusion.addInput(input);
  auto result = layer_norm(input, norm_shape, nullptr, nullptr, eps_ptr);
  fusion.addOutput(result.output);
  fusion.addOutput(result.mean);
  fusion.addOutput(result.invstd);

  auto options = at::TensorOptions().dtype(at::kFloat).device(at::kCUDA, 0);
  at::Tensor aten_input = at::randn(input_shape, options);
  c10::optional<at::Tensor> aten_weight = c10::nullopt;
  c10::optional<at::Tensor> aten_bias = c10::nullopt;
  auto aten_outputs = at::native_layer_norm(
      aten_input, norm_shape, aten_weight, aten_bias, kEps);

  // generate persistent kernel
  auto persistent_params = getInnerPersistentHeuristics(&fusion, {aten_input});
  ASSERT_TRUE(persistent_params) << "Persistent schedule was not generated!";
  scheduleInnerPersistentKernel(&fusion, *persistent_params);

  // capture stdout and check stdout contains register spill warning
  captureStdout();

  // compile and run persistent kernel
  // intentionally set maxrregcount to 32 to trigger register spill
  CompileParams compile_opts = {.maxrregcount = 32};
  auto lparams = persistent_params->lparams;

  EnableOptionsGuard opt_guard;
  EnableOptionsGuard::getCurOptions().set(EnableOption::WarnRegisterSpill);

  FusionExecutor fe;
  fe.compileFusion(&fusion, {aten_input}, lparams, compile_opts);

  std::string output = getCapturedStdout();
  ASSERT_NE(output.find("Register spill detected"), std::string::npos)
      << "Register spill is not captured!";
}

// Test that DebugStreamGuard captures output
TEST_F(NVFuserTest, FusionDebugStreamGuard_CUDA) {
  std::stringstream ss;
  std::string text("test debug output");

  debug() << "text before guard";

  { // Test using the guard
    DebugStreamGuard dsg(ss);

    debug() << text;
  }

  debug() << "text after guard";

  // If the guard failed, we might write nothing to ss or we might write the
  // text after the guard to ss.
  ASSERT_EQ(ss.str(), text);
}

// Test that disabling kernel re-use leads to resegmented Fusion
TEST_F(NVFuserTest, FusionDisableKernelReuse_CUDA) {
  std::unique_ptr<Fusion> fusion_ptr = std::make_unique<Fusion>();
  auto fusion = fusion_ptr.get();
  FusionGuard fg(fusion);

  auto tv0 = makeSymbolicTensor(1);
  fusion->addInput(tv0);

  auto tv1 = add(tv0, tv0);
  fusion->addOutput(tv1);

  FusionExecutorCache fec(std::move(fusion_ptr));

  auto options = at::TensorOptions().dtype(at::kFloat).device(at::kCUDA, 0);
  auto a5 = at::zeros({5}, options);
  auto a6 = at::zeros({6}, options);
  auto a7 = at::zeros({7}, options);

  fec.runFusionWithInputs({a5});

  auto numRuntimes = [&fec]() -> size_t {
    // this is map<pair<device, conc_info>, vector<FusionKernelRuntime>>
    const auto& runtime_map = fec.getKernelRuntimes();
    return runtime_map
        .begin() // There should be only one device/concretization pair
        ->second.size();
  };

  {
    DisableOptionsGuard og;
    DisableOptionsGuard::getCurOptions().unset(DisableOption::KernelReuse);

    fec.runFusionWithInputs({a6});

    // Since kernel reuse is enabled, we should not generate a new runtime
    EXPECT_EQ(numRuntimes(), 1);
  }

  {
    DisableOptionsGuard og;
    DisableOptionsGuard::getCurOptions().set(DisableOption::KernelReuse);

    fec.runFusionWithInputs({a7});

    // Disabling reuse means we should get a new runtime
    EXPECT_EQ(numRuntimes(), 2);
  }
}

// Repro of https://github.com/NVIDIA/Fuser/issues/585
TEST_F(NVFuserTest, FusionDanglingUnaryOp_CUDA) {
  auto fusion = std::make_unique<Fusion>();
  FusionGuard fg(fusion.get());

  // Create a segmented Fusion. We call segment_set here to ensure the whole
  // Fusion cannot be scheduled. This triggers segmentation, so that
  // forwardInputs() is called. The structure of this Fusion is not important;
  // it is only important that it must be segmented.
  auto size = IrBuilder::create<Val>(5L);
  auto tv0 = full({size}, fusion->zeroVal(), DataType::Int);
  auto tv1 = segment_set(tv0);
  fusion->addOutput(tv1);

  // Now take in an input that has a chain of UnaryOp uses that terminates in a
  // Val with no uses. This triggers a segfault in forwardInputs().
  Val* alpha = IrBuilder::create<Val>(DataType::Int);
  fusion->addInput(alpha);
  neg(castOp(DataType::Float, alpha));

  FusionExecutorCache executor_cache(std::move(fusion));

  auto cg_outputs = executor_cache.runFusionWithInputs({11});

  auto options = at::TensorOptions().dtype(at::kInt).device(at::kCUDA, 0);
  auto aten_out = at::zeros({5}, options);

  testValidate(
      executor_cache.fusion(),
      cg_outputs,
      {11},
      {aten_out},
      __LINE__,
      __FILE__);
}

// Test that traversing siblings with IterVisitor visits "orphans", i.e. unused
// outputs of multi-output Exprs.
TEST_F(NVFuserTest, IterVisitorTraverseSiblings_CUDA) {
  Fusion fusion;
  FusionGuard fg(&fusion);

  auto tv0 = makeSymbolicTensor(1);
  fusion.addInput(tv0);

  auto wf = Welford(tv0, {0});
  // wf.var_sum is used, but wf.avg and wf.n are orphaned
  auto tv1 = neg(wf.var_sum);
  fusion.addOutput(tv1);

  auto stmts = StmtSort::getStmts(
      &fusion,
      /*traverse_all_paths*/ false,
      /*traverse_attributes*/ false,
      /*traverse_siblings*/ true);

  // Make sure the expansion parameters of tv1_resize are visited
  NVF_CHECK(
      std::find(stmts.begin(), stmts.end(), wf.avg) != stmts.end(),
      "Welford avg not traversed");
  NVF_CHECK(
      std::find(stmts.begin(), stmts.end(), wf.n) != stmts.end(),
      "Welford n not traversed");

  // Test getting statements "to" a tensor with siblings
  stmts = StmtSort::getStmtsTo(
      &fusion,
      {wf.n},
      /*traverse_all_paths*/ false,
      /*traverse_attributes*/ false,
      /*traverse_siblings*/ true);
  // Make sure the expansion parameters of tv1_resize are visited
  NVF_CHECK(
      std::find(stmts.begin(), stmts.end(), wf.avg) != stmts.end(),
      "Welford avg not traversed in getStmtsTo({n})");
  NVF_CHECK(
      std::find(stmts.begin(), stmts.end(), wf.var_sum) != stmts.end(),
      "Welford var_sum not traversed in getStmtsTo({n})");
}

TEST_F(NVFuserTest, FusionLayerNormSharedMemoryBuffer_CUDA) {
  auto test = [](const int64_t hidden_size, DataType dtype) {
    std::unique_ptr<Fusion> fusion_ptr = std::make_unique<Fusion>();
    Fusion& fusion = *fusion_ptr.get();
    FusionGuard fg(&fusion);
    const float kEps = 1e-5;
    Val* eps_ptr = IrBuilder::create<Val>(kEps);
    constexpr int64_t dim0 = 2048;
    std::vector<int64_t> input_shape{dim0, hidden_size};
    std::vector<int64_t> norm_shape{hidden_size};
    auto input_half = makeContigTensor(2, dtype);
    auto weight_half = makeContigTensor(1, dtype);
    auto bias_half = makeContigTensor(1, dtype);
    fusion.addInput(input_half);
    fusion.addInput(weight_half);
    fusion.addInput(bias_half);
    auto input = castOp(DataType::Float, input_half);
    auto weight = castOp(DataType::Float, weight_half);
    auto bias = castOp(DataType::Float, bias_half);
    auto result = layer_norm(input, norm_shape, weight, bias, eps_ptr);
    auto result_output = castOp(dtype, result.output);
    fusion.addOutput(result_output);
    fusion.addOutput(result.mean);
    fusion.addOutput(result.invstd);

    auto options = at::TensorOptions()
                       .dtype(data_type_to_aten(dtype))
                       .device(at::kCUDA, 0);
    at::Tensor aten_input = at::randn(input_shape, options);
    c10::optional<at::Tensor> aten_weight =
        at::randn({input_shape[1]}, options);
    c10::optional<at::Tensor> aten_bias = at::randn({input_shape[1]}, options);

    auto persistent_params = getInnerPersistentHeuristics(
        &fusion, {aten_input, aten_weight, aten_bias});
    NVF_CHECK(persistent_params, "Persistent schedule was not generated!");
    if (hidden_size * dataTypeSize(dtype) >
        scheduler_utils::register_file_size) {
      NVF_CHECK(
          persistent_params->shared_mem_persistent_buffer,
          "Should use shared memory buffer!");
    } else {
      NVF_CHECK(
          !persistent_params->shared_mem_persistent_buffer,
          "Shouldn't use shared memory buffer!");
    }

    auto aten_outputs = at::native_layer_norm(
        aten_input, norm_shape, aten_weight, aten_bias, kEps);
    FusionExecutorCache fec(std::move(fusion_ptr));
    auto cg_outputs =
        fec.runFusionWithInputs({aten_input, aten_weight, aten_bias});

    testValidate(
        &fusion,
        cg_outputs,
        {aten_input, aten_weight, aten_bias},
        {std::get<0>(aten_outputs),
         std::get<1>(aten_outputs),
         std::get<2>(aten_outputs)},
        __LINE__,
        __FILE__,
        "");
  };
  // loop from 16K to 128K hidden size
  for (auto dtype : {DataType::Float, DataType::Half}) {
    for (int i = 8; i <= 128; i += 8) {
      test(i * 1024, dtype);
    }
  }
}

TEST_F(NVFuserTest, IterVisitorGetInputsTo) {
  // Test that IterVisitor::getInputsTo() will stop further traverse when
  // reaching the target tensors
  Fusion fusion;
  FusionGuard fg(&fusion);

  auto a = makeSymbolicTensor(1);
  auto b = makeSymbolicTensor(1);
  auto c = makeSymbolicTensor(1);

  fusion.addInput(a);
  fusion.addInput(b);
  fusion.addInput(c);

  auto d = add(b, c);
  auto e = add(a, d);

  fusion.addOutput(e);

  auto inputs = IterVisitor::getInputsTo({e}, {a, d});
  std::unordered_set<Val*> inputs_set(inputs.begin(), inputs.end());

  EXPECT_EQ(inputs_set, std::unordered_set<Val*>({a, d}));
}

// converted from https://github.com/NVIDIA/Fuser/issues/443
TEST_F(NVFuserTest, FusionInstanceNormNHWC_CUDA) {
  std::unique_ptr<Fusion> fusion_ptr = std::make_unique<Fusion>();
  auto fusion = fusion_ptr.get();
  FusionGuard fg(fusion);
  double k_eps = 1e-05;
  auto shape = std::vector<int64_t>{256, 28, 28, 128};
  {
    DataType dtype = DataType::Half;
    auto tv0 = makeContigTensor(4, dtype);
    auto weight = makeContigTensor(1, dtype);
    auto bias = makeContigTensor(1, dtype);
    fusion->addInput(tv0);
    fusion->addInput(weight);
    fusion->addInput(bias);
    tv0 = castOp(DataType::Float, tv0);
    weight = castOp(DataType::Float, weight);
    bias = castOp(DataType::Float, bias);

    auto s1 = IrBuilder::create<Val>(k_eps);
    auto var_mean = variance_mean(tv0, {1, 2}, 0, true);
    auto tv_mean = var_mean.mean;
    auto tv_var = var_mean.var;
    auto tv_var_s1 = add(tv_var, s1);
    auto tv_sqrt = sqrt(tv_var_s1);
    auto tv_diff = sub(tv0, tv_mean);
    auto tv_div = div(tv_diff, tv_sqrt);
    auto tv_mul = mul(tv_div, weight);
    auto tv_out = add(tv_mul, bias);
    tv_out = castOp(DataType::Half, tv_out);

    fusion->addOutput(tv_out);
  }

  auto options = at::TensorOptions().dtype(at::kHalf).device(at::kCUDA, 0);
  std::vector<c10::IValue> inputs;
  std::vector<at::Tensor> outputs;

  {
    auto t0 = at::randn(shape, options);
    auto t1 = at::randn(shape[3], options);
    auto t2 = at::randn(shape[3], options);
    inputs.emplace_back(t0);
    inputs.emplace_back(t1);
    inputs.emplace_back(t2);

    auto var_mean = at::var_mean(t0, {1, 2}, 0, true);
    auto var = std::get<0>(var_mean);
    auto mean = std::get<1>(var_mean);
    auto t3 = (t0 - mean) / sqrt(var + k_eps);
    auto t4 = t3 * t1 + t2;
    outputs.push_back(t4);
  }

  FusionExecutorCache fec(std::move(fusion_ptr));
  auto cg_outputs = fec.runFusionWithInputs(inputs);
  testValidate(fusion, cg_outputs, inputs, outputs, __LINE__, __FILE__);
}

// Repro of issue #657
TEST_F(NVFuserTest, VectorizeWithBroadcastAndReshape1) {
  auto fusion = std::make_unique<Fusion>();
  FusionGuard fg(fusion.get());

  // Sizes don't matter as long as they are large enough to trigger
  // vectorization
  std::vector<int64_t> shape1{1024, 1024};
  std::vector<int64_t> shape2{1024, 1024, 4};
  std::vector<int64_t> shape3{1024 * 1024 * 4};

  auto tv0 = makeContigConcreteTensor(shape1);
  fusion->addInput(tv0);

  auto tv1 = makeContigConcreteTensor(shape2);
  fusion->addInput(tv1);

  auto tv2 = broadcast(tv0, {false, false, true});
  fusion->addOutput(tv2);

  auto tv3 = add(tv1, tv2);
  auto tv4 = reshape(tv3, shape2, shape3);
  fusion->addOutput(tv4);

  auto options = at::TensorOptions().dtype(at::kFloat).device(at::kCUDA, 0);
  at::manual_seed(0);
  auto t0 = at::randn(shape1, options);
  auto t1 = at::randn(shape2, options);
  std::vector<c10::IValue> aten_inputs({t0, t1});

  FusionExecutorCache executor_cache(std::move(fusion));
  auto cg_outputs = executor_cache.runFusionWithInputs(aten_inputs);

  NVF_CHECK(!executor_cache.getMostRecentKernelRuntime()->isSegmented());
  auto heuristic_params = executor_cache.getMostRecentKernelRuntime()
                              ->schedulerHeuristics()
                              ->heuristicsList()
                              .at(0)
                              ->params();
  ASSERT_TRUE(heuristic_params->isA<PointwiseParams>());
  auto pparams = heuristic_params->as<PointwiseParams>();
  ASSERT_TRUE(pparams->vectorize) << "Failed to vectorize";
  ASSERT_EQ(pparams->unroll_factor, 4) << "Unexpected vectorize factor";
}

// Repro of issue #657
TEST_F(NVFuserTest, VectorizeWithBroadcastAndReshape2) {
  auto fusion = std::make_unique<Fusion>();
  FusionGuard fg(fusion.get());

  // Sizes don't matter as long as they are large enough to trigger
  // vectorization
  std::vector<int64_t> shape1{1024, 1024};
  std::vector<int64_t> shape2{1024, 1024, 4};
  std::vector<int64_t> shape3{1024 * 1024 * 4};

  auto tv0 = makeContigConcreteTensor(shape1);
  fusion->addInput(tv0);

  auto tv1 = makeContigConcreteTensor(shape1);
  fusion->addInput(tv1);

  auto tv2 = makeContigConcreteTensor(shape2);
  fusion->addInput(tv2);

  auto tv3 = broadcast(tv0, {false, false, true});
  fusion->addOutput(tv3);

  auto tv4 = add(tv3, tv2);

  auto tv5 = broadcast(tv1, {false, false, true});

  auto tv6 = add(tv4, tv5);

  auto tv7 = reshape(tv6, shape2, shape3);
  fusion->addOutput(tv7);

  auto options = at::TensorOptions().dtype(at::kFloat).device(at::kCUDA, 0);
  at::manual_seed(0);
  auto t0 = at::randn(shape1, options);
  auto t1 = at::randn(shape1, options);
  auto t2 = at::randn(shape2, options);
  std::vector<c10::IValue> aten_inputs({t0, t1, t2});

  FusionExecutorCache executor_cache(std::move(fusion));
  auto cg_outputs = executor_cache.runFusionWithInputs(aten_inputs);

  NVF_CHECK(!executor_cache.getMostRecentKernelRuntime()->isSegmented());
  auto heuristic_params = executor_cache.getMostRecentKernelRuntime()
                              ->schedulerHeuristics()
                              ->heuristicsList()
                              .at(0)
                              ->params();
  ASSERT_TRUE(heuristic_params->isA<PointwiseParams>());
  auto pparams = heuristic_params->as<PointwiseParams>();
  ASSERT_TRUE(pparams->vectorize) << "Failed to vectorize";
  ASSERT_EQ(pparams->unroll_factor, 4) << "Unexpected vectorize factor";
}

TEST_F(NVFuserTest, VectorizeBackToBackReductions) {
  auto fusion = std::make_unique<Fusion>();
  FusionGuard fg(fusion.get());

  std::vector<int64_t> input_shape{128, 256, 256};

  auto tv0 = makeContigConcreteTensor(input_shape);
  fusion->addInput(tv0);

  auto tv1 = add(tv0, IrBuilder::create<Val>(1.0));
  auto tv2 = sum(tv1, {2});

  auto output = sum(tv2, {1});
  fusion->addOutput(output);

  auto options = at::TensorOptions().dtype(at::kFloat).device(at::kCUDA, 0);
  at::Tensor at_x = at::randn(input_shape, options);

  FusionExecutorCache executor_cache(std::move(fusion));

  auto outputs = executor_cache.runFusionWithInputs({at_x});

  auto t1 = at_x.add(1.0);
  auto t2 = t1.sum({2});
  auto t3 = t2.sum({1});

  auto optimized_fusion = executor_cache.getMostRecentKernelRuntime();
  ASSERT_TRUE(optimized_fusion->isSegmented()) << "segmentation didn't happen";
  ASSERT_EQ(optimized_fusion->fusionSegments()->groups().size(), 2)
      << "segmentation didn't happen as expected";

  auto heuristic_params = executor_cache.getMostRecentKernelRuntime()
                              ->schedulerHeuristics()
                              ->heuristicsList()
                              .at(1)
                              ->params();
  ASSERT_TRUE(heuristic_params->isA<ReductionParams>());
  auto rparams = heuristic_params->as<ReductionParams>();
  ASSERT_TRUE(rparams->vectorize_inner_reduction) << "Failed to vectorize";
  ASSERT_EQ(rparams->unroll_factor_inner_reduction, 4)
      << "Unexpected vectorization factor";

  testValidate(
      executor_cache.fusion(), outputs, {at_x}, {t3}, __LINE__, __FILE__);
}

TEST_F(NVFuserTest, AllInputDtypes) {
  for (auto index_type : {DataType::Int, DataType::Int32}) {
    auto fusion = std::make_unique<Fusion>();
    FusionGuard fg(fusion.get());

    auto tv0 = makeContigTensor(0, DataType::Double);
    auto tv1 = makeContigTensor(0, DataType::Double);
    tv1->setCpuScalar(true);
    auto d = IrBuilder::create<Val>(DataType::Double);
    auto f = IrBuilder::create<Val>(DataType::Float);
    auto h = IrBuilder::create<Val>(DataType::Half);
    auto i = IrBuilder::create<Val>(DataType::Int);
    auto idx = IrBuilder::create<Val>(DataType::Index);
    auto i32 = IrBuilder::create<Val>(DataType::Int32);
    auto b = IrBuilder::create<Val>(DataType::Bool);
    auto bf16 = IrBuilder::create<Val>(DataType::BFloat16);
    auto cf = IrBuilder::create<Val>(DataType::ComplexFloat);
    auto cd = IrBuilder::create<Val>(DataType::ComplexDouble);
    DataType ptr_type =
        PointerType{std::make_shared<DataType>(DataType::Float)};
    auto ptr = IrBuilder::create<Val>(ptr_type);
    DataType array_type =
        ArrayType{std::make_shared<DataType>(DataType::Float), 2};
    auto array = IrBuilder::create<Val>(array_type);
    fusion->addInput(tv0);
    fusion->addInput(tv1);
    fusion->addInput(d);
    fusion->addInput(f);
    fusion->addInput(h);
    fusion->addInput(i);
    fusion->addInput(idx);
    fusion->addInput(i32);
    fusion->addInput(b);
    fusion->addInput(bf16);
    fusion->addInput(cf);
    fusion->addInput(cd);
    fusion->addInput(ptr);
    fusion->addInput(array);

    auto output = d;
    output = IrBuilder::addExpr(output, f);
    output = IrBuilder::addExpr(output, castOp(DataType::Double, h));
    output = IrBuilder::addExpr(output, i);
    output = IrBuilder::addExpr(output, idx);
    output = IrBuilder::addExpr(output, i32);
    output = IrBuilder::addExpr(output, b);
    output = IrBuilder::addExpr(output, castOp(DataType::Double, bf16));
    output = IrBuilder::addExpr(output, abs(cf));
    output = IrBuilder::addExpr(output, abs(cd));
    output = IrBuilder::addExpr(output, IrBuilder::derefExpr(ptr));
    output = IrBuilder::addExpr(
        output, IrBuilder::getItemExpr(array, PolymorphicValue(0L)));
    output = IrBuilder::addExpr(
        output, IrBuilder::getItemExpr(array, PolymorphicValue(1L)));
    output = add(tv0, output);
    output = add(tv1, output);

    fusion->addOutput(output);

    at::Tensor t0 = at::randn(
        {}, at::TensorOptions().dtype(at::kDouble).device(at::kCUDA, 0));
    at::Tensor t1 =
        at::randn({}, at::TensorOptions().dtype(at::kDouble).device(at::kCPU));
    // Use page-locked memory so the pointer can be accessed both on host and on
    // device.
    at::Tensor t2 = at::randn(
        {},
        at::TensorOptions()
            .dtype(at::kFloat)
            .device(at::kCPU)
            .pinned_memory(true));

    KernelArgumentHolder args;
    args.push(t0);
    args.push(t1);
    args.push(2.3);
    args.push(4.5);
    args.push(6.7);
    args.push(8L);
    args.push(9L);
    args.push(10L);
    args.push(true);
    args.push(12.3);
    args.push(std::complex<double>(4.5, 6.7));
    args.push(std::complex<double>(8.9, 10.11));
    args.push(t2.data_ptr<float>());
    args.push(std::vector<PolymorphicValue>{12.3, 45.0});

    auto ee = executor_utils::bindInputs(args, fusion.get());

    CompileParams opt{.index_type = index_type};

    FusionExecutor fe;
    fe.compileFusion(fusion.get(), args, LaunchParams{}, opt);
    auto outputs = fe.runFusion(args, LaunchParams{}, opt);

    auto kernel_result = outputs.at(0).item<double>();
    auto expect = ee.evaluate(output).as<at::Tensor>().item<double>();
    EXPECT_NEAR(kernel_result, expect, 0.1);
  }
}

TEST_F(NVFuserTest, IndexDataTypePromotion) {
  auto fusion = std::make_unique<Fusion>();
  FusionGuard fg(fusion.get());

  auto a = IrBuilder::create<Val>(DataType::Int);
  auto b = IrBuilder::create<Val>(DataType::Index);
  auto c = add(a, b);

  ExpressionEvaluator ee;
  ee.bind(a, 1L);
  ee.bind(b, 299792458L);
  EXPECT_EQ(ee.evaluate(c), 299792459L);
  EXPECT_EQ(c->dtype(), DataType::Index);
}

TEST_F(NVFuserTest, FusionCrossGridInnerReductionSplitGridIteration_CUDA) {
  // reduction size is set to 65538 to triger cross grid reduction and iter
  // unroll. iteration size is set to a value larger than y_grid_limit to test
  // if iter domain is split grid.
  // This test requires significant memory. Release any cached memory
  // from previous tests to ensure availability.
  maybeClearAllocator(0);

  DataType dtype = DataType::Float;
  int64_t reduction_size = 65538;
  int64_t iteration_size = scheduler_utils::y_grid_limit + 8;
  std::unique_ptr<Fusion> fusion_ptr = std::make_unique<Fusion>();
  Fusion& fusion = *fusion_ptr.get();
  FusionGuard fg(&fusion);

  std::vector<int64_t> input_shape{iteration_size, reduction_size};
  auto t0 = makeContigTensor(2, dtype);
  auto t1 = sum(t0, {1});
  fusion.addInput(t0);
  fusion.addOutput(t1);

  // Estimated_gmem is 17.18 GBytes, skip if not enough memory.
  size_t n_elements = reduction_size * iteration_size + iteration_size * 2;
  size_t estimated_gmem = n_elements * dataTypeSize(dtype);
  size_t device_free, device_total;
  cudaMemGetInfo(&device_free, &device_total);
  if (estimated_gmem > device_free) {
    GTEST_SKIP() << "Skipping test due to limited GPU memory. Requested: "
                 << estimated_gmem / 1e9 << " GBytes"
                 << ", device_free: " << device_free / 1e9 << " GBytes"
                 << ", device_total: " << device_total / 1e9 << " GBytes";
  }
  auto options =
      at::TensorOptions().dtype(data_type_to_aten(dtype)).device(at::kCUDA, 0);
  at::Tensor aten_input = at::randn(input_shape, options);

  auto reduction_params = getReductionHeuristics(&fusion, {aten_input});
  ASSERT_TRUE(reduction_params) << "Reduction schedule was not generated!";
  ASSERT_TRUE(reduction_params->split_grid_dim_inner_reduction)
      << "Generated reduction is not cross grid!";
  ASSERT_TRUE(reduction_params->split_grid_dim_iter_dom_outer)
      << "Generated reduction is not split iteration domain!";
  scheduleReduction(&fusion, *reduction_params);

  auto lparams = reduction_params->lparams;
  FusionExecutor fe;
  fe.compileFusion(&fusion, {aten_input}, lparams);
  auto cg_outputs = fe.runFusion({aten_input}, lparams);
  auto aten_outputs = aten_input.sum({1});
  testValidate(
      &fusion,
      cg_outputs,
      {aten_input},
      {aten_outputs},
      __LINE__,
      __FILE__,
      "",
      lparams);
}

TEST_F(NVFuserTest, SymbolicOneBroadcasting) {
  // Test that if a tensor dimension's extent is one, no matter whether this
  // extent is constant 1 or symbolic 1, we always mark this ID as broadcasting.
  auto fusion = std::make_unique<Fusion>();
  FusionGuard fg(fusion.get());
  auto one = IrBuilder::create<Val>(1L);
  auto zero = sub(one, one);
  auto symbolic_one = add(zero, one);
  std::vector<Val*> shape{symbolic_one};
  auto tv = TensorViewBuilder()
                .ndims(1)
                .dtype(DataType::Float)
                .contiguity(true)
                .shape(shape)
                .build();
  ASSERT_EQ(tv->nDims(), 1);
  EXPECT_TRUE(tv->axis(0)->isBroadcast());
}

// Repro of unswitch predicate issue #681
TEST_F(NVFuserTest, UnswitchPredicateIssueRepro681_CUDA) {
  Fusion fusion;
  FusionGuard fg(&fusion);

  auto tv0 = makeSymbolicTensor(2);
  fusion.addInput(tv0);

  auto tv1 = sum(tv0, {0, 1});
  fusion.addOutput(tv1);

  // [i0, i1]
  tv1->split(1, 4);
  // [i0, i1/4, 4]
  tv1->merge(0);
  // [i0*i1/4, 4]
  tv1->split(0, 4);
  // [i0*i1/4/4, 4, 4]
  tv1->split(0, 1);
  // [i0*i1/4/4, 1, 4, 4]

  tv1->axis(1)->parallelize(ParallelType::Unswitch);

  auto options = at::TensorOptions().dtype(at::kFloat).device(at::kCUDA, 0);
  at::Tensor t0 = at::randn({4, 10}, options);
  std::vector<c10::IValue> aten_inputs = {t0};

  FusionExecutor fe;
  fe.compileFusion(&fusion, aten_inputs);
  auto outputs = fe.runFusion(aten_inputs);

  auto ref = t0.to(at::kDouble).sum();

  testValidate(&fusion, outputs, aten_inputs, {ref}, __LINE__, __FILE__);
}

TEST_F(NVFuserTest, OpaqueTupleAsComplex) {
  Fusion fusion;
  FusionGuard fg(&fusion);

  DataType dtype =
      OpaqueType::make<std::array<float, 2>>("Tuple<float, float>");

  auto tuple = IrBuilder::create<Val>(dtype);
  fusion.addInput(tuple);
  auto complex = bitCastOp(DataType::ComplexFloat, tuple);

  auto tv = full(
      {IrBuilder::create<Val>(1L, DataType::Index)},
      complex,
      DataType::ComplexFloat);

  fusion.addOutput(tv);

  KernelArgumentHolder args;
  args.push(Opaque(std::array<float, 2>{1.2, 3.4}));

  FusionExecutor fe;
  fe.compileFusion(&fusion);
  auto outputs = fe.runFusion(args);

  EXPECT_EQ(
      outputs.at(0).item<c10::complex<float>>(), c10::complex<float>(1.2, 3.4));
}

TEST_F(NVFuserTest, StructConstruct) {
  Fusion fusion;
  FusionGuard fg(&fusion);

  auto real = IrBuilder::create<Val>(DataType::Float);
  auto imag = IrBuilder::create<Val>(DataType::Float);
  fusion.addInput(real);
  fusion.addInput(imag);

  auto struct_ = IrBuilder::structExpr({{"real", real}, {"imag", imag}});
  auto complex = bitCastOp(DataType::ComplexFloat, struct_);

  auto tv = full(
      {IrBuilder::create<Val>(1L, DataType::Index)},
      complex,
      DataType::ComplexFloat);

  fusion.addOutput(tv);

  FusionExecutor fe;
  fe.compileFusion(&fusion);
  auto outputs = fe.runFusion({1.2, 3.4});

  EXPECT_EQ(
      outputs.at(0).item<c10::complex<float>>(), c10::complex<float>(1.2, 3.4));
}

// Repro of an issue found in PR #733. Previously the runtime
// validation of strides of vectorized tensors issued a false positive
TEST_F(NVFuserTest, VectorizationStrideValidation) {
  auto fusion_ptr = std::make_unique<Fusion>();
  auto& fusion = *fusion_ptr;
  FusionGuard fg(fusion_ptr.get());

  const std::vector<int64_t> shape({2, 1, 3});
  const std::vector<int64_t> expanded_shape({2, 5, 3});

  auto tv0 = TensorViewBuilder()
                 .ndims(shape.size())
                 .shape(expanded_shape)
                 .contiguity({false, std::nullopt, true})
                 .expanded({false, true, false})
                 .build();
  fusion.addInput(tv0);

  auto tv1 = set(tv0);
  fusion.addOutput(tv1);

  tv1->merge(0)->merge(0);
  tv1->split(0, 2);

  tv1->axis(-1)->parallelize(ParallelType::Vectorize);

  auto options = at::TensorOptions().dtype(at::kFloat).device(at::kCUDA, 0);
  auto t0 = at::randn(shape, options).expand({-1, 5, -1});
  std::vector<c10::IValue> aten_inputs({t0});

  FusionExecutor fe;
  fe.compileFusion(&fusion, aten_inputs);

  // This previously triggered a false positive error with the stride
  // validation
  auto cg_outputs = fe.runFusion(aten_inputs);

  ASSERT_TRUE(cg_outputs[0].equal(t0));
}

// Test that Int constants used in expressions that would overflow for 32-bit
// ints do not overflow in the generated kernel.
TEST_F(NVFuserTest, ConstLongExpressions) {
  std::unique_ptr<Fusion> fusion_ptr = std::make_unique<Fusion>();
  Fusion* fusion = fusion_ptr.get();
  FusionGuard fg(fusion);

  auto s0 = IrBuilder::create<Val>(65536L, DataType::Int);
  auto s1 = mul(s0, s0);
  // If s1 is printed in the kernel as "65536 * 65536" then it might be
  // evaluated at compiled time or not, and either way it will _likely_ be
  // evaluated using 32-bit ints instead of 64-bit as intended. The compiler
  // does this because promoting literals to long would change the value of the
  // expression.
  // See https://github.com/NVIDIA/Fuser/pull/998

  auto tv0 = full({}, s1, DataType::Int);
  fusion->addOutput(tv0);

  FusionExecutor fe;
  fe.compileFusion(fusion);

  auto outputs = fe.runFusion({});

  auto options = at::TensorOptions().dtype(at::kLong).device(at::kCUDA, 0);
  at::Tensor t0 = at::full({}, 65536L * 65536L, options);

  testValidate(fusion, outputs, {}, {t0}, __LINE__, __FILE__);
}

// Related to https://github.com/NVIDIA/Fuser/issues/1084.
// On H100, the generated kernel is vectorized by 8, has a serial batch
// of 5. It uses 106 threads without padding, nsys shows kernel
// duration is 0.271 ms. If eliminate predicate for RNG ops by comment out
// predicateRNGOp(), the kernel duration is increased to 0.376 ms.
TEST_F(NVFuserTest, PredicateRNGOps) {
  int64_t size = 4224;
  std::unique_ptr<Fusion> fusion_ptr = std::make_unique<Fusion>();
  auto fusion = fusion_ptr.get();
  FusionGuard fg(fusion);

  TensorView* tv0 = makeSymbolicTensor(2, DataType::Half);
  fusion->addInput(tv0);
  auto tv1 = rand_like(tv0);
  auto tv2 = rand_like(tv0);
  auto tv3 = rand_like(tv0);
  auto tv4 = rand_like(tv0);
  auto tv5 = add(tv1, tv2);
  auto tv6 = add(tv3, tv4);
  auto tv7 = add(tv5, tv6);
  auto tv8 = castOp(DataType::Half, tv7);
  auto tv9 = set(tv8);
  fusion->addOutput(tv9);

  tv1->split(-1, 8);
  tv1->split(-2, 5);
  tv1->split(-2, 1);
  tv1->axis(-2)->parallelize(ParallelType::Unswitch);
  tv1->axis(0)->parallelize(ParallelType::BIDx);
  tv1->axis(1)->parallelize(ParallelType::TIDx);

  TransformPropagator propagator(tv1);
  MaxRootDomainInfoSpanningTree(tv1).traverse(&propagator);

  tv9->axis(-1)->parallelize(ParallelType::Vectorize);

  inlineMost();

  // check RNGOp is predicated without else branch.
  class PredicateChecker : public kir::IrVisitor {
   public:
    using kir::IrVisitor::handle;
    bool predicate_rngop = false;

   private:
    void handle(RNGOp* uop) final {
      for (auto expr : scope_exprs_) {
        if (!expr->isA<kir::IfThenElse>() ||
            expr->as<kir::IfThenElse>()->hasElse()) {
          continue;
        }
        if (!expr->as<kir::IfThenElse>()->predicate()->isTrivial()) {
          predicate_rngop = true;
        }
      }
    }
  } pred_checker;
  GpuLower gpulw(fusion);
  gpulw.run();
  pred_checker.handle(gpulw.kernel()->topLevelExprs());
  ASSERT_TRUE(pred_checker.predicate_rngop);

  auto options = at::TensorOptions().dtype(at::kHalf).device(at::kCUDA, 0);
  at::Tensor t0 = at::zeros({2048, size}, options);

  FusionExecutor fe;
  fe.compileFusion(fusion, {t0});

  at::manual_seed(0);
  auto cg_outputs = fe.runFusion({t0});
}

<<<<<<< HEAD
TEST_F(NVFuserTest, LoweringHook) {
  Fusion fusion;
  FusionGuard fg(&fusion);

  auto tv0 = makeSymbolicTensor(2);
  fusion.addInput(tv0);
  auto tv1 = set(tv0);
  fusion.addOutput(tv1);

  GpuLower gpulw(&fusion);
  bool executed = false;
  gpulw.passes().push_back(
      {"test",
       [&executed](const std::vector<Expr*>& exprs) -> std::vector<Expr*> {
         executed = true;
         return exprs;
       }});
  EXPECT_FALSE(executed);
  gpulw.run();
  EXPECT_TRUE(executed);
}

=======
>>>>>>> 44a6b05f
// Test file size should be up to 10K LoC. Create a new file for more tests.

} // namespace nvfuser<|MERGE_RESOLUTION|>--- conflicted
+++ resolved
@@ -9582,7 +9582,6 @@
   auto cg_outputs = fe.runFusion({t0});
 }
 
-<<<<<<< HEAD
 TEST_F(NVFuserTest, LoweringHook) {
   Fusion fusion;
   FusionGuard fg(&fusion);
@@ -9605,8 +9604,6 @@
   EXPECT_TRUE(executed);
 }
 
-=======
->>>>>>> 44a6b05f
 // Test file size should be up to 10K LoC. Create a new file for more tests.
 
 } // namespace nvfuser