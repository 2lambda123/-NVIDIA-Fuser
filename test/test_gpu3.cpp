// clang-format off
/*
 * SPDX-FileCopyrightText: Copyright (c) 2023-present NVIDIA CORPORATION & AFFILIATES.
 * All rights reserved.
 * SPDX-License-Identifier: BSD-3-Clause
 */
// clang-format on
#include <gmock/gmock-matchers.h>
#include <gtest/gtest.h>

#include <codegen.h>
#include <debug.h>
#include <device_lower/lower2device.h>
#include <device_lower/pass/magic_zero.h>
#include <disjoint_set.h>
#include <executor.h>
#include <executor_params.h>
#include <expr_evaluator.h>
#include <fusion.h>
#include <fusion_segmenter.h>
#include <grouped_reduction.h>
#include <inlining.h>
#include <ir/all_nodes.h>
#include <ir/builder.h>
#include <ir/graphviz.h>
#include <ir/iostream.h>
#include <ir/utils.h>
#include <iter_visitor.h>
#include <kernel_cache.h>
#include <kernel_ir.h>
#include <kernel_ir_dispatch.h>
#include <mutator.h>
#include <ops/all_ops.h>
#include <root_domain_map.h>
#include <scheduler/all_schedulers.h>
#include <scheduler/reduction_utils.h>
#include <scheduler/utils.h>
#include <test/utils.h>
#include <test/validator.h>
#include <transform_replay.h>
#include <transform_rfactor.h>

#include <torch/csrc/jit/api/function_impl.h>
#include <torch/csrc/jit/codegen/cuda/interface.h>
#include <torch/csrc/jit/ir/irparser.h>
#include <torch/torch.h>

#include <ATen/cuda/CUDAContext.h>
#include <ATen/cuda/Exceptions.h>
#include <c10/cuda/CUDAStream.h>

#include <algorithm>
#include <cmath>
#include <iostream>
#include <sstream>
#include <thread>

namespace nvfuser {

using namespace at::indexing;

TEST_F(NVFuserTest, FusionNonDivisibleSplit1_CUDA) {
  Fusion fusion;
  FusionGuard fg(&fusion);

  auto tv0 = makeSymbolicTensor(1);
  fusion.addInput(tv0);

  auto tv1 = sum(tv0, {0});
  fusion.addOutput(tv1);

  // [I]
  tv1->split(0, 5);
  // [ceilDiv(I, 5), 5]

  // This second split is non-divisible. The split domain must be predicated.
  tv1->split(1, 3);
  // [ceilDiv(I, 5), 2, 3]

  auto tv2 = sum(tv0, {0});
  fusion.addOutput(tv2);

  // tv2 shouldn't need to have another predicate
  tv2->split(0, 4);
  tv2->split(1, 2);

  GpuLower gpulw(&fusion);
  TORCH_CHECK(
      gpulw.nonDivisibleSplitInfo().splitsToValidate().empty(),
      "There must be no split to validate");
  TORCH_CHECK(
      gpulw.nonDivisibleSplitInfo().splitsToPredicate().size() == 1,
      "Only tv1 should have a non-divisible predicate.");
  for (auto tv : {loweredTv(tv1, gpulw)}) {
    auto it = gpulw.nonDivisibleSplitInfo().splitsToPredicate().find(tv);
    TORCH_CHECK(
        it != gpulw.nonDivisibleSplitInfo().splitsToPredicate().end(),
        "No info found for ",
        tv);
    const auto& splits_to_predicate = it->second;
    TORCH_CHECK(
        splits_to_predicate.size() == 1,
        "There must be one split to predicate");
  }

  auto options = at::TensorOptions().dtype(at::kFloat).device(at::kCUDA, 0);
  at::Tensor t0 = at::randn({24}, options);

  FusionExecutor fe;
  fe.compileFusion(&fusion, {t0});
  auto cg_outputs = fe.runFusion({t0});

  auto ref = t0.sum();

  testValidate(&fusion, cg_outputs, {t0}, {ref, ref}, __LINE__, __FILE__);
}

// Repro of issue #1074
TEST_F(NVFuserTest, FusionNonDivisibleSplit2_CUDA) {
  Fusion fusion;
  FusionGuard fg(&fusion);

  auto tv0 = makeSymbolicTensor(2);
  fusion.addInput(tv0);
  auto tv1 = add(tv0, IrBuilder::create<Val>(1.0));
  auto tv2 = add(tv1, IrBuilder::create<Val>(1.0));
  fusion.addOutput(tv2);

  tv2->split(0, 2);
  tv2->split(-1, 4);
  tv2->reorder({{1, 2}, {2, 1}});
  tv0->computeAt(tv2, 2);

  tv2->split(-1, 3);

  // To make the sanitizer catch the invalid accesses. Not necessary
  // to expose the bug.
  tv1->setMemoryType(MemoryType::Shared);

  GpuLower gpulw(&fusion);
  TORCH_CHECK(
      gpulw.nonDivisibleSplitInfo().splitsToValidate().empty(),
      "There must be no split to validate");
  TORCH_CHECK(
      gpulw.nonDivisibleSplitInfo().splitsToPredicate().size() == 1,
      "Only tv2 should have a non-divisible predicate.");
  for (auto tv : {loweredTv(tv2, gpulw)}) {
    auto it = gpulw.nonDivisibleSplitInfo().splitsToPredicate().find(tv);
    TORCH_CHECK(
        it != gpulw.nonDivisibleSplitInfo().splitsToPredicate().end(),
        "No info found for ",
        tv);
    const auto& splits_to_predicate = it->second;
    TORCH_CHECK(
        splits_to_predicate.size() == 1,
        "There must be one split to predicate");
  }

  auto options = at::TensorOptions().dtype(at::kFloat).device(at::kCUDA, 0);
  at::Tensor t0 = at::randn({13, 17}, options);

  FusionExecutor fe;
  fe.compileFusion(&fusion, {t0});
  auto cg_outputs = fe.runFusion({t0});

  auto ref = t0 + 2;

  testValidate(&fusion, cg_outputs, {t0}, {ref}, __LINE__, __FILE__);
}

// Similar to FusionNonDivisibleSplit1 but with unswitch
TEST_F(NVFuserTest, FusionNonDivisibleSplit3_CUDA) {
  Fusion fusion;
  FusionGuard fg(&fusion);

  auto tv0 = makeSymbolicTensor(1);
  fusion.addInput(tv0);

  auto tv1 = add(tv0, IrBuilder::create<Val>(1.0));
  auto tv2 = sum(tv1, {0});
  fusion.addOutput(tv2);

  tv2->split(0, 5);
  tv2->split(1, 3);

  tv0->computeAt(tv2, -1);

  tv2->axis(0)->parallelize(ParallelType::Unswitch);

  GpuLower gpulw(&fusion);
  TORCH_CHECK(
      gpulw.nonDivisibleSplitInfo().splitsToValidate().empty(),
      "There must be no split to validate");
  TORCH_CHECK(
      gpulw.nonDivisibleSplitInfo().splitsToPredicate().size() == 2,
      "Both tv1 and tv2 should have a non-divisible predicate.");
  for (auto tv : {loweredTv(tv1, gpulw), loweredTv(tv2, gpulw)}) {
    auto it = gpulw.nonDivisibleSplitInfo().splitsToPredicate().find(tv);
    TORCH_CHECK(
        it != gpulw.nonDivisibleSplitInfo().splitsToPredicate().end(),
        "No info found for ",
        tv);
    const auto& splits_to_predicate = it->second;
    TORCH_CHECK(
        splits_to_predicate.size() == 1,
        "There must be one split to predicate");
  }

  auto options = at::TensorOptions().dtype(at::kFloat).device(at::kCUDA, 0);
  at::Tensor t0 = at::randn({24}, options);

  FusionExecutor fe;
  fe.compileFusion(&fusion, {t0});
  auto cg_outputs = fe.runFusion({t0});

  auto ref = (t0 + 1).sum();

  testValidate(&fusion, cg_outputs, {t0}, {ref}, __LINE__, __FILE__);
}

// Non-divisible split through merge
TEST_F(NVFuserTest, FusionNonDivisibleSplit4_CUDA) {
  Fusion fusion;
  FusionGuard fg(&fusion);

  auto tv0 = makeSymbolicTensor(2);
  fusion.addInput(tv0);

  auto tv1 = add(tv0, IrBuilder::create<Val>(1.0));
  auto tv2 = sum(tv1, {0, 1});
  fusion.addOutput(tv2);

  tv2->split(0, 5);
  tv2->merge(1, 2);
  tv2->split(1, 3);

  tv0->computeAt(tv2, -1);

  GpuLower gpulw(&fusion);
  TORCH_CHECK(
      gpulw.nonDivisibleSplitInfo().splitsToValidate().empty(),
      "There must be no split to validate");
  TORCH_CHECK(
      gpulw.nonDivisibleSplitInfo().splitsToPredicate().size() == 2,
      "Both tv1 and tv2 should have a non-divisible predicate.");
  for (auto tv : {loweredTv(tv1, gpulw), loweredTv(tv2, gpulw)}) {
    auto it = gpulw.nonDivisibleSplitInfo().splitsToPredicate().find(tv);
    TORCH_CHECK(
        it != gpulw.nonDivisibleSplitInfo().splitsToPredicate().end(),
        "No info found for ",
        tv);
    const auto& splits_to_predicate = it->second;
    TORCH_CHECK(
        splits_to_predicate.size() == 1,
        "There must be one split to predicate");
  }

  auto options = at::TensorOptions().dtype(at::kFloat).device(at::kCUDA, 0);
  at::Tensor t0 = at::randn({24, 2}, options);

  FusionExecutor fe;
  fe.compileFusion(&fusion, {t0});
  auto cg_outputs = fe.runFusion({t0});

  auto ref = (t0 + 1).sum();

  testValidate(&fusion, cg_outputs, {t0}, {ref}, __LINE__, __FILE__);
}

// Nested splits
TEST_F(NVFuserTest, FusionNonDivisibleSplit5_CUDA) {
  Fusion fusion;
  FusionGuard fg(&fusion);

  auto tv0 = makeSymbolicTensor(1);
  fusion.addInput(tv0);

  auto tv1 = add(tv0, IrBuilder::create<Val>(1.0));
  auto tv2 = sum(tv1, {0});
  fusion.addOutput(tv2);

  // [I]
  tv2->split(0, 8);
  // [I/8, 8]
  tv2->split(1, 2);
  // [I/8, 4, 2]
  tv2->split(1, 3); // non-divisible split of outer output
  // [I/8, 2, 3, 2]

  tv0->computeAt(tv2, -1);

  GpuLower gpulw(&fusion);
  TORCH_CHECK(
      gpulw.nonDivisibleSplitInfo().splitsToValidate().empty(),
      "There must be no split to validate");
  TORCH_CHECK(
      gpulw.nonDivisibleSplitInfo().splitsToPredicate().size() == 2,
      "Both tv1 and tv2 should have a non-divisible predicate.");
  for (auto tv : {loweredTv(tv1, gpulw), loweredTv(tv2, gpulw)}) {
    auto it = gpulw.nonDivisibleSplitInfo().splitsToPredicate().find(tv);
    TORCH_CHECK(
        it != gpulw.nonDivisibleSplitInfo().splitsToPredicate().end(),
        "No info found for ",
        tv);
    const auto& splits_to_predicate = it->second;
    TORCH_CHECK(
        splits_to_predicate.size() == 1,
        "There must be one split to predicate");
  }

  auto options = at::TensorOptions().dtype(at::kFloat).device(at::kCUDA, 0);
  at::Tensor t0 = at::randn({24}, options);

  FusionExecutor fe;
  fe.compileFusion(&fusion, {t0});
  auto cg_outputs = fe.runFusion({t0});

  auto ref = (t0 + 1).sum();

  testValidate(&fusion, cg_outputs, {t0}, {ref}, __LINE__, __FILE__);
}

// Vectorized non-divisible split. Must be validated at run time
TEST_F(NVFuserTest, FusionNonDivisibleSplitVectorize1_CUDA) {
  Fusion fusion;
  FusionGuard fg(&fusion);

  auto tv0 = makeContigTensor(1);
  fusion.addInput(tv0);

  auto tv1 = set(tv0);
  fusion.addOutput(tv1);

  tv1->split(0, 8, false);
  tv1->split(1, 4);

  tv1->axis(-1)->parallelize(ParallelType::Vectorize);

  GpuLower gpulw(&fusion);
  TORCH_CHECK(
      gpulw.nonDivisibleSplitInfo().splitsToValidate().size() == 1,
      "There should be one split to validate");
  for (const auto& kv : gpulw.nonDivisibleSplitInfo().splitsToPredicate()) {
    const auto& splits_to_predicate = kv.second;
    TORCH_CHECK(
        splits_to_predicate.empty(),
        "There must be no split to predicate, but tensor t",
        kv.first->name(),
        " has:",
        splits_to_predicate);
  }

  auto options = at::TensorOptions().dtype(at::kFloat).device(at::kCUDA, 0);
  auto t0 = at::randn({32}, options);

  FusionExecutor fe;
  fe.compileFusion(&fusion, {t0});
  auto cg_outputs = fe.runFusion({t0});

  testValidate(&fusion, cg_outputs, {t0}, {t0}, __LINE__, __FILE__);

  auto t0_non_divisible = at::randn({8}, options);
  // Since ceilDiv(8, 8) is not divisible by 4, the vectorization is
  // illegal. The run-time validation of vectorization should throw an error.
  // NOLINTNEXTLINE(cppcoreguidelines-avoid-goto,hicpp-avoid-goto)
  ASSERT_ANY_THROW(fe.runFusion({t0_non_divisible}));
}

// If a split is validated at run time, it's not necessary to predicate.
TEST_F(NVFuserTest, FusionNonDivisibleSplitVectorize2_CUDA) {
  Fusion fusion;
  FusionGuard fg(&fusion);

  auto tv0 = makeContigTensor(1);
  fusion.addInput(tv0);

  auto tv1 = set(tv0);
  auto tv2 = add(tv1, IrBuilder::create<Val>(1.0));
  auto tv3 = sum(tv2, {0});
  fusion.addOutput(tv3);

  tv3->split(0, 8, false);
  tv3->split(1, 4);
  TransformPropagatorWithCheck propagator(tv3);
  MaxRootDomainInfoSpanningTree(tv3).traverse(&propagator);

  tv3->axis(1)->parallelize(ParallelType::TIDx);
  scheduler_utils::parallelizeAllLike(tv3, {tv1, tv2});

  tv1->axis(2)->parallelize(ParallelType::Vectorize);

  GpuLower gpulw(&fusion);
  TORCH_CHECK(
      gpulw.nonDivisibleSplitInfo().splitsToValidate().size() == 1,
      "There should be one split to validate");
  for (const auto& kv : gpulw.nonDivisibleSplitInfo().splitsToPredicate()) {
    const auto& splits_to_predicate = kv.second;
    TORCH_CHECK(
        splits_to_predicate.empty(),
        "There must be no split to predicate, but tensor t",
        kv.first->name(),
        " has:",
        splits_to_predicate);
  }

  auto options = at::TensorOptions().dtype(at::kFloat).device(at::kCUDA, 0);

  auto t0 = at::randn({1024}, options);

  FusionExecutor fe;
  fe.compileFusion(&fusion, {t0});
  auto cg_outputs = fe.runFusion({t0});

  auto ref = (t0 + 1).sum();

  testValidate(&fusion, cg_outputs, {t0}, {ref}, __LINE__, __FILE__);
}

TEST_F(NVFuserTest, FusionIssue1284Repro_CUDA) {
  std::unique_ptr<Fusion> fusion_ptr = std::make_unique<Fusion>();
  Fusion& fusion = *fusion_ptr.get();
  FusionGuard fg(&fusion);

  std::vector<int64_t> input_shape_0 = {10, 20};
  std::vector<int64_t> input_shape_1 = {15};

  TensorView* in_0 = makeSymbolicTensor(input_shape_0.size());
  TensorView* in_1 = makeSymbolicTensor(input_shape_1.size());
  fusion.addInput(in_0);
  fusion.addInput(in_1);

  TensorView* out_0 = add(in_0, IrBuilder::create<Val>(0.f));
  TensorView* out_1 = add(in_1, IrBuilder::create<Val>(2.f));

  fusion.addOutput(out_0);
  fusion.addOutput(out_1);

  auto options = at::TensorOptions().dtype(at::kFloat).device(at::kCUDA, 0);
  at::Tensor at_in_0 = at::randn(input_shape_0, options);
  at::Tensor at_in_1 = at::randn(input_shape_1, options);
  std::vector<c10::IValue> aten_inputs = {at_in_0, at_in_1};

  FusionExecutorCache fec(std::move(fusion_ptr));
  auto outputs = fec.runFusionWithInputs(aten_inputs);

  auto t1 = at_in_1 + 2;

  auto runtime = fec.getMostRecentKernelRuntime();
  TORCH_INTERNAL_ASSERT(runtime->isSegmented());
  TORCH_INTERNAL_ASSERT(runtime->fusionSegments()->groups().size() == 2);

  testValidate(
      &fusion, outputs, {at_in_0, at_in_1}, {at_in_0, t1}, __LINE__, __FILE__);
}

TEST_F(NVFuserTest, FusionIssue1284Repro2_CUDA) {
  std::unique_ptr<Fusion> fusion_ptr = std::make_unique<Fusion>();
  Fusion& fusion = *fusion_ptr.get();
  FusionGuard fg(&fusion);

  std::vector<int64_t> input_shape_0 = {4, 4};
  std::vector<int64_t> input_shape_1 = {3, 4, 4};
  std::vector<int64_t> input_shape_2 = {2, 8, 4, 4};

  TensorView* in_0 = makeSymbolicTensor(input_shape_0.size());
  TensorView* in_1 = makeSymbolicTensor(input_shape_1.size());
  TensorView* in_2 = makeSymbolicTensor(input_shape_2.size());

  fusion.addInput(in_0);
  fusion.addInput(in_1);
  fusion.addInput(in_2);

  TensorView* out_0 = add(in_0, in_1);
  TensorView* out_1 = add(in_0, in_2);

  fusion.addOutput(out_0);
  fusion.addOutput(out_1);

  auto options = at::TensorOptions().dtype(at::kFloat).device(at::kCUDA, 0);
  at::Tensor at_in_0 = at::randn(input_shape_0, options);
  at::Tensor at_in_1 = at::randn(input_shape_1, options);
  at::Tensor at_in_2 = at::randn(input_shape_2, options);

  std::vector<c10::IValue> aten_inputs = {at_in_0, at_in_1, at_in_2};

  FusionExecutorCache fec(std::move(fusion_ptr));
  auto outputs = fec.runFusionWithInputs(aten_inputs);

  auto t0 = at_in_0 + at_in_1;
  auto t1 = at_in_0 + at_in_2;

  auto runtime = fec.getMostRecentKernelRuntime();
  TORCH_INTERNAL_ASSERT(runtime->isSegmented());
  TORCH_INTERNAL_ASSERT(runtime->fusionSegments()->groups().size() == 2);

  testValidate(
      &fusion,
      outputs,
      {at_in_0, at_in_1, at_in_2},
      {t0, t1},
      __LINE__,
      __FILE__);
}

TEST_F(NVFuserTest, FusionIssue1305Repro_CUDA) {
  std::unique_ptr<Fusion> fusion_ptr = std::make_unique<Fusion>();
  Fusion& fusion = *fusion_ptr.get();
  FusionGuard fg(&fusion);

  auto t0 = makeContigTensor(1);
  auto t1 = makeContigTensor(2);

  fusion.addInput(t0);
  fusion.addInput(t1);

  auto t2 = broadcast(t0, {true, false});
  auto t3 = add(t1, t2);
  auto t4 = add(t3, t2);
  auto t5 = sum(t4, {1});
  auto t6 = broadcast(t5, {false, true});
  auto t7 = add(t3, t6);

  fusion.addOutput(t7);

  t3->computeAt(t7, -1, ComputeAtMode::MostInlined);

  TORCH_INTERNAL_ASSERT(t3->getComputeAtPosition() == 1);
}

TEST_F(NVFuserTest, FusionDoubleBuffering1_CUDA) {
  Fusion fusion;
  FusionGuard fg(&fusion);

  auto tv0 = makeContigTensor(1);
  fusion.addInput(tv0);

  auto tv1 = set(tv0);
  auto tv2 = add(tv1, IrBuilder::create<Val>(1.0));
  auto tv3 = set(tv2);
  fusion.addOutput(tv3);

  tv1->setMemoryType(MemoryType::Shared);

  tv3->split(-1, 128);
  tv3->split(-1, 32);
  TransformPropagatorWithCheck propagator(tv3);
  MaxRootDomainInfoSpanningTree(tv3).traverse(&propagator);

  tv0->computeAt(tv3, 1);

  tv3->axis(-2)->parallelize(ParallelType::BIDx);
  tv3->axis(-1)->parallelize(ParallelType::TIDx);
  scheduler_utils::parallelizeAllLike(tv3);

  tv1->doubleBuffer();

  auto options = at::TensorOptions().dtype(at::kFloat).device(at::kCUDA, 0);
  auto t0 = at::randn({1000}, options);

  FusionExecutor fe;
  fe.compileFusion(&fusion, {t0});
  auto cg_outputs = fe.runFusion({t0});

  auto ref = t0 + 1;

  testValidate(&fusion, cg_outputs, {t0}, {ref}, __LINE__, __FILE__);
}

TEST_F(NVFuserTest, FusionDoubleBuffering2_CUDA) {
  Fusion fusion;
  FusionGuard fg(&fusion);

  auto tv0 = makeContigTensor(1);
  fusion.addInput(tv0);

  auto tv1 = set(tv0);
  auto tv2 = add(tv1, IrBuilder::create<Val>(1.0));
  auto tv3 = set(tv2);
  fusion.addOutput(tv3);

  tv3->split(-1, 128);
  tv3->split(-1, 32);
  TransformPropagatorWithCheck propagator(tv3);
  MaxRootDomainInfoSpanningTree(tv3).traverse(&propagator);

  tv0->computeAt(tv3, -1);

  tv3->axis(-2)->parallelize(ParallelType::BIDx);
  tv3->axis(-1)->parallelize(ParallelType::TIDx);
  scheduler_utils::parallelizeAllLike(tv3);

  tv1->doubleBuffer();

  auto options = at::TensorOptions().dtype(at::kFloat).device(at::kCUDA, 0);
  auto t0 = at::randn({1000}, options);

  FusionExecutor fe;
  fe.compileFusion(&fusion, {t0});
  auto cg_outputs = fe.runFusion({t0});

  auto ref = t0 + 1;

  testValidate(&fusion, cg_outputs, {t0}, {ref}, __LINE__, __FILE__);
}

TEST_F(NVFuserTest, FusionDoubleBuffering3_CUDA) {
  Fusion fusion;
  FusionGuard fg(&fusion);

  auto tv0 = makeContigTensor(1);
  fusion.addInput(tv0);

  auto tv1 = add(tv0, IrBuilder::create<Val>(1.0));
  auto tv2 = set(tv1);
  auto tv3 = add(tv2, IrBuilder::create<Val>(1.0));
  fusion.addOutput(tv3);

  tv1->setMemoryType(MemoryType::Shared);

  tv3->split(-1, 128);
  tv3->split(-1, 32);
  TransformPropagatorWithCheck propagator(tv3);
  MaxRootDomainInfoSpanningTree(tv3).traverse(&propagator);

  tv0->computeAt(tv3, 1);

  // tv2 is invalid to double-buffer as its producer, tv1, is
  // computed inside the double-buffering loop.
  // NOLINTNEXTLINE(cppcoreguidelines-avoid-goto,hicpp-avoid-goto)
  ASSERT_ANY_THROW(tv2->doubleBuffer());

  // Moving tv2 inner makes tv1 large enough to double-buffer tv2
  tv2->computeAt(tv3, 2);

  tv2->doubleBuffer();

  tv3->axis(-1)->parallelize(ParallelType::TIDx);
  scheduler_utils::parallelizeAllLike(tv3);

  auto options = at::TensorOptions().dtype(at::kFloat).device(at::kCUDA, 0);
  auto t0 = at::randn({1000}, options);

  FusionExecutor fe;
  fe.compileFusion(&fusion, {t0});
  auto cg_outputs = fe.runFusion({t0});

  auto ref = t0 + 2;

  testValidate(&fusion, cg_outputs, {t0}, {ref}, __LINE__, __FILE__);
}

// Double buffering smem to local and unswitch
TEST_F(NVFuserTest, FusionDoubleBuffering4_CUDA) {
  Fusion fusion;
  FusionGuard fg(&fusion);

  auto tv0 = makeContigTensor(1);
  fusion.addInput(tv0);

  auto tv1 = add(tv0, IrBuilder::create<Val>(1.0));
  auto tv2 = set(tv1);
  auto tv3 = add(tv2, IrBuilder::create<Val>(1.0));
  fusion.addOutput(tv3);

  tv1->setMemoryType(MemoryType::Shared);

  tv3->split(-1, 128);
  tv3->split(-1, 32);
  tv3->split(-1, 8);
  TransformPropagatorWithCheck propagator(tv3);
  MaxRootDomainInfoSpanningTree(tv3).traverse(&propagator);

  tv0->computeAt(tv3, 2);
  tv2->computeAt(tv3, -1);

  tv3->axis(-1)->parallelize(ParallelType::TIDx);
  tv3->axis(1)->parallelize(ParallelType::Unswitch);
  scheduler_utils::parallelizeAllLike(tv3);

  tv2->doubleBuffer();

  auto options = at::TensorOptions().dtype(at::kFloat).device(at::kCUDA, 0);
  auto t0 = at::randn({1000}, options);

  FusionExecutor fe;
  fe.compileFusion(&fusion, {t0});
  auto cg_outputs = fe.runFusion({t0});

  auto ref = t0 + 2;

  testValidate(&fusion, cg_outputs, {t0}, {ref}, __LINE__, __FILE__);
}

// Double buffering gmem to shared and unswitch
TEST_F(NVFuserTest, FusionDoubleBuffering5_CUDA) {
  Fusion fusion;
  FusionGuard fg(&fusion);

  auto tv0 = makeContigTensor(1);
  fusion.addInput(tv0);

  auto tv1 = set(tv0);
  auto tv2 = add(tv1, IrBuilder::create<Val>(1.0));
  fusion.addOutput(tv2);

  tv1->setMemoryType(MemoryType::Shared);

  tv2->split(-1, 128);
  tv2->split(-1, 32);
  tv2->split(-1, 8);
  TransformPropagatorWithCheck propagator(tv2);
  MaxRootDomainInfoSpanningTree(tv2).traverse(&propagator);

  tv0->computeAt(tv2, 2);
  tv1->computeAt(tv2, -1);

  tv2->axis(-1)->parallelize(ParallelType::TIDx);
  tv2->axis(1)->parallelize(ParallelType::Unswitch);
  scheduler_utils::parallelizeAllLike(tv2);

  tv1->doubleBuffer();

  auto options = at::TensorOptions().dtype(at::kFloat).device(at::kCUDA, 0);
  auto t0 = at::randn({1000}, options);

  FusionExecutor fe;
  fe.compileFusion(&fusion, {t0});
  auto cg_outputs = fe.runFusion({t0});

  auto ref = t0 + 1;

  testValidate(&fusion, cg_outputs, {t0}, {ref}, __LINE__, __FILE__);
}

// Double buffering smem to local and unroll
TEST_F(NVFuserTest, FusionDoubleBuffering6_CUDA) {
  Fusion fusion;
  FusionGuard fg(&fusion);

  auto tv0 = makeContigTensor(1);
  fusion.addInput(tv0);

  auto tv1 = add(tv0, IrBuilder::create<Val>(1.0));
  auto tv2 = set(tv1);
  auto tv3 = add(tv2, IrBuilder::create<Val>(1.0));
  fusion.addOutput(tv3);

  tv1->setMemoryType(MemoryType::Shared);

  tv3->split(-1, 128);
  tv3->split(-1, 16);
  tv3->split(-2, 4);
  tv3->split(-2, 2);
  TransformPropagatorWithCheck propagator(tv3);
  MaxRootDomainInfoSpanningTree(tv3).traverse(&propagator);

  tv0->computeAt(tv3, 1);
  tv2->computeAt(tv3, -1);

  tv3->axis(2)->parallelize(ParallelType::Unroll);
  tv3->axis(4)->parallelize(ParallelType::TIDx);

  tv2->doubleBuffer();

  auto options = at::TensorOptions().dtype(at::kFloat).device(at::kCUDA, 0);
  auto t0 = at::randn({199}, options);

  FusionExecutor fe;
  fe.compileFusion(&fusion, {t0});
  auto cg_outputs = fe.runFusion({t0});

  auto ref = t0 + 2;

  testValidate(&fusion, cg_outputs, {t0}, {ref}, __LINE__, __FILE__);
}

// Double buffering and vectorize
TEST_F(NVFuserTest, FusionDoubleBuffering7_CUDA) {
  Fusion fusion;
  FusionGuard fg(&fusion);

  auto tv0 = makeContigTensor(1);
  fusion.addInput(tv0);

  auto tv1 = set(tv0);
  auto tv2 = add(tv1, IrBuilder::create<Val>(1.0));
  fusion.addOutput(tv2);

  tv2->split(-1, 128);
  tv2->split(-1, 4);
  TransformPropagatorWithCheck propagator(tv2);
  MaxRootDomainInfoSpanningTree(tv2).traverse(&propagator);

  tv1->computeAt(tv2, 2);

  tv2->axis(-2)->parallelize(ParallelType::TIDx);

  tv1->axis(-1)->parallelize(ParallelType::Vectorize);

  tv1->doubleBuffer();

  auto options = at::TensorOptions().dtype(at::kFloat).device(at::kCUDA, 0);
  auto t0 = at::randn({200}, options);

  FusionExecutor fe;
  fe.compileFusion(&fusion, {t0});
  auto cg_outputs = fe.runFusion({t0});

  auto ref = t0 + 1;

  testValidate(&fusion, cg_outputs, {t0}, {ref}, __LINE__, __FILE__);
}

// Multiple tensors to double-buffer
TEST_F(NVFuserTest, FusionDoubleBuffering8_CUDA) {
  Fusion fusion;
  FusionGuard fg(&fusion);

  auto tv0 = makeContigTensor(1);
  fusion.addInput(tv0);
  auto tv1 = makeContigTensor(1);
  fusion.addInput(tv1);

  auto tv2 = set(tv0);
  auto tv3 = set(tv1);
  auto tv4 = add(tv2, tv3);
  fusion.addOutput(tv4);

  tv4->split(0, 32);
  tv4->split(0, 4);
  TransformPropagatorWithCheck propagator(tv4);
  MaxRootDomainInfoSpanningTree(tv4).traverse(&propagator);

  tv0->computeAt(tv4, 1);
  tv1->computeAt(tv4, 1);

  tv4->axis(-1)->parallelize(ParallelType::TIDx);
  scheduler_utils::parallelizeAllLike(tv4);

  tv2->doubleBuffer();
  tv3->doubleBuffer();

  auto options = at::TensorOptions().dtype(at::kFloat).device(at::kCUDA, 0);
  auto t0 = at::randn({100}, options);
  auto t1 = at::randn({100}, options);

  FusionExecutor fe;
  fe.compileFusion(&fusion, {t0, t1});
  auto cg_outputs = fe.runFusion({t0, t1});

  auto ref = t0 + t1;

  testValidate(&fusion, cg_outputs, {t0, t1}, {ref}, __LINE__, __FILE__);
}

// Nested double buffering from gmem to smem and smem to register
TEST_F(NVFuserTest, FusionDoubleBuffering9_CUDA) {
  Fusion fusion;
  FusionGuard fg(&fusion);

  auto tv0 = makeContigTensor(1);
  fusion.addInput(tv0);
  auto tv1 = add(tv0, IrBuilder::create<Val>(1.0));
  auto out = tv1;
  fusion.addOutput(out);

  auto tv2 = tv0->cacheAfter();
  auto tv3 = tv2->cacheAfter();

  out->split(0, 32);
  out->split(0, 4);
  TransformPropagatorWithCheck propagator(out);
  MaxRootDomainInfoSpanningTree(out).traverse(&propagator);

  tv2->setMemoryType(MemoryType::Shared);

  tv2->computeAt(out, 1);
  tv3->computeAt(out, -1);

  out->axis(-1)->parallelize(ParallelType::TIDx);
  scheduler_utils::parallelizeAllLike(out);

  tv2->doubleBuffer();
  tv3->doubleBuffer();

  auto options = at::TensorOptions().dtype(at::kFloat).device(at::kCUDA, 0);
  auto t0 = at::randn({1001}, options);

  FusionExecutor fe;
  fe.compileFusion(&fusion, {t0});
  auto cg_outputs = fe.runFusion({t0});

  auto ref = t0 + 1;

  testValidate(&fusion, cg_outputs, {t0}, {ref}, __LINE__, __FILE__);
}

// FusionSmemBlockGemmCache + double buffering at both smem and local
TEST_F(NVFuserTest, FusionSmemBlockGemmCacheDoubleBuffer_CUDA) {
  Fusion fusion;
  FusionGuard fg(&fusion);

  // Algorithm
  TensorView* tv0 = makeSymbolicTensor(2); // (M, K)
  TensorView* tv1 = makeSymbolicTensor(2); // (K, N)
  TensorView* tv2 = broadcast(tv0, {false, false, true}); // (M, K, B)
  TensorView* tv3 = broadcast(tv1, {true, false, false}); // (B, K, N)
  TensorView* tv4 = mul(tv2, tv3); // M, K, N
  TensorView* tv5 = sum(tv4, {1}); // M, R, N
  fusion.addInput(tv0);
  fusion.addInput(tv1);
  fusion.addOutput(tv5);

  TensorView* tv6 = tv5->cacheBefore();

  // For smem double buffering
  auto tv0_cache_local = tv0->cacheAfter();
  auto tv1_cache_local = tv1->cacheAfter();

  // For register double buffering
  auto tv0_cache_smem = tv0->cacheAfter();
  auto tv1_cache_smem = tv1->cacheAfter();

  const int BSX = 32;
  const int TSX = 8;

  // [M, K, N]
  tv6->split(-1, BSX);
  tv6->split(-1, TSX);
  tv6->split(1, BSX);
  tv6->split(0, BSX);
  tv6->split(1, TSX);
  // [M/BSX, BSX/TSX, TSX, K/BSX, BSX, N/BSX, BSX/TSX, TSX]
  tv6->reorder(
      {{4, 7}, {7, 6}, {6, 5}, {2, 4}, {1, 3}, {3, 2}, {5, 1}, {0, 0}});
  // [M/BSX, N/BSX, K/BSX, BSX/TSX, BSX/TSX, TSX, TSX, BSX]

  auto tv6_rf = tv6->rFactor({-1});

  TransformPropagatorWithCheck propagator(tv6_rf);
  MaxRootDomainInfoSpanningTree(tv6_rf).traverse(&propagator);

  tv0->computeAt(tv6, 3);
  tv1->computeAt(tv6, 3);

  tv6_rf->computeAt(tv6, -1);
  tv0_cache_local->computeAt(tv6_rf, -1);
  tv1_cache_local->computeAt(tv6_rf, -1);

  tv0_cache_smem->setMemoryType(MemoryType::Shared);
  tv1_cache_smem->setMemoryType(MemoryType::Shared);

  tv5->axis(0)->parallelize(ParallelType::BIDx);
  tv5->axis(1)->parallelize(ParallelType::BIDy);
  tv5->axis(-3)->parallelize(ParallelType::TIDy);
  tv5->axis(-1)->parallelize(ParallelType::TIDx);

  scheduler_utils::parallelizeAllLike(tv5);

  tv0_cache_local->doubleBuffer();
  tv1_cache_local->doubleBuffer();

  tv0_cache_smem->doubleBuffer();
  tv1_cache_smem->doubleBuffer();

  constexpr int M = 154, K = 45, N = 1524;

  auto options = at::TensorOptions().dtype(at::kFloat).device(at::kCUDA, 0);
  at::Tensor t0 = at::randn({M, K}, options);
  at::Tensor t1 = at::randn({K, N}, options);
  at::Tensor aten_output = matmul(t0.to(at::kDouble), t1.to(at::kDouble));

  std::vector<c10::IValue> aten_inputs = {t0, t1};

  FusionExecutor fe;
  fe.compileFusion(&fusion, aten_inputs);
  auto cg_outputs = fe.runFusion(aten_inputs);

  testValidate(
      &fusion, cg_outputs, aten_inputs, {aten_output}, __LINE__, __FILE__);
  // The smem cache write in this test case is redundant predicated,
  //   and also double buffered. Currently we are relying on WAR sync
  //   insertion to ensure ordering of double buffered tensor access.
  // The check below makes sure that the sync is inserted so that the
  //   test isn't running on a race condition.
  TORCH_CHECK(fe.kernel()->summary().war_hazard_syncs_count > 0);
}

TEST_F(NVFuserTest, FusionIntermediateTensorVectorize_CUDA) {
  GTEST_SKIP();
  std::vector<MemoryType> mem_types = {MemoryType::Shared, MemoryType::Local};

  for (auto mem_type : mem_types) {
    Fusion fusion;
    FusionGuard fg(&fusion);

    auto tv0 = makeContigTensor(1);
    fusion.addInput(tv0);

    auto tv1 = set(tv0);
    auto tv2 = set(tv1);
    auto tv3 = set(tv2);
    fusion.addOutput(tv3);

    tv1->setMemoryType(mem_type);

    tv3->split(-1, 4);
    TransformPropagatorWithCheck propagator(tv3);
    MaxRootDomainInfoSpanningTree(tv3).traverse(&propagator);

    tv1->computeAt(tv3, -2);

    tv2->axis(-1)->parallelize(ParallelType::Vectorize);

    auto options = at::TensorOptions().dtype(at::kFloat).device(at::kCUDA, 0);
    auto t0 = at::randn({15}, options);
    FusionExecutor fe;
    fe.compileFusion(&fusion);

    // This should throw an exception as the extent of t0 is not
    // divisible by the vector width
    // NOLINTNEXTLINE(cppcoreguidelines-avoid-goto,hicpp-avoid-goto)
    ASSERT_ANY_THROW(fe.runFusion({t0}));

    auto t1 = at::randn({16}, options);
    auto cg_outputs = fe.runFusion({t1});

    testValidate(&fusion, cg_outputs, {t1}, {t1}, __LINE__, __FILE__);
  }
}

TEST_F(NVFuserTest, FusionBroadcastConcretization1_CUDA) {
  Fusion fusion;
  FusionGuard fg(&fusion);

  auto tv0 = makeConcreteTensor({10, 1});
  fusion.addInput(tv0);
  auto tv1 = makeConcreteTensor({10, 20});
  fusion.addInput(tv1);
  auto tv2 = makeConcreteTensor({10, 10});
  fusion.addInput(tv2);

  // Not concretized
  auto tv3 = sum(tv2, {1});
  auto tv4 = broadcast(tv3, {false, true});
  auto tv5 = add(tv0, tv4);
  fusion.addOutput(tv5);

  // Concretized
  auto tv6 = sum(tv2, {1});
  auto tv7 = broadcast(tv6, {false, true});
  auto tv8 = add(tv1, tv7);
  fusion.addOutput(tv8);

  for (auto tv : {tv3, tv4, tv5, tv6, tv7, tv8}) {
    tv->axis(1)->parallelize(ParallelType::TIDx);
  }

  GpuLower gpulw(&fusion);
  TORCH_CHECK(!gpulw.concretizedBroadcastDomains()->isConcretized(
      loweredTv(tv4, gpulw)->axis(1)));
  TORCH_CHECK(gpulw.concretizedBroadcastDomains()->isConcretized(
      loweredTv(tv7, gpulw)->axis(1)));

  auto options = at::TensorOptions().dtype(at::kFloat).device(at::kCUDA, 0);
  auto t0 = at::randn({10, 1}, options);
  auto t1 = at::randn({10, 20}, options);
  auto t2 = at::randn({10, 10}, options);
  std::vector<c10::IValue> aten_inputs = {t0, t1, t2};

  FusionExecutor fe;
  fe.compileFusion(&fusion, aten_inputs);
  auto outputs = fe.runFusion(aten_inputs);

  auto t5 = t0 + t2.sum({1}).unsqueeze(-1);
  auto t8 = t1 + t2.sum({1}).unsqueeze(-1);

  testValidate(&fusion, outputs, aten_inputs, {t5, t8}, __LINE__, __FILE__);
}

TEST_F(NVFuserTest, FusionBroadcastConcretization2_CUDA) {
  Fusion fusion;
  FusionGuard fg(&fusion);

  auto tv0 = makeSymbolicTensor(2);
  fusion.addInput(tv0);

  auto tv1 = sum(tv0, {0, 1});
  auto tv2 = broadcast(tv1, {true});
  auto tv3 = broadcast(tv2, {false, true});
  fusion.addOutput(tv3);

  // tv1 is thread-predicated with TIDx and TIDy
  tv1->axis(0)->parallelize(ParallelType::TIDx);
  tv1->axis(1)->parallelize(ParallelType::TIDy);
  // tv2 broadcasts along TIDx
  tv2->axis(0)->parallelize(ParallelType::TIDx);
  // tv3 broadcasts along TIDy
  tv3->axis(0)->parallelize(ParallelType::TIDx);
  tv3->axis(1)->parallelize(ParallelType::TIDy);

  // Both tv2 and tv3 broadcast along predicated TID dimensions, but
  // since the broadcast domains are not concretized, there should be
  // no actual parallel broadcast

  GpuLower gpulw(&fusion);
  TORCH_CHECK(
      !gpulw.kernel()->summary().has_block_broadcasts &&
          !gpulw.kernel()->summary().has_grid_broadcasts,
      "There must be no parallel broadcast in this fusion");

  auto options = at::TensorOptions().dtype(at::kFloat).device(at::kCUDA, 0);
  auto t0 = at::randn({10, 11}, options);
  std::vector<c10::IValue> aten_inputs = {t0};

  FusionExecutor fe;
  fe.compileFusion(&fusion, aten_inputs);
  auto outputs = fe.runFusion(aten_inputs);

  auto t3 = t0.sum().unsqueeze(-1).unsqueeze(-1);

  testValidate(&fusion, outputs, aten_inputs, {t3}, __LINE__, __FILE__);
}

TEST_F(NVFuserTest, FusionBroadcastConcretization3_CUDA) {
  Fusion fusion;
  FusionGuard fg(&fusion);

  std::vector<int64_t> input_shape({10, 4, 8});
  std::vector<int64_t> output_shape({8, 4, 1});

  auto tv0 = makeConcreteTensor(input_shape);
  fusion.addInput(tv0);

  auto tv2 = sum(tv0, {0});
  auto tv3 = set(tv2);
  auto tv4 =
      reshape(tv3, {input_shape.begin() + 1, input_shape.end()}, output_shape);
  auto tv5 = add(tv4, IrBuilder::create<Val>(1.0));
  fusion.addOutput(tv5);

  tv2->axis(0)->parallelize(ParallelType::TIDx);
  tv4->axis(-1)->parallelize(ParallelType::TIDx);
  tv5->axis(-1)->parallelize(ParallelType::TIDx);

  // The reshape op adds a broadcast domain in tv4, which is
  // parallelized. Howver, it is never materialized, so there should
  // be no parallel broadcast.

  GpuLower gpulw(&fusion);
  TORCH_CHECK(
      !gpulw.kernel()->summary().has_block_broadcasts &&
          !gpulw.kernel()->summary().has_grid_broadcasts,
      "There must be no parallel broadcast in this fusion");

  auto options = at::TensorOptions().dtype(at::kFloat).device(at::kCUDA, 0);
  auto t0 = at::randn(input_shape, options);
  std::vector<c10::IValue> aten_inputs = {t0};

  FusionExecutor fe;
  fe.compileFusion(&fusion, aten_inputs);
  auto outputs = fe.runFusion(aten_inputs);

  auto t5 = at::native::view(t0.sum(0), output_shape) + 1;

  testValidate(&fusion, outputs, aten_inputs, {t5}, __LINE__, __FILE__);
}

// Merging non-broadcast and broadcast domains
// TODO: Fix use case see issue https://github.com/csarofeen/pytorch/issues/1418
// validateParallelize does not pass. Even if it's skipped,
// generated code is invalid as blockBroadcast is not used.
#if 0
TEST_F(NVFuserTest, FusionBroadcastConcretization4_CUDA) {
  Fusion fusion;
  FusionGuard fg(&fusion);

  auto tv0 = makeSymbolicTensor(2);
  fusion.addInput(tv0);

  auto tv1 = sum(tv0, {1});
  auto tv2 = broadcast(tv1, {false, true});
  auto tv3 = add(tv2, tv0);
  fusion.addOutput(tv3);

  tv1->axis(1)->parallelize(ParallelType::TIDx);

  tv2->merge(0, 1);
  tv2->axis(0)->parallelize(ParallelType::TIDx);
  // TODO: When set to shared memory, this kernel should be correct, but fails
  // validation and when skipped produces incorrect code
  tv2->setMemoryType(MemoryType::Shared);

  tv3->merge(0, 1);
  tv3->axis(0)->parallelize(ParallelType::TIDx);

  fusion.printMath();
  fusion.printKernel();
}
#endif

TEST_F(NVFuserTest, FusionBroadcastConcretization5_CUDA) {
  Fusion fusion;
  FusionGuard fg(&fusion);

  auto tv0 = makeSymbolicTensor(1);
  fusion.addInput(tv0);
  auto tv1 = makeSymbolicTensor(1);
  fusion.addInput(tv1);
  auto tv2 = makeSymbolicTensor(1);
  fusion.addInput(tv2);
  auto tv3 = makeSymbolicTensor(1);
  fusion.addInput(tv3);

  // Assert tv2 and tv3 have the same shape
  auto tv4 = add(tv2, tv3);
  fusion.addOutput(tv4);

  // Concretize a broadcast domain to multiple non-concrete domains
  // through a multi-output expression. It should be considered to be
  // non-uniquely concretized.
  auto tv5 = broadcast(tv0, {false, true});
  // Reduce only the non-broadcast domain.
  auto tvs = Welford(tv5, {0});
  auto tv9 = add(tvs.avg, tv1);
  auto tv10 = add(tvs.var_sum, tv2);
  fusion.addOutput(tv9);
  fusion.addOutput(tv10);

  // Same pattern as the above, but concretize the broadcast domain
  // with tv2 and tv3, which have the exactly same shape, so the
  // broadcast should be considered uniquely concretized.
  auto tv11 = broadcast(tv0, {false, true});
  // Reduce only the non-broadcast domain.
  auto tvs2 = Welford(tv11, {0});
  auto tv15 = add(tvs2.avg, tv2);
  auto tv16 = add(tvs2.var_sum, tv3);
  fusion.addOutput(tv15);
  fusion.addOutput(tv16);

  // Reduce only the broadcast domain. Since it's reduced, it should
  // not be considered to be concretized.
  auto tv17 = broadcast(tv0, {false, true});
  auto tvs3 = Welford(tv17, {1});
  fusion.addOutput(tvs3.avg);

  ConcretizedBroadcastDomains bcast_concretization_info(&fusion);

  TORCH_CHECK(
      bcast_concretization_info.maybeNonUniquelyConcretized(tv5->axis(1)),
      "Failed to detect non-unique concretization of ",
      tv5->toString());

  TORCH_CHECK(
      bcast_concretization_info.isUniquelyConcretized(tv11->axis(1)),
      "Failed to detect unique concretization of ",
      tv11->toString());

  TORCH_CHECK(
      !bcast_concretization_info.isConcretized(tv17->axis(1)),
      "Failed to detect non-concretization of ",
      tv17->toString());
}

TEST_F(NVFuserTest, FusionIssue1430_CUDA) {
  // Derived from an expression sorting issue when using loop map, now expr
  // sorting uses parallel map.
  std::unique_ptr<Fusion> fusion_ptr = std::make_unique<Fusion>();
  Fusion& fusion = *fusion_ptr.get();
  FusionGuard fg(&fusion);

  int V = 2, W = 3, X = 4, Y = 5, Z = 6;

  // setup fusion
  auto tv0 = TensorViewBuilder()
                 .ndims(5)
                 .dtype(DataType::Half)
                 .contiguity(true)
                 .shape({V, W, X, Y, Z})
                 .build();

  fusion.addInput(tv0);
  auto tv1 = set(tv0);
  auto tv2 = castOp(DataType::Float, tv1);

  auto tvs = Welford(tv2, {1, 2, 3, 4});
  auto tv3 = tvs.avg;
  auto tv4 = tvs.var_sum;

  // avg
  auto tv6 = broadcast(tvs.avg, {false, true, true, true, true});

  // var
  auto tv7 = mul(tv4, IrBuilder::create<Val>(1. / (W * X * Y * Z)));
  auto tv8 = add(tv7, IrBuilder::create<Val>(1.e-6));
  auto tv9 = broadcast(tv8, {false, true, true, true, true});
  auto tv10 = rsqrt(tv9);

  auto tv11 = castOp(DataType::Float, tv1);
  auto tv12 = sub(tv11, tv6);
  auto tv13 = mul(tv12, tv10);

  auto tv14 = set(tv13);
  fusion.addOutput(tv14);

  tv3->axis(0)->parallelize(ParallelType::BIDy);
  tv3->axis(2)->parallelize(ParallelType::BIDx);
  tv3->axis(3)->parallelize(ParallelType::TIDx);
  tv3->axis(4)->parallelize(ParallelType::Vectorize);

  // tv3->reorder({{1, -2}});

  auto rfactor = ir_utils::rfactorHelper(tv3, {1, 4});

  scheduler_utils::parallelizeAllLike(rfactor);

  for (auto tv : ir_utils::allTvs(&fusion)) {
    if (tv != tv1 || tv != tv3) {
      for (auto i : c10::irange(tv->nDims())) {
        if (isParallelTypeVectorize(tv->axis((int)i)->getParallelType())) {
          tv->axis((int)i)->parallelize(ParallelType::Serial);
        }
      }
    }
  }

  tv0->computeAt(tv14, 1);
  tv13->computeAt(tv14, -2);
  tv2->computeAt(tv14, -1, ComputeAtMode::MostInlined);
  tv11->computeAt(tv14, -1, ComputeAtMode::MostInlined);

  auto options = at::TensorOptions().dtype(at::kHalf).device(at::kCUDA, 0);
  at::Tensor t0 = at::randn({V, W, X, Y, Z}, options);

  FusionExecutor fe;
  fe.compileFusion(&fusion);
  auto cg_outputs = fe.runFusion({t0}, LaunchParams(X, V, -1, Y, -1, -1));

  auto t0_double = t0.to(at::kDouble);

  auto at_mu = at::mean(t0_double, {1, 2, 3, 4})
                   .unsqueeze(-1)
                   .unsqueeze(-1)
                   .unsqueeze(-1)
                   .unsqueeze(-1);
  auto at_var = at::var(t0_double, {1, 2, 3, 4}, false)
                    .unsqueeze(-1)
                    .unsqueeze(-1)
                    .unsqueeze(-1)
                    .unsqueeze(-1);

  auto at_out = t0_double.sub(at_mu).div(at_var.add(1.e-6).sqrt());

  testValidate(
      &fusion,
      cg_outputs,
      {t0},
      {at_out},
      __LINE__,
      __FILE__,
      "",
      LaunchParams(X, V, -1, Y, -1, -1));
}

// Test code generation of allocated scalars
TEST_F(NVFuserTest, FusionCodegenAllocatedScalars_CUDA) {
  Fusion fusion;
  FusionGuard fg(&fusion);

  // Fusion is just a dummy container in this test, just used for
  // getting a Kernel container
  auto tv0 = makeSymbolicTensor(0);
  fusion.addInput(tv0);
  auto tv1 = set(tv0);
  fusion.addOutput(tv1);

  GpuLower gpulw(&fusion);
  auto kernel = gpulw.kernel();

  // Set the kernel as the current fusion
  FusionGuard kg(kernel);

  // Create alocated scalars
  auto ks0 = add(kernel->zeroVal(), kernel->oneVal());
  auto ks0_alloc = IrBuilder::create<kir::Allocate>(
      ks0, MemoryType::Local, kernel->oneVal());

  auto ks1 = add(ks0, kernel->oneVal());
  auto ks1_alloc = IrBuilder::create<kir::Allocate>(
      ks1, MemoryType::Local, kernel->oneVal());

  auto tk0 = kernel->inputs()[0]->as<TensorView>();
  auto tki0 = IrBuilder::create<kir::TensorIndex>(tk0, ks0);
  auto tki1 = IrBuilder::create<kir::TensorIndex>(tk0, ks1);
  auto tk0_expr =
      IrBuilder::create<LoadStoreOp>(LoadStoreOpType::Set, tki0, tki1);

  // Insert the scalar expression and the allocation of the
  // output directly to the kernel
  auto proxy = kir::KernelInternalProxy(kernel);

  const auto indent = "  ";
  const auto ks0_name = "i0";
  const auto ks1_name = "i1";
  const auto tk0_name = "T" + std::to_string(tk0->name());

  auto& exprs = proxy.topLevelExprs();
  exprs.push_back(tk0_expr);

  // Invalid code gen
  const auto no_alloc_code = codegen::generateCudaKernel(kernel);

  // Without alloc, Int vals are just inlined, resulting in:
  // t0[(0 + 1)] = t0[((0 + 1) + 1)]
  std::stringstream no_alloc_ref;
  no_alloc_ref << "\n"
               << indent << tk0_name << "[(0 + 1)]\n"
               << indent << indent << " = " << tk0_name << "[((0 + 1) + 1)];\n";

  TORCH_CHECK(
      no_alloc_code.find(no_alloc_ref.str()) != std::string::npos,
      "Invalid code generation. Expected:",
      no_alloc_ref.str(),
      "Actual:\n",
      no_alloc_code);

  // Insert proper allocations and definitions
  exprs.insert(std::find(exprs.begin(), exprs.end(), tk0_expr), ks0_alloc);
  exprs.insert(
      std::find(exprs.begin(), exprs.end(), tk0_expr), ks0->definition());
  exprs.insert(std::find(exprs.begin(), exprs.end(), tk0_expr), ks1_alloc);
  exprs.insert(
      std::find(exprs.begin(), exprs.end(), tk0_expr), ks1->definition());

  const auto valid_code = codegen::generateCudaKernel(kernel);

  std::stringstream valid_ref;
  valid_ref << "\n"
            << indent << tk0_name << "[" << ks0_name << "]\n"
            << indent << indent << " = " << tk0_name << "[" << ks1_name
            << "];\n";

  TORCH_CHECK(
      valid_code.find(valid_ref.str()) != std::string::npos,
      "Invalid code generation. Expected:",
      valid_ref.str(),
      "Actual:\n",
      valid_code);
}

TEST_F(NVFuserTest, FusionIndexHoist1_CUDA) {
  if (isOptionDisabled(DisableOption::IndexHoist)) {
    GTEST_SKIP() << "Index hoisting disabled";
  }

  Fusion fusion;
  FusionGuard fg(&fusion);

  auto tv0 = makeSymbolicTensor(2);
  fusion.addInput(tv0);

  auto tv1 = set(tv0);
  auto tv2 = set(tv1);
  auto tv3 = set(tv2);
  auto tv4 = set(tv3);
  auto tv5 = set(tv4);
  fusion.addOutput(tv5);

  tv1->split(-1, 4);
  tv2->split(-1, 4);
  tv3->merge(0, 1);
  tv3->split(0, 8);
  tv5->merge(0, 1);
  tv5->split(0, 8);
  tv4->computeAt(tv5, -1);

  tv1->setMemoryType(MemoryType::Global);
  tv2->setMemoryType(MemoryType::Global);
  tv3->setMemoryType(MemoryType::Global);

  // Use Int32 as the index type to verify Int32 is used as the type
  // of hoisted indices
  GpuLower gpulw(&fusion, {DataType::Int32});
  auto kernel = gpulw.kernel();

  auto is_index_times_ns = [](Val* val, Val* index, std::string name) -> bool {
    auto def = dynamic_cast<BinaryOp*>(val->definition());
    if (def == nullptr) {
      return false;
    }
    return def->getBinaryOpType() == BinaryOpType::Mul &&
        def->rhs()->isA<NamedScalar>() &&
        def->rhs()->as<NamedScalar>()->name() == name && def->lhs() == index;
  };

  // Validate indices in the kernel are hoisted as
  // intended. Validation could be also done by just string comparison
  // as the parser test, but updating such tests would be tedious.
  for (auto top_level_loop :
       ir_utils::filterByType<kir::ForLoop>(kernel->topLevelExprs())) {
    auto innermost_loop = top_level_loop;
    while (auto first_expr_loop = dynamic_cast<kir::ForLoop*>(
               innermost_loop->body().exprs().at(0))) {
      innermost_loop = first_expr_loop;
    }
    const auto& exprs = innermost_loop->body().exprs();
    TORCH_CHECK(!exprs.empty(), "No expression found");
    TORCH_CHECK(
        exprs.at(0)->isA<kir::Allocate>(),
        "Invalid expression: ",
        exprs.at(0)->toString());
    auto hoisted_index = exprs.at(0)->as<kir::Allocate>()->buffer();
    TORCH_CHECK(
        hoisted_index->dtype() == DataType::Int32,
        "Invalid data type of hoisted indices. Should be Int32 but: ",
        hoisted_index->dtype());
    kir::Predicate* pred = nullptr;
    for (auto expr : exprs) {
      if (expr->isA<kir::IfThenElse>()) {
        pred = expr->as<kir::IfThenElse>()->predicate();
        auto arith_expr = expr->as<kir::IfThenElse>()->thenBody().exprs().at(0);
        auto out_ti = arith_expr->outputs()[0]->as<kir::TensorIndex>();
        if (out_ti->view()->name() == 1) {
          // Ref: T1[*, hoisted_index] = T0[*, hoisted_index * T0.stride];
          auto t1_index =
              out_ti->index()->definition()->as<BinaryOp>()->input(1);
          TORCH_CHECK(
              t1_index == hoisted_index,
              "Invalid index: ",
              t1_index->toInlineString());
          // Pred: hoisted_index < T0.size[1]
          TORCH_CHECK(
              pred->value()->definition()->as<BinaryOp>()->lhs() ==
                  hoisted_index,
              "Invalid predicate: ",
              pred->value()->toInlineString(),
              ", ",
              expr->toString());
          TORCH_CHECK(arith_expr->inputs().size() == 1);
          auto in0 = arith_expr->inputs().front()->as<kir::TensorIndex>();
          TORCH_CHECK(in0->view()->name() == 0);
          // hoisted_index * T0.stride[1]
          auto t0_index = in0->index()->definition()->as<BinaryOp>()->input(1);
          TORCH_CHECK(
              is_index_times_ns(t0_index, hoisted_index, "T0.stride[1]"),
              "Invalid index: ",
              t0_index->toInlineString(),
              ", ",
              expr->toString());
        } else if (out_ti->view()->name() == 2) {
          // Ref: T3[*, hoisted_index] = T2[*, hoisted_index];
          auto out_index =
              out_ti->index()->definition()->as<BinaryOp>()->input(1);
          TORCH_CHECK(
              out_index == hoisted_index,
              "Invalid index: ",
              out_index->toInlineString(),
              ", ",
              expr->toString());
          TORCH_CHECK(
              pred->value()->definition()->as<BinaryOp>()->lhs() ==
                  hoisted_index,
              "Invalid predicate: ",
              pred->value()->toInlineString(),
              ", ",
              expr->toString());
          TORCH_CHECK(arith_expr->inputs().size() == 1);
          auto in0 = arith_expr->inputs().front()->as<kir::TensorIndex>();
          TORCH_CHECK(in0->view()->name() == 1);
          auto in0_index = in0->index()->definition()->as<BinaryOp>()->input(1);
          TORCH_CHECK(
              in0_index == hoisted_index,
              "Invalid index: ",
              in0_index->toInlineString(),
              ", ",
              expr->toString());
        } else if (out_ti->view()->name() == 3) {
          // Ref: T3[hoisted_index] = T2[hoisted_index];
          auto out_index = out_ti->index();
          TORCH_CHECK(
              out_index == hoisted_index,
              "Invalid index: ",
              out_index->toInlineString(),
              ", ",
              expr->toString());
          TORCH_CHECK(
              pred->value()->definition()->as<BinaryOp>()->lhs() ==
                  hoisted_index,
              "Invalid predicate: ",
              pred->value()->toInlineString(),
              ", ",
              expr->toString());
          TORCH_CHECK(arith_expr->inputs().size() == 1);
          auto in0 = arith_expr->inputs().front()->as<kir::TensorIndex>();
          TORCH_CHECK(in0->view()->name() == 2);
          auto in0_index = in0->index();
          TORCH_CHECK(
              in0_index == hoisted_index,
              "Invalid index: ",
              in0_index->toInlineString(),
              ", ",
              expr->toString());
        } else if (out_ti->view()->name() == 4) {
          // Ref: T4[0] = T3[hoisted_index];
          TORCH_CHECK(
              pred->value()->definition()->as<BinaryOp>()->lhs() ==
                  hoisted_index,
              "Invalid predicate: ",
              pred->value()->toInlineString(),
              ", ",
              expr->toString());
          TORCH_CHECK(arith_expr->inputs().size() == 1);
          auto in0 = arith_expr->inputs().front()->as<kir::TensorIndex>();
          TORCH_CHECK(in0->view()->name() == 3);
          auto in0_index = in0->index();
          TORCH_CHECK(
              in0_index == hoisted_index,
              "Invalid index: ",
              in0_index->toInlineString(),
              ", ",
              expr->toString());
        } else if (out_ti->view()->name() == 5) {
          // Ref: T5[hoisted_index] = T4[0]
          auto out_index = out_ti->index();
          TORCH_CHECK(
              out_index == hoisted_index,
              "Invalid index: ",
              out_index->toInlineString(),
              ", ",
              expr->toString());
          TORCH_CHECK(
              pred->value()->definition()->as<BinaryOp>()->lhs() ==
                  hoisted_index,
              "Invalid predicate: ",
              pred->value()->toInlineString(),
              ", ",
              expr->toString());
        }
      }
    }
  }

  auto options = at::TensorOptions().dtype(at::kFloat).device(at::kCUDA, 0);
  auto t0 = at::randn({15, 17}, options);

  FusionExecutor fe;
  fe.compileFusion(&fusion, {t0});
  auto cg_outputs = fe.runFusion({t0});

  testValidate(&fusion, cg_outputs, {t0}, {t0}, __LINE__, __FILE__);
}

// Hoist indices for vectorized tensors
TEST_F(NVFuserTest, FusionIndexHoist2_CUDA) {
  if (isOptionDisabled(DisableOption::IndexHoist)) {
    GTEST_SKIP() << "Index hoisting disabled";
  }

  Fusion fusion;
  FusionGuard fg(&fusion);

  auto tv0 = makeContigTensor(1);
  fusion.addInput(tv0);
  auto tv1 = makeContigTensor(1);
  fusion.addInput(tv1);

  auto tv2 = set(tv0);
  auto tv3 = set(tv1);
  auto tv4 = add(tv2, tv3);
  auto tv5 = set(tv4);
  fusion.addOutput(tv5);

  tv5->split(-1, 4);
  TransformPropagatorWithCheck propagator(tv5);
  MaxRootDomainInfoSpanningTree(tv5).traverse(&propagator);

  tv4->split(-1, 3);

  tv0->computeAt(tv5, 1);
  tv1->computeAt(tv5, 1);

  tv2->axis(-1)->parallelize(ParallelType::Vectorize);
  tv3->axis(-1)->parallelize(ParallelType::Vectorize);
  tv5->axis(-1)->parallelize(ParallelType::Vectorize);

  auto options = at::TensorOptions().dtype(at::kFloat).device(at::kCUDA, 0);
  auto t0 = at::randn({16}, options);
  auto t1 = at::randn({16}, options);

  FusionExecutor fe;
  fe.compileFusion(&fusion, {t0, t1});
  auto cg_outputs = fe.runFusion({t0, t1});

  auto ref = t0 + t1;

  testValidate(&fusion, cg_outputs, {t0, t1}, {ref}, __LINE__, __FILE__);
}

TEST_F(NVFuserTest, FusionIndexHoist3_CUDA) {
  if (isOptionDisabled(DisableOption::IndexHoist)) {
    GTEST_SKIP() << "Index hoisting disabled";
  }
  auto fusion = std::make_unique<Fusion>();
  FusionGuard fg(fusion.get());

  auto input = makeContigTensor(2);
  fusion->addInput(input);
  auto sin_input = sin(input);
  auto numel = mul(input->axis(0)->extent(), input->axis(1)->extent());
  auto output = add(sin_input, numel);
  fusion->addOutput(output);

  for (auto tv : {output, sin_input}) {
    tv->merge(0);
    tv->split(0, 256);
    tv->axis(0)->parallelize(ParallelType::BIDx);
    tv->axis(1)->parallelize(ParallelType::TIDx);
  }
  inlineMost();

  const auto options =
      at::TensorOptions().dtype(at::kFloat).device(at::kCUDA, 0);
  at::Tensor t0 = at::arange(10000, options).view({100, 100});
  at::Tensor t1 = t0.sin() + 10000;

  FusionExecutor fe;
  fe.compileFusion(fusion.get(), {t0});
  auto cg_outputs = fe.runFusion({t0});

  const std::string expected_kernel = R"(
__global__ void CUDAGeneratedKernel(Tensor<float, 2, 2> T0, Tensor<float, 2, 2> T2) {
  int64_t i0;
  i0 = ((nvfuser_index_t)threadIdx.x) + (256 * ((nvfuser_index_t)blockIdx.x));
  int64_t i1;
  i1 = T0.size[0] * T0.size[1];
  bool b2;
  b2 = i0 < i1;
  float f3;
  f3 = (float)(i1);
  float T1[1];
  if (b2) {
    T1[0]
       = sinf(T0[i0]);
  }
  if (b2) {
    T2[i0]
      = T1[0]
      + f3;
  }
}
)";

  assertCUDAKernel(fusion.get(), expected_kernel);

  testValidate(fusion.get(), cg_outputs, {t0}, {t1}, __LINE__, __FILE__);
}

TEST_F(NVFuserTest, FusionTestGridComm_CUDA) {
  Fusion fusion;
  FusionGuard fg(&fusion);
  int X = 3, Y = 4, Z = 2;
  auto tv0 = makeContigConcreteTensor({X, Y, Z});
  fusion.addInput(tv0);
  auto tv1 = makeContigConcreteTensor({X, Y, Z});
  fusion.addInput(tv1);

  auto tv2 = set(tv0);
  auto tv3 = add(tv2, tv1);
  auto tv4 = set(tv3);
  auto tv5 = set(tv4);
  fusion.addOutput(tv5);

  tv2->setMemoryType(MemoryType::Global);
  tv3->setMemoryType(MemoryType::Global);
  tv4->setMemoryType(MemoryType::Global);

  tv2->axis(0)->parallelize(ParallelType::BIDy);
  tv2->axis(1)->parallelize(ParallelType::BIDx);
  tv2->axis(2)->parallelize(ParallelType::Vectorize);

  tv3->axis(0)->parallelize(ParallelType::BIDx);
  tv3->axis(1)->parallelize(ParallelType::BIDy);

  tv4->axis(0)->parallelize(ParallelType::BIDy);
  tv4->axis(1)->parallelize(ParallelType::BIDx);

  tv5->axis(0)->parallelize(ParallelType::BIDy);
  tv5->axis(1)->parallelize(ParallelType::BIDx);
  tv5->axis(2)->parallelize(ParallelType::Vectorize);

  auto options = at::TensorOptions().dtype(at::kFloat).device(at::kCUDA, 0);
  auto t0 = at::randn({X, Y, Z}, options);
  auto t1 = at::randn({X, Y, Z}, options);

  FusionExecutor fe;
  fe.compileFusion(&fusion, {t0, t1});
  auto cg_outputs = fe.runFusion({t0, t1});

  auto ref = t0 + t1;

  testValidate(&fusion, cg_outputs, {t0, t1}, {ref}, __LINE__, __FILE__);
}

// See issue https://github.com/csarofeen/pytorch/issues/1497
TEST_F(NVFuserTest, FusionTestGridComm2_CUDA) {
  Fusion fusion;
  FusionGuard fg(&fusion);

  int64_t W = 3, X = 4;

  auto tv0 = makeConcreteTensor({X});
  auto tv1 = makeConcreteTensor({W, X});
  fusion.addInput(tv0);
  fusion.addInput(tv1);

  auto tv2 = add(tv0, IrBuilder::create<Val>(1.0));
  auto tv3 = broadcast(tv2, {true, false});
  auto tv4 = add(tv3, tv1);
  fusion.addOutput(tv4);

  tv4->merge(0);
  tv4->split(0, 2);

  TransformPropagatorWithCheck propagator(tv4);
  MaxRootDomainInfoSpanningTree(tv4).traverse(&propagator);

  tv3->computeAt(tv4, 1);

  tv4->axis(0)->parallelize(ParallelType::BIDx);
  tv4->axis(-1)->parallelize(ParallelType::TIDx);
  tv2->axis(0)->parallelize(ParallelType::BIDx);
  tv2->axis(-1)->parallelize(ParallelType::TIDx);
  tv3->axis(-1)->parallelize(ParallelType::TIDx);

  tv2->setMemoryType(MemoryType::Global);

  auto options = at::TensorOptions().dtype(at::kFloat).device(at::kCUDA, 0);
  auto t0 = at::randn({X}, options);
  auto t1 = at::randn({W, X}, options);

  FusionExecutor fe;
  fe.compileFusion(&fusion, {t0, t1});
  auto cg_outputs = fe.runFusion({t0, t1});

  auto ref = t0 + t1 + 1;

  testValidate(&fusion, cg_outputs, {t0, t1}, {ref}, __LINE__, __FILE__);
}

// Vectorized reset test for double buffered registers
TEST_F(NVFuserTest, FusionDoubleBufferVector_CUDA) {
  Fusion fusion;
  FusionGuard fg(&fusion);

  auto tv0 = makeContigTensor(1);
  fusion.addInput(tv0);

  auto tv1 = add(tv0, IrBuilder::create<Val>(1.0));
  auto tv2 = sum(tv1, {0});
  auto tv2c = tv2->cacheBefore();

  fusion.addOutput(tv2);

  auto tv1cw = tv1->cacheAfter();
  auto tv1cr = tv1cw->cacheAfter();

  tv1cw->split(-1, 32);
  tv1cr->split(-1, 32);
  tv1cr->split(-1, 4);
  tv1cr->axis(-1)->parallelize(ParallelType::Vectorize);

  tv1cw->computeAt(tv1cr, 1);
  tv0->computeAt(tv1cw, -1);
  tv2c->split(-1, 32);
  tv2c->split(-1, 4);
  tv1cr->computeAt(tv2c, 2);

  tv1cw->setMemoryType(MemoryType::Shared);
  tv1cr->doubleBuffer();

  auto options = at::TensorOptions().dtype(at::kFloat).device(at::kCUDA, 0);

  auto t0 = at::randn({200}, options);
  FusionExecutor fe;
  fe.compileFusion(&fusion, {t0});
  auto cg_outputs = fe.runFusion({t0});
  auto ref = (t0 + 1).sum({0});

  testValidate(&fusion, cg_outputs, {t0}, {ref}, __LINE__, __FILE__);
}

// Request 48KB of data in shared mem,
//  should be large enough not to fit in
//  static allocations, but small enough
//  to fit in supported devices (sm70+).
TEST_F(NVFuserTest, FusionLargeSmem_CUDA) {
  Fusion fusion;
  FusionGuard fg(&fusion);

  auto tv0 = makeContigTensor(1);
  fusion.addInput(tv0);
  auto tv1 = add(tv0, IrBuilder::create<Val>(1.0));
  auto tv2 = add(tv1, IrBuilder::create<Val>(2.0));
  fusion.addOutput(tv2);

  tv2->split(0, 12288);
  tv2->split(1, 128);
  tv1->computeAt(tv2, 1);
  tv1->split(1, 128);
  tv0->computeAt(tv1, -1);
  tv1->setMemoryType(MemoryType::Shared);
  tv1->axis(-1)->parallelize(ParallelType::TIDx);
  tv2->axis(-1)->parallelize(ParallelType::TIDx);

  auto options = at::TensorOptions().dtype(at::kFloat).device(at::kCUDA, 0);

  auto t0 = at::randn({(int)(12288 * 4)}, options);
  FusionExecutor fe;
  fe.compileFusion(&fusion, {t0});
  auto cg_outputs = fe.runFusion({t0});
  auto ref = t0 + 1 + 2;

  testValidate(&fusion, cg_outputs, {t0}, {ref}, __LINE__, __FILE__);
}

// Request a smem allocation that is equal to the device limit
TEST_F(NVFuserTest, FusionTooLargeSmem_CUDA) {
  Fusion fusion;
  FusionGuard fg(&fusion);

  auto properties = at::cuda::getDeviceProperties(
      c10::Device(c10::DeviceType::CUDA, 0).index());
  int device_limit = (int)properties->sharedMemPerBlockOptin;

  auto tv0 = makeContigTensor(1);
  fusion.addInput(tv0);
  auto tv1 = add(tv0, IrBuilder::create<Val>(1.0));
  auto tv2 = add(tv1, IrBuilder::create<Val>(2.0));
  fusion.addOutput(tv2);

  // 4 byte per float
  tv2->split(0, device_limit / 4);
  tv2->split(1, 128);
  tv1->computeAt(tv2, 1);
  tv1->split(1, 128);
  tv0->computeAt(tv1, -1);
  tv1->setMemoryType(MemoryType::Shared);
  tv1->axis(-1)->parallelize(ParallelType::TIDx);
  tv2->axis(-1)->parallelize(ParallelType::TIDx);

  auto options = at::TensorOptions().dtype(at::kFloat).device(at::kCUDA, 0);

  auto t0 = at::randn({(int)(12288 * 4)}, options);
  FusionExecutor fe;

  //  NOLINTNEXTLINE(cppcoreguidelines-avoid-goto,hicpp-avoid-goto)
  ASSERT_ANY_THROW(fe.compileFusion(&fusion, {t0}));
}

// Try to test alignment when multiple tensors are
//  in shared mem.
TEST_F(NVFuserTest, FusionSmemAlignment_CUDA) {
  Fusion fusion;
  FusionGuard fg(&fusion);

  auto tv0 = makeConcreteTensor({3, 4, 7, 2, 5});
  fusion.addInput(tv0);
  auto tv1 = sum(tv0, {4});
  auto tv2 = sum(tv1, {3});
  auto tv3 = sum(tv2, {2});
  auto tv4 = sum(tv3, {1});
  fusion.addOutput(tv4);

  auto tv0c = tv0->cacheAfter();
  auto tv1bc = tv1->cacheBefore();
  auto tv2bc = tv2->cacheBefore();
  auto tv3bc = tv3->cacheBefore();
  auto tv4bc = tv4->cacheBefore();

  tv0c->setMemoryType(MemoryType::Shared);
  tv1bc->setMemoryType(MemoryType::Shared);
  tv2bc->setMemoryType(MemoryType::Shared);
  tv3bc->setMemoryType(MemoryType::Shared);
  tv4bc->setMemoryType(MemoryType::Shared);

  tv1->axis(-1)->parallelize(ParallelType::Vectorize);
  tv3->axis(-1)->parallelize(ParallelType::Vectorize);
  tv0->computeAt(tv4, 0);
  tv0->computeAt(tv2, 2);

  auto options = at::TensorOptions().dtype(at::kFloat).device(at::kCUDA, 0);

  auto t0 = at::randn({3, 4, 7, 2, 5}, options);
  FusionExecutor fe;

  fe.compileFusion(&fusion, {t0});
  auto cg_outputs = fe.runFusion({t0});
  auto tref = t0.sum({1, 2, 3, 4});

  testValidate(&fusion, cg_outputs, {t0}, {tref}, __LINE__, __FILE__);
}

// Repro of #1521
TEST_F(NVFuserTest, FusionImmediateValueAsInput_CUDA) {
  Fusion fusion;
  FusionGuard fg(&fusion);

  auto tv0 = makeSymbolicTensor(1);
  fusion.addInput(tv0);

  auto immediate_scalr = IrBuilder::create<Val>(0.1);
  // Adding an immediate scalar value as an input is not allowed
  // NOLINTNEXTLINE(cppcoreguidelines-avoid-goto,hicpp-avoid-goto)
  ASSERT_ANY_THROW(fusion.addInput(immediate_scalr));

  // Instead, use a symbolic value
  auto symbolic_scalar = IrBuilder::create<Val>(DataType::Double);
  fusion.addInput(symbolic_scalar);

  auto tv1 = add(tv0, symbolic_scalar);
  fusion.addOutput(tv1);

  // Make sure the kernel is compiled.
  FusionExecutor fe;
  fe.compileFusion(&fusion);
}

// Repro of #1506
TEST_F(NVFuserTest, FusionVectorizeContigIndex_CUDA) {
  std::vector<int64_t> shape{14, 14};

  Fusion fusion;
  FusionGuard fg(&fusion);

  auto tv0 = makeContigTensor(2);
  fusion.addInput(tv0);
  auto tv1 = set(tv0);
  auto tv2 = set(tv1);
  fusion.addOutput(tv2);

  tv2->merge(0);

  // Vectorize by 4 should be allowed
  tv2->split(0, 4);

  tv2->axis(0)->parallelize(ParallelType::TIDx);
  tv0->computeAt(tv2, 1);

  tv1->axis(1)->parallelize(ParallelType::Vectorize);
  tv2->axis(1)->parallelize(ParallelType::Vectorize);

  auto options = at::TensorOptions().dtype(at::kFloat).device(at::kCUDA, 0);
  auto t0 = at::randn(shape, options);

  FusionExecutor fe;
  fe.compileFusion(&fusion, {t0});
  auto cg_outputs = fe.runFusion({t0});

  TORCH_CHECK(t0.equal(cg_outputs[0]));
}

// Make sure the same fusion as FusionVectorizeContigIndex fails if
// not contig.
TEST_F(NVFuserTest, FusionVectorizeContigIndexFail_CUDA) {
  GTEST_SKIP();
  std::vector<int64_t> shape{14, 14};

  Fusion fusion;
  FusionGuard fg(&fusion);

  auto tv0 = TensorViewBuilder().contiguity({false, true}).ndims(2).build();
  fusion.addInput(tv0);
  auto tv1 = set(tv0);
  auto tv2 = set(tv1);
  fusion.addOutput(tv2);

  tv2->merge(0);

  tv2->split(0, 4);

  tv2->axis(0)->parallelize(ParallelType::TIDx);
  tv0->computeAt(tv2, 1);

  tv1->axis(1)->parallelize(ParallelType::Vectorize);
  tv2->axis(1)->parallelize(ParallelType::Vectorize);

  auto options = at::TensorOptions().dtype(at::kFloat).device(at::kCUDA, 0);
  auto t0 = at::randn(shape, options);

  FusionExecutor fe;
  // This should fail at compile time as we're trying to merge in a
  // non-contiguous dimension, then split and vectorize it.
  ASSERT_ANY_THROW(fe.compileFusion(&fusion, {t0}));
}

// Make sure the same fusion as FusionVectorizeContigIndex fails if
// not a correct multiple
TEST_F(NVFuserTest, FusionVectorizeContigIndexFail2_CUDA) {
  GTEST_SKIP();
  std::vector<int64_t> shape{15, 14};

  Fusion fusion;
  FusionGuard fg(&fusion);

  auto tv0 = makeContigTensor(2);

  fusion.addInput(tv0);
  auto tv1 = set(tv0);
  auto tv2 = set(tv1);
  fusion.addOutput(tv2);

  tv2->merge(0);

  tv2->split(0, 4);

  tv2->axis(0)->parallelize(ParallelType::TIDx);
  tv0->computeAt(tv2, 1);

  tv1->axis(1)->parallelize(ParallelType::Vectorize);
  tv2->axis(1)->parallelize(ParallelType::Vectorize);

  auto options = at::TensorOptions().dtype(at::kFloat).device(at::kCUDA, 0);
  auto t0 = at::randn(shape, options);

  FusionExecutor fe;
  fe.compileFusion(&fusion, {t0});

  // This should fail at the launch time as 14 is not divisible by the
  // vector word size. The two domains are merged, but they are not
  // contiguous, so contig indexing is not involved in this case.
  // NOLINTNEXTLINE(cppcoreguidelines-avoid-goto,hicpp-avoid-goto)
  ASSERT_ANY_THROW(fe.runFusion({t0}));
}

TEST_F(NVFuserTest, FusionVectorizeInputToOutput_CUDA) {
  Fusion fusion;
  FusionGuard fg(&fusion);

  auto tv0 = makeContigTensor(1);
  fusion.addInput(tv0);
  auto tv1 = set(tv0);
  fusion.addOutput(tv1);

  tv1->split(0, 4);

  tv1->axis(-1)->parallelize(ParallelType::Vectorize);

  auto options = at::TensorOptions().dtype(at::kFloat).device(at::kCUDA, 0);

  const int n = 12;
  auto t0 = at::randn({n}, options);
  // Shift by one to make it non-aligned
  auto t0_misaligned =
      at::randn({n + 1}, options).index({at::indexing::Slice(1)});
  auto t1_misaligned =
      at::empty({n + 1}, options).index({at::indexing::Slice(1)});

  FusionExecutor fe;
  fe.compileFusion(&fusion, {t0});
  auto cg_outputs = fe.runFusion({t0});
  TORCH_CHECK(t0.equal(cg_outputs[0]));

  // Pass misaligned input. This must fail.
  // NOLINTNEXTLINE(cppcoreguidelines-avoid-goto,hicpp-avoid-goto)
  ASSERT_ANY_THROW(fe.runFusion({t0_misaligned}));

  // Pass misaligned output. This must fail too.
  // NOLINTNEXTLINE(cppcoreguidelines-avoid-goto,hicpp-avoid-goto)
  ASSERT_ANY_THROW(fe.runFusion({t0}, {t1_misaligned}));
}

// Repro of issue #1530
TEST_F(NVFuserTest, FusionVectorizeContigIndexValidationFail_CUDA) {
  GTEST_SKIP();
  std::vector<int64_t> shape{1, 2, 1};

  Fusion fusion;
  FusionGuard fg(&fusion);

  auto tv0 = makeContigTensor(shape.size());
  fusion.addInput(tv0);
  auto tv1 = set(tv0);
  fusion.addOutput(tv1);

  tv1->merge(1);
  tv1->merge(0);

  auto invalid_vec_size = shape[0] * shape[1] * shape[2];
  invalid_vec_size *= invalid_vec_size;

  tv1->split(0, invalid_vec_size);

  tv1->axis(1)->parallelize(ParallelType::Vectorize);

  auto options = at::TensorOptions().dtype(at::kFloat).device(at::kCUDA, 0);
  auto t0 = at::randn(shape, options);

  FusionExecutor fe;
  fe.compileFusion(&fusion, {t0});

  // NOLINTNEXTLINE(cppcoreguidelines-avoid-goto,hicpp-avoid-goto)
  ASSERT_ANY_THROW(fe.runFusion({t0}));
}

TEST_F(NVFuserTest, FusionContigIndexingWithBroadcast_CUDA) {
  Fusion fusion;
  FusionGuard fg(&fusion);

  auto tv0 = makeConcreteTensor({4});
  fusion.addInput(tv0);
  auto tv1 = makeConcreteTensor({3, 4});
  fusion.addInput(tv1);

  auto tv2 = broadcast(tv0, {true, false});
  auto tv3 = add(tv2, tv1);
  fusion.addOutput(tv3);

  tv3->merge(0);
  TransformPropagatorWithCheck propagator(tv3);
  MaxRootDomainInfoSpanningTree(tv3).traverse(&propagator);

  tv2->setMemoryType(MemoryType::Local);

  auto options = at::TensorOptions().dtype(at::kFloat).device(at::kCUDA, 0);
  auto t0 = at::randn({4}, options);
  auto t1 = at::randn({3, 4}, options);

  auto t3 = t0.unsqueeze(0).add(t1);
  {
    FusionExecutor fe;
    fe.compileFusion(&fusion, {t0, t1});
    auto cg_outputs = fe.runFusion({t0, t1});

    testValidate(&fusion, cg_outputs, {t0, t1}, {t3}, __LINE__, __FILE__);
  }

  // Make sure tv2 indexing also works when it's stored in global memory
  tv2->setMemoryType(MemoryType::Global);
  {
    FusionExecutor fe;
    fe.compileFusion(&fusion, {t0, t1});
    auto cg_outputs = fe.runFusion({t0, t1});

    testValidate(&fusion, cg_outputs, {t0, t1}, {t3}, __LINE__, __FILE__);
  }
}

// TODO: Fix validation
// Repro of #1534. Validation should detect invalid vectorization.
TEST_F(NVFuserTest, FusionVectorizeContigIndexValidationFail2_CUDA) {
  GTEST_SKIP();
  std::vector<int64_t> shape1{2, 3, 2};
  std::vector<int64_t> shape2{2, 2};

  Fusion fusion;
  FusionGuard fg(&fusion);

  auto tv0 = makeContigConcreteTensor(shape1);
  fusion.addInput(tv0);
  auto tv1 = makeContigConcreteTensor(shape2);
  fusion.addInput(tv1);

  auto tv2 = set(tv1);
  auto tv3 = broadcast(tv2, {false, true, false});
  auto tv4 = add(tv0, tv3);
  fusion.addOutput(tv4);

  tv4->merge(1, 2);
  tv4->merge(0, 1);
  tv4->split(0, 4);
  TransformPropagatorWithCheck propagator(tv4);
  MaxRootDomainInfoSpanningTree(tv4).traverse(&propagator);

  tv0->computeAt(tv4, -2);
  tv1->computeAt(tv4, -2);

  tv2->axis(-1)->parallelize(ParallelType::Vectorize);

  auto options = at::TensorOptions().dtype(at::kFloat).device(at::kCUDA, 0);
  auto t0 = at::randn(shape1, options);
  auto t1 = at::randn(shape2, options);

  FusionExecutor fe;
  fe.compileFusion(&fusion, {t0, t1});

  // Vectorization of tv2 should be detected as invalid.
  // NOLINTNEXTLINE(cppcoreguidelines-avoid-goto,hicpp-avoid-goto)
  ASSERT_ANY_THROW(fe.runFusion({t0, t1}));
}

TEST_F(NVFuserTest, FusionVectorizeContigIndexWithBroadcast_CUDA) {
  std::vector<int64_t> shape1{2, 2, 2};
  std::vector<int64_t> shape2{1, 2, 2};

  Fusion fusion;
  FusionGuard fg(&fusion);

  // [I0, I1, I2]
  auto tv0 = makeContigTensor(shape1.size());
  fusion.addInput(tv0);

  // [B3, I1, I2]
  auto tv1 = makeContigConcreteTensor(shape2);
  fusion.addInput(tv1);

  auto tv2 = set(tv1);
  auto tv3 = add(tv0, tv2);
  fusion.addOutput(tv3);

  tv3->merge(1, 2);
  tv3->merge(0, 1);
  tv3->split(0, 4);

  // Don't modify tv1 so that it's replayed as tv2 with actual
  // transformations. It would create temporary IterDomains, and the
  // validation should still be able to detect vectorization by 4 is valid.
  // TransformPropagatorWithCheck propagator(tv3);
  // MaxRootDomainInfoSpanningTree(tv3).traverse(&propagator);

  tv2->merge(1, 2);
  tv2->merge(0, 1);
  tv2->split(0, 4);

  tv2->computeAt(tv3, -2);

  tv2->axis(-1)->parallelize(ParallelType::Vectorize);

  auto options = at::TensorOptions().dtype(at::kFloat).device(at::kCUDA, 0);
  auto t0 = at::randn(shape1, options);
  auto t1 = at::randn(shape2, options);

  FusionExecutor fe;
  fe.compileFusion(&fusion, {t0, t1});
  auto cg_outputs = fe.runFusion({t0, t1});

  auto ref = t0 + t1;

  testValidate(&fusion, cg_outputs, {t0, t1}, {ref}, __LINE__, __FILE__);
}

TEST_F(NVFuserTest, FusionVectorizeContigIndexPointwiseSchedule_CUDA) {
  std::vector<int64_t> shape0{100, 14, 2, 14};
  std::vector<int64_t> shape1{100, 2, 14};

  Fusion fusion;
  FusionGuard fg(&fusion);

  auto tv0 = makeContigTensor(shape0.size());
  fusion.addInput(tv0);
  auto tv1 = makeContigTensor(shape1.size());
  fusion.addInput(tv1);

  auto tv2 = broadcast(tv1, {false, true, false, false});
  auto tv3 = add(tv0, tv2);
  fusion.addOutput(tv3);

  auto options = at::TensorOptions().dtype(at::kFloat).device(at::kCUDA, 0);
  auto t0 = at::randn(shape0, options);
  auto t1 = at::randn(shape1, options);

  auto lparams = schedulePointwise(&fusion, {t0, t1});

  GpuLower gpulw(&fusion);
  auto kernel = gpulw.kernel();

  // The innermost two dimensions are merged and contiguous, so
  // vectorization can be done against 2*14=28 rather than 14, so
  // vector word size should be 4. Broadcasting of tv1 should not
  // matter.
  for (const auto& vec_info : kernel->summary().vectorized_set_info) {
    TORCH_CHECK(
        vec_info.word_size == 4,
        "Invalid vector word size: ",
        vec_info.word_size);
  }

  FusionExecutor fe;
  fe.compileFusion(&fusion, {t0, t1}, lparams);
  auto cg_outputs = fe.runFusion({t0, t1});

  auto ref = t0 + t1.unsqueeze(-3);

  testValidate(&fusion, cg_outputs, {t0, t1}, {ref}, __LINE__, __FILE__);
}

TEST_F(NVFuserTest, FusionTrivialReductionForwarding4_CUDA) {
  Fusion fusion;
  FusionGuard fg(&fusion);

  auto tv0 = makeSymbolicTensor(1);
  fusion.addInput(tv0);

  auto tv1 = makeSymbolicTensor(2);
  fusion.addInput(tv1);

  auto tv2 = broadcast(tv0, {true, false});
  auto tv3 = add(tv1, tv2);
  fusion.addOutput(tv3);

  // tv4 has a trivial reduction axis
  auto tv4 = sum(tv2, {0});
  auto tv5 = add(tv4, IrBuilder::create<Val>(1.0));
  fusion.addOutput(tv5);

  tv3->merge(0, 1);
  tv3->split(0, 32);

  // This causes the trivial reduction of tv4 to be merged with
  // another axis of tv4, and then forward computeAt is done from tv4
  // to tv5. The split of the merged id of tv4 should be done on tv5
  // by forwarding the merge of the trivial reduction.
  tv0->computeAt(tv3, -1);

  tv3->axis(0)->parallelize(ParallelType::BIDx);
  tv3->axis(1)->parallelize(ParallelType::TIDx);

  auto options = at::TensorOptions().dtype(at::kFloat).device(at::kCUDA, 0);
  auto t0 = at::randn({111}, options);
  auto t1 = at::randn({123, 111}, options);

  FusionExecutor fe;
  fe.compileFusion(&fusion, {t0, t1});
  auto cg_outputs = fe.runFusion({t0, t1});

  auto t2 = t0.unsqueeze(0);
  auto t3 = t1 + t2;
  auto t5 = sum(t2, {0}) + 1;

  testValidate(&fusion, cg_outputs, {t0, t1}, {t3, t5}, __LINE__, __FILE__);
}

// See issue #1598
TEST_F(NVFuserTest, FusionRAWSyncInsertionPlace1_CUDA) {
  Fusion fusion;
  FusionGuard fg(&fusion);

  auto tv0 = makeSymbolicTensor(2);
  auto tv1 = makeSymbolicTensor(2);
  fusion.addInput(tv0);
  fusion.addInput(tv1);

  auto tv2 = set(tv0);
  auto tv3 = set(tv1);
  auto tv4 = add(tv2, tv3);
  fusion.addOutput(tv4);

  // Place tv2 on shared memory
  tv2->split(0, 2);
  tv2->split(-1, 4);
  tv2->setMemoryType(MemoryType::Shared);
  tv2->axis(-2)->parallelize(ParallelType::TIDy);
  tv2->axis(-1)->parallelize(ParallelType::TIDx);

  tv3->split(0, 2);
  tv3->split(-1, 4);
  // swap tidx and tidy
  tv3->axis(-2)->parallelize(ParallelType::TIDx);
  tv3->axis(-1)->parallelize(ParallelType::TIDy);

  tv4->split(0, 2);
  tv4->split(-1, 4);
  tv4->axis(-2)->parallelize(ParallelType::TIDx);
  tv4->axis(-1)->parallelize(ParallelType::TIDy);

  tv0->computeAt(tv4, 1);
  tv3->computeAt(tv4, -1);

  auto options = at::TensorOptions().dtype(at::kFloat).device(at::kCUDA, 0);
  auto t0 = at::randn({10, 64}, options);
  auto t1 = at::randn({10, 64}, options);

  FusionExecutor fe;
  fe.compileFusion(&fusion, {t0, t1});
  auto cg_outputs = fe.runFusion({t0, t1});

  auto ref = t0 + t1;

  testValidate(&fusion, cg_outputs, {t0, t1}, {ref}, __LINE__, __FILE__);
}

// See issue #1598
TEST_F(NVFuserTest, FusionRAWSyncInsertionPlace2_CUDA) {
  Fusion fusion;
  FusionGuard fg(&fusion);

  auto tv0 = makeSymbolicTensor(2);
  auto tv1 = makeSymbolicTensor(2);
  fusion.addInput(tv0);
  fusion.addInput(tv1);

  auto tv2 = set(tv0);
  auto tv3 = set(tv1);
  auto tv4 = add(tv2, tv3);
  fusion.addOutput(tv4);

  tv2->split(0, 2);
  tv2->split(-1, 4);
  tv2->setMemoryType(MemoryType::Shared);

  tv2->axis(-2)->parallelize(ParallelType::TIDy);
  tv2->axis(-1)->parallelize(ParallelType::TIDx);

  tv4->split(0, 2);
  tv4->split(-1, 4);
  // Also do unroll for tv3 and tv4
  tv4->split(-2, 8, false);
  tv4->axis(-3)->parallelize(ParallelType::Unroll);
  // swap tidx and tidy
  tv4->axis(-2)->parallelize(ParallelType::TIDx);
  tv4->axis(-1)->parallelize(ParallelType::TIDy);

  tv0->computeAt(tv4, 1);
  tv3->computeAt(tv4, -1);

  auto options = at::TensorOptions().dtype(at::kFloat).device(at::kCUDA, 0);
  auto t0 = at::randn({10, 64}, options);
  auto t1 = at::randn({10, 64}, options);

  FusionExecutor fe;
  fe.compileFusion(&fusion, {t0, t1});
  auto cg_outputs = fe.runFusion({t0, t1});

  auto ref = t0 + t1;

  testValidate(&fusion, cg_outputs, {t0, t1}, {ref}, __LINE__, __FILE__);
}

// See issue #1599
TEST_F(NVFuserTest, FusionRAWSyncInsertionPlace3_CUDA) {
  Fusion fusion;
  FusionGuard fg(&fusion);

  auto tv0 = makeSymbolicTensor(2);
  auto tv1 = makeSymbolicTensor(2);
  fusion.addInput(tv0);
  fusion.addInput(tv1);

  auto tv2 = set(tv0);
  auto tv3 = set(tv1);
  auto tv4 = add(tv2, tv3);
  fusion.addOutput(tv4);

  // Use unroll where a RAW-sync tensor is stored

  tv4->split(0, 2);
  tv4->split(0, 3);
  tv4->split(-1, 4);
  tv4->axis(1)->parallelize(ParallelType::Unroll);
  tv4->axis(-2)->parallelize(ParallelType::TIDx);
  tv4->axis(-1)->parallelize(ParallelType::TIDy);

  tv0->computeAt(tv4, 3);
  tv3->computeAt(tv4, -1);

  tv2->split(-1, 4);
  tv2->axis(-2)->parallelize(ParallelType::TIDy);
  tv2->axis(-1)->parallelize(ParallelType::TIDx);
  tv2->setMemoryType(MemoryType::Shared);

  auto options = at::TensorOptions().dtype(at::kFloat).device(at::kCUDA, 0);
  auto t0 = at::randn({50, 64}, options);
  auto t1 = at::randn({50, 64}, options);

  FusionExecutor fe;
  fe.compileFusion(&fusion, {t0, t1});
  auto cg_outputs = fe.runFusion({t0, t1});

  auto ref = t0 + t1;

  testValidate(&fusion, cg_outputs, {t0, t1}, {ref}, __LINE__, __FILE__);
}

// See #1618
TEST_F(NVFuserTest, FusionRAWSyncInsertionPlace4_CUDA) {
  Fusion fusion;
  FusionGuard fg(&fusion);

  auto tv0 = makeConcreteTensor({16, 128});
  auto tv1 = makeConcreteTensor({16, 128});
  fusion.addInput(tv0);
  fusion.addInput(tv1);

  auto tv2 = set(tv0);
  auto tv3 = set(tv1);
  auto tv4 = set(tv2);
  auto tv5 = set(tv3);
  auto tv6 = add(tv4, tv5);
  fusion.addOutput(tv6);

  tv2->setMemoryType(MemoryType::Shared);
  tv3->setMemoryType(MemoryType::Shared);

  tv2->computeAt(tv6, 0);
  tv3->computeAt(tv6, 1);
  tv4->computeAt(tv6, 1);
  tv5->computeAt(tv6, -1);
  tv2->split(1, 64);
  tv3->split(1, 64);
  tv2->axis(-1)->parallelize(ParallelType::TIDx);
  tv3->axis(-1)->parallelize(ParallelType::TIDx);
  tv6->axis(-1)->parallelize(ParallelType::TIDx);

  // Check the block sync is inserted at the correct location.
  //  There is exactly one block sync needed in this test case
  //    and the sync needs to be after the 2 expressions
  //    that modify shared memory.
  class SyncInsertionPointChecker : public kir::IrVisitor {
   public:
    using kir::IrVisitor::handle;

   private:
    void handle(LoadStoreOp* uop) final {
      // Record number of load-store ops that modifies shared memory.
      if (uop->out()->isA<kir::TensorIndex>() &&
          uop->out()->as<kir::TensorIndex>()->view()->getMemoryType() ==
              MemoryType::Shared &&
          // Filter out initialization expressions
          uop->in()->isA<kir::TensorIndex>()) {
        number_of_writes_++;
      }
    }
    void handle(kir::BlockSync* bsync) final {
      // Make sure both shared memory modifying expressions
      //  have been observed at the sync insertion point.
      TORCH_INTERNAL_ASSERT(
          number_of_writes_ == 2,
          "FusionRAWSyncInsertionPlace4 test fail:",
          "only 1 sync after the 2 shared mem writes is needed in this test,"
          "either a redundant sync has been inserted or the block sync is not inserted at the right place");
    }

   private:
    int number_of_writes_ = 0;
  } sync_insertion_checker;
  GpuLower gpulw(&fusion);
  sync_insertion_checker.handle(gpulw.kernel()->topLevelExprs());
}

// Test serial write and parallel read of shared mem: mapped case
TEST_F(NVFuserTest, FusionSerialSmemWriteParallelRead1_CUDA) {
  Fusion fusion;
  FusionGuard fg(&fusion);

  TensorView* tv0 = makeConcreteTensor({128, 6});
  TensorView* tv1 = makeConcreteTensor({128, 6});
  TensorView* tv2 = makeConcreteTensor({128, 6});
  fusion.addInput(tv0);
  fusion.addInput(tv1);
  fusion.addInput(tv2);

  TensorView* tv3 = add(tv0, tv1);
  TensorView* tv4 = add(tv3, tv2);

  fusion.addOutput(tv4);

  //  Use shared memory
  tv3->setMemoryType(MemoryType::Shared);

  // Parallelize t4, in this case dim 0 on tv3 will
  //  not be parallelized but dim0 of t4 will be.
  // We will need to make sure a sync is inserted
  //  even if these dimensions are mapped.
  tv4->axis(0)->parallelize(ParallelType::TIDx);

  auto options = at::TensorOptions().dtype(at::kFloat).device(at::kCUDA, 0);

  at::Tensor t0 = at::randn({128, 6}, options);
  at::Tensor t1 = at::randn({128, 6}, options);
  at::Tensor t2 = at::randn({128, 6}, options);

  FusionExecutor fe;
  fe.compileFusion(&fusion, {t0, t1, t2});
  auto cg_outputs = fe.runFusion({t0, t1, t2});

  auto ref = t0 + t1 + t2;

  testValidate(&fusion, cg_outputs, {t0, t1, t2}, {ref}, __LINE__, __FILE__);
}

// Test serial write and parallel read of shared mem: un-mapped case
TEST_F(NVFuserTest, FusionSerialSmemWriteParallelRead2_CUDA) {
  Fusion fusion;
  FusionGuard fg(&fusion);

  TensorView* tv0 = makeConcreteTensor({128, 6});
  TensorView* tv1 = makeConcreteTensor({128, 6});
  TensorView* tv2 = makeConcreteTensor({128, 6});
  fusion.addInput(tv0);
  fusion.addInput(tv1);
  fusion.addInput(tv2);

  TensorView* tv3 = add(tv0, tv1);
  TensorView* tv4 = add(tv3, tv2);

  fusion.addOutput(tv4);

  //  Use shared memory
  tv3->setMemoryType(MemoryType::Shared);

  // Split and parallelize t4,
  //  the parallelized dimension in t4 will not
  // map across to the shared mem tensor, t3. So
  // there will need to be a sync before use of t3.
  tv4->split(0, 2);
  tv4->axis(0)->parallelize(ParallelType::TIDx);

  auto options = at::TensorOptions().dtype(at::kFloat).device(at::kCUDA, 0);

  at::Tensor t0 = at::randn({128, 6}, options);
  at::Tensor t1 = at::randn({128, 6}, options);
  at::Tensor t2 = at::randn({128, 6}, options);

  FusionExecutor fe;
  fe.compileFusion(&fusion, {t0, t1, t2});
  auto cg_outputs = fe.runFusion({t0, t1, t2});

  auto ref = t0 + t1 + t2;

  testValidate(&fusion, cg_outputs, {t0, t1, t2}, {ref}, __LINE__, __FILE__);
}

// Simple test of async copy primitive
TEST_F(NVFuserTest, FusionSimpleCpAsync_CUDA) {
  Fusion fusion;
  FusionGuard fg(&fusion);

  int m = 33, n = 31;

  TensorView* tv0 = makeConcreteTensor({m, n});
  TensorView* tv1 = makeConcreteTensor({m, n});

  fusion.addInput(tv0);
  fusion.addInput(tv1);

  TensorView* tv2 = add(tv0, tv1);

  fusion.addOutput(tv2);

  auto tv0_shared = tv0->cacheAfter(LoadStoreOpType::CpAsyncCa);
  tv0_shared->setMemoryType(MemoryType::Shared);

  tv0->computeAt(tv2, 1);
  tv0_shared->axis(1)->parallelize(ParallelType::TIDx);
  tv2->axis(1)->parallelize(ParallelType::TIDx);

  auto options = at::TensorOptions().dtype(at::kFloat).device(at::kCUDA, 0);
  at::Tensor t0 = at::randn({m, n}, options);
  at::Tensor t1 = at::randn({m, n}, options);

  FusionExecutor fe;

  // requires ampere+ GPU
  if (!deviceMajorMinorCheck(8)) {
    ASSERT_ANY_THROW(fe.compileFusion(&fusion, {t0, t1}));
    GTEST_SKIP() << "skipping tests on pre-AMPERE GPUs";
  }
  fe.compileFusion(&fusion, {t0, t1});
  auto cg_outputs = fe.runFusion({t0, t1});

  auto ref = t0 + t1;

  testValidate(&fusion, cg_outputs, {t0, t1}, {ref}, __LINE__, __FILE__);
}

// Simple test of async copy primitive: double buffered
//   Double buffer case 1, both block sync and async wait
//  are needed.
TEST_F(NVFuserTest, FusionDoubleBufferCpAsync1_CUDA) {
  Fusion fusion;
  FusionGuard fg(&fusion);

  // Using vectorization so need to keep n multiple of 4.
  int m = 33, n = 48;

  TensorView* tv0 = makeContigConcreteTensor({m, n});
  TensorView* tv1 = makeContigConcreteTensor({m, n});

  fusion.addInput(tv0);
  fusion.addInput(tv1);

  TensorView* tv2 = add(tv0, tv1);

  fusion.addOutput(tv2);

  auto tv0_shared = tv0->cacheAfter(LoadStoreOpType::CpAsyncCa);
  tv0_shared->setMemoryType(MemoryType::Shared);
  tv0->computeAt(tv2, 1);

  // Asynchronously load a tile in one schedule
  tv0_shared->split(1, 4);
  tv0_shared->axis(-1)->parallelize(ParallelType::Vectorize);
  tv0_shared->axis(-2)->parallelize(ParallelType::TIDx);

  // Consume the loaded tile in another schedule,
  //   triggering the need for a sync.
  tv2->split(1, 12);
  tv2->axis(-1)->parallelize(ParallelType::TIDx);

  // Double buffer the shared mem tensor.
  tv0_shared->doubleBuffer();

  auto options = at::TensorOptions().dtype(at::kFloat).device(at::kCUDA, 0);
  at::Tensor t0 = at::randn({m, n}, options);
  at::Tensor t1 = at::randn({m, n}, options);

  FusionExecutor fe;
  // requires ampere+ GPU
  if (!deviceMajorMinorCheck(8)) {
    ASSERT_ANY_THROW(fe.compileFusion(&fusion, {t0, t1}));
    GTEST_SKIP() << "skipping tests on pre-AMPERE GPUs";
  }
  fe.compileFusion(&fusion, {t0, t1});
  auto cg_outputs = fe.runFusion({t0, t1});

  auto ref = t0 + t1;

  testValidate(&fusion, cg_outputs, {t0, t1}, {ref}, __LINE__, __FILE__);
}

// Simple test of async copy primitive: double buffered
//   Double buffer case 2, only async wait is needed
TEST_F(NVFuserTest, FusionDoubleBufferCpAsync2_CUDA) {
  Fusion fusion;
  FusionGuard fg(&fusion);

  // Using vectorization so need to keep n multiple of 4.
  int m = 33, n = 48;

  TensorView* tv0 = makeConcreteTensor({m, n});
  TensorView* tv1 = makeConcreteTensor({m, n});

  fusion.addInput(tv0);
  fusion.addInput(tv1);

  TensorView* tv2 = add(tv0, tv1);

  fusion.addOutput(tv2);

  auto tv0_shared = tv0->cacheAfter(LoadStoreOpType::CpAsyncCa);
  tv0_shared->setMemoryType(MemoryType::Shared);
  tv0->computeAt(tv2, 1);

  // Asynchronously load a tile in one schedule
  tv0_shared->split(1, 4);
  tv0_shared->axis(-2)->parallelize(ParallelType::TIDx);

  // Consume the loaded tile in another schedule,
  //   triggering the need for a sync.
  tv2->split(1, 4);
  tv2->axis(-2)->parallelize(ParallelType::TIDx);

  // Double buffer the shared mem tensor.
  tv0_shared->doubleBuffer();

  auto options = at::TensorOptions().dtype(at::kFloat).device(at::kCUDA, 0);
  at::Tensor t0 = at::randn({m, n}, options);
  at::Tensor t1 = at::randn({m, n}, options);

  FusionExecutor fe;
  // requires ampere+ GPU
  if (!deviceMajorMinorCheck(8)) {
    ASSERT_ANY_THROW(fe.compileFusion(&fusion, {t0, t1}));
    GTEST_SKIP() << "skipping tests on pre-AMPERE GPUs";
  }
  fe.compileFusion(&fusion, {t0, t1});
  auto cg_outputs = fe.runFusion({t0, t1});

  auto ref = t0 + t1;

  testValidate(&fusion, cg_outputs, {t0, t1}, {ref}, __LINE__, __FILE__);
}

// Simple test for double buffer in shared mem,
//  where we should not insert redundant syncs when
//  they are not needed.
TEST_F(NVFuserTest, FusionDoubleBufferNoSync_CUDA) {
  Fusion fusion;
  FusionGuard fg(&fusion);

  // Using vectorization so need to keep n multiple of 4.
  int m = 33, n = 48;

  TensorView* tv0 = makeConcreteTensor({m, n});
  TensorView* tv1 = makeConcreteTensor({m, n});

  fusion.addInput(tv0);
  fusion.addInput(tv1);

  TensorView* tv2 = add(tv0, tv1);

  fusion.addOutput(tv2);

  auto tv0_shared = tv0->cacheAfter();
  tv0_shared->setMemoryType(MemoryType::Shared);
  tv0->computeAt(tv2, 1);

  // Asynchronously load a tile in one schedule
  tv0_shared->split(1, 4);
  tv0_shared->axis(-2)->parallelize(ParallelType::TIDx);

  // Consume the loaded tile in another schedule,
  //   triggering the need for a sync.
  tv2->split(1, 4);
  tv2->axis(-2)->parallelize(ParallelType::TIDx);

  // Double buffer the shared mem tensor.
  tv0_shared->doubleBuffer();

  auto options = at::TensorOptions().dtype(at::kFloat).device(at::kCUDA, 0);
  at::Tensor t0 = at::randn({m, n}, options);
  at::Tensor t1 = at::randn({m, n}, options);

  GpuLower gpulw(&fusion);
  auto flattened_exprs =
      ir_utils::flattenScopedExprs(gpulw.kernel()->topLevelExprs());
  bool sync_inserted = std::any_of(
      flattened_exprs.begin(), flattened_exprs.end(), [](Expr* expr) {
        return expr->isA<kir::BlockSync>();
      });
  TORCH_INTERNAL_ASSERT(!sync_inserted, "Un-expected block sync inserted");

  FusionExecutor fe;
  fe.compileFusion(&fusion, {t0, t1});
  auto cg_outputs = fe.runFusion({t0, t1});

  auto ref = t0 + t1;

  testValidate(&fusion, cg_outputs, {t0, t1}, {ref}, __LINE__, __FILE__);
}

// Test predicate inversion for cp.async
TEST_F(NVFuserTest, FusionCpAsyncPredicate_CUDA) {
  // requires ampere+ GPU

  Fusion fusion;
  FusionGuard fg(&fusion);

  // Using vectorization so need to keep n multiple of 4.
  int m = 33, n = 48;

  TensorView* tv0 = makeContigConcreteTensor({m, n});

  fusion.addInput(tv0);
  auto tv1 = sum(tv0, {1});
  fusion.addOutput(tv1);

  auto tv0_shared = tv0->cacheAfter(LoadStoreOpType::CpAsyncCa);
  tv0_shared->cacheAfter();
  tv0_shared->setMemoryType(MemoryType::Shared);
  tv0->computeAt(tv1, 1);

  tv0_shared->split(-1, 32);
  tv0_shared->split(-1, 4);
  tv0_shared->axis(-1)->parallelize(ParallelType::Vectorize);

  auto options = at::TensorOptions().dtype(at::kFloat).device(at::kCUDA, 0);
  at::Tensor t0 = at::randn({m, n}, options);

  FusionExecutor fe;
  if (!deviceMajorMinorCheck(8)) {
    ASSERT_ANY_THROW(fe.compileFusion(&fusion, {t0}));
    GTEST_SKIP() << "skipping tests on pre-AMPERE GPUs";
  }

  fe.compileFusion(&fusion, {t0});
  auto cg_outputs = fe.runFusion({t0});

  auto ref = t0.sum({1});

  testValidate(&fusion, cg_outputs, {t0}, {ref}, __LINE__, __FILE__);
}

// Test predicate removal on reg-to-reg expressions
TEST_F(NVFuserTest, FusionPredRemovalCheck_CUDA) {
  Fusion fusion;
  FusionGuard fg(&fusion);

  TensorView* tv0 = makeContigTensor(2);
  fusion.addInput(tv0);

  TensorView* tv1 = set(tv0);
  TensorView* tv2 = set(tv1);
  TensorView* tv3 = set(tv2);
  TensorView* tv4 = set(tv3);

  fusion.addOutput(tv4);
  tv4->split(1, 4);
  tv0->computeAt(tv4, -2);
  tv3->axis(-1)->parallelize(ParallelType::Vectorize);

  class PredicateRemovalChecker : public kir::IrVisitor {
   public:
    using kir::IrVisitor::handle;

   private:
    void handle(UnaryOp* uop) final {
      assertOnLocalToLocal(uop);
    }

    // Utility to assert any local-to-local expr is only trivially predicated.
    void assertOnLocalToLocal(Expr* expr) {
      bool is_local = true;
      for (auto in : ir_utils::filterByType<kir::TensorIndex>(expr->inputs())) {
        if (in->view()->getMemoryType() != MemoryType::Local) {
          is_local = false;
        }
      }
      for (auto in :
           ir_utils::filterByType<kir::TensorIndex>(expr->outputs())) {
        if (in->view()->getMemoryType() != MemoryType::Local) {
          is_local = false;
        }
      }

      if (is_local) {
        if (scope_exprs_.empty()) {
          return;
        }
        if (auto ite = dynamic_cast<kir::IfThenElse*>(scope_exprs_.back())) {
          TORCH_INTERNAL_ASSERT(
              ite->predicate()->value()->isConst(),
              "redundant predicate on: ",
              expr);
        }
      }
    }

  } pred_checker;

  GpuLower gpulw(&fusion);
  pred_checker.handle(gpulw.kernel()->topLevelExprs());
}

TEST_F(NVFuserTest, FusionPropagateParallelTypesToSiblings_CUDA) {
  Fusion fusion;
  FusionGuard fg(&fusion);

  auto tv0 = makeSymbolicTensor(1);
  fusion.addInput(tv0);
  auto tvs = Welford(tv0, {0});
  auto tv_avg = tvs.avg;
  fusion.addOutput(tv_avg);

  tv_avg->split(0, 128);
  TransformPropagatorWithCheck propagator(tv_avg);
  MaxRootDomainInfoSpanningTree(tv_avg).traverse(&propagator);

  tv_avg->axis(0)->parallelize(ParallelType::BIDx);
  tv_avg->axis(1)->parallelize(ParallelType::TIDx);

  // Make sure the parallelization of tv_avg is propagated to the var
  // and count tensors.
  GpuLower gpulw(&fusion);
  for (const auto expr : gpulw.kernel()->exprs()) {
    auto wop = dynamic_cast<WelfordOp*>(expr);
    if (wop == nullptr) {
      continue;
    }
    auto ref = wop->outAvg()->as<TensorView>();
    for (auto sibling : ir_utils::filterByType<TensorView>(wop->outputs())) {
      if (ref == sibling) {
        continue;
      }
      TORCH_CHECK(
          ref->nDims() == sibling->nDims(),
          "Invalid sibling: ",
          sibling->toString());
      for (const auto i : c10::irange(ref->nDims())) {
        TORCH_CHECK(
            ref->axis(i)->getParallelType() ==
                sibling->axis(i)->getParallelType(),
            "Mismatched parallel types between siblings. ",
            ref->toString(),
            ", ",
            sibling->toString());
      }
    }
  }

  auto options = at::TensorOptions().dtype(at::kFloat).device(at::kCUDA, 0);
  at::Tensor t0 = at::randn({9999}, options);

  FusionExecutor fe;
  fe.compileFusion(&fusion, {t0});
  auto outputs = fe.runFusion({t0});

  testValidate(fe.kernel(), outputs, {t0}, {t0.mean({0})}, __LINE__, __FILE__);
}

// Test ExactRootDomainMap
TEST_F(NVFuserTest, FusionExactRootDomainMap_CUDA) {
  Fusion fusion;
  FusionGuard fg(&fusion);

  auto tv0 = makeSymbolicTensor(1);
  fusion.addInput(tv0);
  auto tv1 = makeSymbolicTensor(2);
  fusion.addInput(tv1);

  auto tv2 = broadcast(tv0, {false, true});
  auto tv3 = transpose(tv2);
  auto tv4 = add(tv2, tv1);
  auto tv5 = add(tv2, tv3);
  auto tv6 = add(tv3, tv1);
  fusion.addOutput(tv4);
  fusion.addOutput(tv5);
  fusion.addOutput(tv6);

  const auto exact_map = ExactRootDomainMap(&fusion);

  // In the exact mapping, the broadcast domain introduced at tv2 is
  // only mapped with the another one in tv3, which is just transposed
  // from tv2. Any other domain, including the second domain of tv4,
  // must not be mapped.

  auto tv2_bc = tv2->axis(1);
  auto tv3_bc = tv3->axis(0);

  TORCH_CHECK(
      exact_map.areMapped(tv2_bc, tv3_bc),
      "Invalid exact root domain map: ",
      exact_map.toString());

  // They must not be mapped with anything else.
  for (auto tv : ir_utils::allTvs(&fusion)) {
    for (auto root_id : tv->getRootDomain()) {
      if (root_id == tv2_bc || root_id == tv3_bc) {
        continue;
      }
      TORCH_CHECK(
          !exact_map.areMapped(root_id, tv2_bc),
          "Invalid exact root domain map: ",
          exact_map.toString());
      TORCH_CHECK(
          !exact_map.areMapped(root_id, tv3_bc),
          "Invalid exact root domain map: ",
          exact_map.toString());
    }
  }
}

class NVFuserMultithreadedTest : public ::testing::Test {
 protected:
  bool was_enabled = false;

  void SetUp() override {
    was_enabled = torch::jit::fuser::cuda::setEnabled(true);
  }

  void TearDown() override {
    torch::jit::fuser::cuda::setEnabled(was_enabled);
  }
};

TEST_F(NVFuserMultithreadedTest, SingleFunction_CUDA) {
  std::string ir = R"IR(
graph(%x.1 : Tensor,
      %y.1 : Tensor):
  %12 : NoneType = prim::Constant()
  %11 : bool = prim::Constant[value=0]()
  %9 : int = prim::Constant[value=1]()
  %3 : Tensor = aten::exp(%x.1)
  %5 : Tensor = aten::relu(%y.1)
  %6 : Tensor = aten::sin(%5)
  %8 : Tensor = aten::add(%3, %6, %9)
  %10 : int[] = prim::ListConstruct(%9)
  %13 : Tensor = aten::sum(%8, %10, %11, %12)
  return (%13)
)IR";
  auto g = std::make_shared<torch::jit::Graph>();
  torch::jit::parseIR(ir, g.get());
  torch::jit::GraphFunction fn("nvfuser_test", g, nullptr);

  auto run_kernel = [&fn]() {
    auto x = torch::rand({32, 32}, at::TensorOptions(at::kCUDA));
    auto y = torch::rand({32, 32}, at::TensorOptions(at::kCUDA));
    std::vector<c10::IValue> results;
    for (const auto& i : c10::irange(10)) {
      (void)i; // Suppress unused variable warning
      auto stack = createStack({x.clone(), y.clone()});
      fn.run(stack);
      results.push_back(stack.back());
    }
    for (const auto& i : c10::irange(1, 10)) {
      auto t0 = results[0].toTensor();
      auto ti = results[i].toTensor();
      ASSERT_TRUE(at::allclose(t0, ti));
    }
  };

  constexpr size_t kNumThreads = 4;
  std::vector<std::thread> threads;
  for (size_t id = 0; id < kNumThreads; ++id) {
    threads.emplace_back(run_kernel);
  }
  for (auto& t : threads) {
    t.join();
  }
}

TEST_F(NVFuserMultithreadedTest, MultipleFunctions_CUDA) {
  auto run_kernel = []() {
    const std::string ir = R"IR(
  graph(%x.1 : Tensor,
        %y.1 : Tensor):
    %12 : NoneType = prim::Constant()
    %11 : bool = prim::Constant[value=0]()
    %9 : int = prim::Constant[value=1]()
    %3 : Tensor = aten::exp(%x.1)
    %5 : Tensor = aten::relu(%y.1)
    %6 : Tensor = aten::sin(%5)
    %8 : Tensor = aten::add(%3, %6, %9)
    %10 : int[] = prim::ListConstruct(%9)
    %13 : Tensor = aten::sum(%8, %10, %11, %12)
    return (%13)
  )IR";
    auto g = std::make_shared<torch::jit::Graph>();
    torch::jit::parseIR(ir, g.get());
    torch::jit::GraphFunction fn("nvfuser_test", g, nullptr);

    auto x = torch::rand({32, 32}, at::TensorOptions(at::kCUDA));
    auto y = torch::rand({32, 32}, at::TensorOptions(at::kCUDA));
    std::vector<c10::IValue> results;
    constexpr size_t numRuns = 10;
    for (const auto& i : c10::irange(numRuns)) {
      (void)i; // Suppress unused variable warning
      auto stack = createStack({x.clone(), y.clone()});
      fn.run(stack);
      results.push_back(stack.back());
    }
    for (const auto& i : c10::irange(1, numRuns)) {
      auto t0 = results[0].toTensor();
      auto ti = results[i].toTensor();
      ASSERT_TRUE(at::allclose(t0, ti));
    }
  };

  constexpr size_t kNumThreads = 4;
  std::vector<std::thread> threads;
  for (size_t id = 0; id < kNumThreads; ++id) {
    threads.emplace_back(run_kernel);
  }
  for (auto& t : threads) {
    t.join();
  }
}

// Repro of issue #1655
TEST_F(NVFuserTest, FusionIncompleteConcreteID_CUDA) {
  Fusion fusion;
  FusionGuard fg(&fusion);

  auto tv0 = makeSymbolicTensor(1);
  fusion.addInput(tv0);
  auto tv1 = makeSymbolicTensor(2);
  fusion.addInput(tv1);
  auto tv2 = makeSymbolicTensor(2);
  fusion.addInput(tv2);

  auto tv3 = broadcast(tv0, {true, true, false});
  auto tv4 = broadcast(tv1, {false, true, false});
  auto tv5 = broadcast(tv2, {true, false, false});

  auto tv6 = add(tv3, tv4);
  auto tv7 = add(tv3, tv5);

  fusion.addOutput(tv6);
  fusion.addOutput(tv7);

  tv6->merge(0);
  tv6->merge(0);

  TransformPropagatorWithCheck propagator(tv6);
  MaxRootDomainInfoSpanningTree(tv6).traverse(&propagator);

  tv0->computeAt(tv6, -1, ComputeAtMode::MostInlined);
  tv1->computeAt(tv6, -1, ComputeAtMode::MostInlined);
  tv2->computeAt(tv7, -1, ComputeAtMode::MostInlined);

  // NOLINTNEXTLINE(cppcoreguidelines-avoid-goto,hicpp-avoid-goto)
  ASSERT_ANY_THROW(fusion.printKernel());
}

TEST_F(NVFuserTest, FusionTestReEntrantGridWelford_CUDA) {
  std::unique_ptr<Fusion> fusion_ptr = std::make_unique<Fusion>();
  Fusion& fusion = *fusion_ptr.get();
  FusionGuard fg(&fusion);

  int X = 256, Y = 7, Z = 2048;

  // setup fusion
  auto tv0 = makeContigTensor(4, DataType::Half);
  fusion.addInput(tv0);
  auto tv1 = castOp(DataType::Float, tv0);

  auto tvs = Welford(tv1, {0, 1, 2});
  auto tv_avg = tvs.avg;
  auto tv_M2 = tvs.var_sum;
  fusion.addOutput(tv_avg);
  fusion.addOutput(tv_M2);

  auto cached_input = tv0->cacheAfter();
  tv_avg->cacheBefore();
  tv_M2->cacheBefore();

  auto reduction_tv = scheduler_utils::getReductionTvs(&fusion)[0];

  reduction_tv->merge(0);
  reduction_tv->merge(0);

  int TIDx = 16;
  int vec = 4;

  int TIDy = 16;
  int outer_tidy_fact = 16;

  reduction_tv->split(-1, TIDx * vec);
  reduction_tv->split(-1, vec);
  reduction_tv->axis(-2)->parallelize(ParallelType::TIDx);
  reduction_tv->axis(-1)->parallelize(ParallelType::Vectorize);
  reduction_tv->axis(-3)->parallelize(ParallelType::BIDx);

  reduction_tv->split(0, TIDy);
  reduction_tv->axis(1)->parallelize(ParallelType::TIDy);
  reduction_tv->split(0, outer_tidy_fact);
  reduction_tv->axis(0)->parallelize(ParallelType::BIDy);

  // T2_g[ rblockIdx.y, rS{16}, rthreadIdx.y, iblockIdx.x, ithreadIdx.x24,
  // iV25{4} ]
  reduction_tv->reorder({{3, 0}, {4, 1}, {0, 2}, {2, 3}, {1, 4}, {5, 5}});
  // T2_g[iblockIdx.x, ithreadIdx.x24, rblockIdx.y, rthreadIdx.y, rS{16},
  // iV25{4}]

  TransformPropagatorWithCheck propagator(reduction_tv);
  MaxRootDomainInfoSpanningTree(reduction_tv).traverse(&propagator);
  auto rfactor_tv = ir_utils::rfactorHelper(reduction_tv, {4});
  scheduler_utils::parallelizeAllLike(rfactor_tv);

  tv0->computeAt(tv_avg, 2);
  tv0->computeAt(cached_input, -2);

  cached_input->computeAt(rfactor_tv, 4, ComputeAtMode::BestEffort);

  for (auto tv : ir_utils::allTvs(&fusion)) {
    if (tv == cached_input || tv == tv_avg || tv == tv_M2) {
      continue;
    }
    tv->axis(-1)->parallelize(ParallelType::Serial);
  }

  // Welford inputs and outputs should not be aliased. See PR #2118.
  class AliasChecker : public kir::IrVisitor {
   public:
    using kir::IrVisitor::handle;

    void handle(kir::Allocate* alloc) final {
      if (alloc->alias() == nullptr) {
        return;
      }
      auto tv = dynamic_cast<TensorView*>(alloc->buffer());
      auto alias_tv = dynamic_cast<TensorView*>(alloc->alias()->buffer());
      if (tv != nullptr && alias_tv != nullptr) {
        alias_map_.emplace(tv, alias_tv);
        alias_map_.emplace(alias_tv, tv);
      }
    }

    void handle(kir::GridWelford* gwop) final {
      for (auto out_ti : ir_utils::filterByType<kir::TensorIndex>(
               gwop->welford_op()->outputs())) {
        auto out_tv = out_ti->view();
        if (alias_map_.count(out_tv) == 0) {
          continue;
        }
        auto alias_tv = alias_map_.at(out_tv);
        for (auto inp_ti : ir_utils::filterByType<kir::TensorIndex>(
                 gwop->welford_op()->inputs())) {
          TORCH_CHECK(
              inp_ti->view() != alias_tv,
              "Invalid alias found between GridWelford input and output. Out tv: ",
              out_tv->toString(),
              ", In tv: ",
              alias_tv->toString());
        }
      }
    }

    std::unordered_map<TensorView*, TensorView*> alias_map_;
  } checker;

  GpuLower gpulw(&fusion);
  checker.handle(gpulw.kernel()->topLevelExprs());

  FusionExecutor fe;
  fe.compileFusion(&fusion, {}, LaunchParams());

  auto options = at::TensorOptions().dtype(at::kHalf).device(at::kCUDA, 0);
  at::Tensor t0 = at::randn({X, Y, Y, Z}, options);

  auto cg_outputs = fe.runFusion({t0}, LaunchParams(-1, -1, -1, -1, -1, -1));

  // by default Welford outputs sum of square diff so need to divide to get var
  cg_outputs[1] = cg_outputs[1].div((float)(X * Y * Y));

  auto at_mu = at::mean(t0.to(at::kDouble), {0, 1, 2});
  auto at_var = at::var(t0.to(at::kDouble), {0, 1, 2}, false);

  testValidate(
      &fusion,
      cg_outputs,
      {t0},
      {at_mu, at_var},
      __LINE__,
      __FILE__,
      "",
      LaunchParams(-1, -1, -1, -1, -1, -1));
}

// Test sync insertion with redundant predicates
TEST_F(NVFuserTest, FusionRedundantPredSync_CUDA) {
  Fusion fusion;
  FusionGuard fg(&fusion);

  TensorView* tv0 = makeConcreteTensor({32});
  TensorView* tv1 = makeConcreteTensor({32, 32});
  fusion.addInput(tv0);
  fusion.addInput(tv1);

  auto tv2 = broadcast(tv0, {true, false});
  auto tv3 = add(tv2, tv1);

  fusion.addOutput(tv3);

  auto tv0c = tv0->cacheAfter();

  // Make a redundant write through smem
  tv0c->setMemoryType(MemoryType::Shared);

  tv0->computeAt(tv3, 0);
  tv1->computeAt(tv3, 0);

  tv0c->axis(0)->parallelize(ParallelType::TIDx);
  tv2->axis(0)->parallelize(ParallelType::TIDy);
  tv2->axis(1)->parallelize(ParallelType::TIDx);

  tv3->axis(0)->parallelize(ParallelType::TIDy);
  tv3->axis(1)->parallelize(ParallelType::TIDx);

  GpuLower gpulw(&fusion);
  auto flattened_exprs =
      ir_utils::flattenScopedExprs(gpulw.kernel()->topLevelExprs());
  bool sync_inserted = std::any_of(
      flattened_exprs.begin(), flattened_exprs.end(), [](Expr* expr) {
        return expr->isA<kir::BlockSync>();
      });
  TORCH_INTERNAL_ASSERT(sync_inserted, "Expected block sync not inserted");

  auto options = at::TensorOptions().dtype(at::kFloat).device(at::kCUDA, 0);

  at::Tensor t0 = at::randn({32}, options);
  at::Tensor t1 = at::randn({32, 32}, options);

  FusionExecutor fe;
  fe.compileFusion(&fusion, {t0, t1});
  auto cg_outputs = fe.runFusion({t0, t1});

  auto ref = t0 + t1;

  testValidate(&fusion, cg_outputs, {t0, t1}, {ref}, __LINE__, __FILE__);
}

// Test case for removing syncs on chain of redundant uses.
TEST_F(NVFuserTest, FusionRedundantPredSync2_CUDA) {
  Fusion fusion;
  FusionGuard fg(&fusion);

  TensorView* tv0 = makeConcreteTensor({32});
  TensorView* tv1 = makeConcreteTensor({32, 32});
  fusion.addInput(tv0);
  fusion.addInput(tv1);

  auto tv2 = broadcast(tv0, {true, false});
  auto tv3 = add(tv2, tv1);

  fusion.addOutput(tv3);

  auto tv0c = tv0->cacheAfter();

  // Make a redundant write through smem
  tv0c->setMemoryType(MemoryType::Shared);
  tv2->setMemoryType(MemoryType::Shared);

  tv0->computeAt(tv3, 0);
  tv1->computeAt(tv3, 0);

  tv0c->axis(0)->parallelize(ParallelType::TIDx);
  tv2->axis(0)->parallelize(ParallelType::TIDy);
  tv2->axis(1)->parallelize(ParallelType::TIDx);

  tv3->axis(0)->parallelize(ParallelType::TIDy);
  tv3->axis(1)->parallelize(ParallelType::TIDx);

  // Utility class to make sure one block sync
  //  is inserted by RAW pass.
  class SyncChecker : public kir::IrVisitor {
   public:
    using kir::IrVisitor::handle;
    int result() {
      return sync_seen_;
    }

   private:
    void handle(kir::BlockSync*) final {
      sync_seen_++;
    }

   private:
    int sync_seen_ = 0;
  } checker;

  GpuLower gpulw(&fusion);
  checker.handle(gpulw.kernel()->topLevelExprs());
  TORCH_INTERNAL_ASSERT(
      checker.result() < 2, "More syncs were inserted than expected");

  auto options = at::TensorOptions().dtype(at::kFloat).device(at::kCUDA, 0);

  at::Tensor t0 = at::randn({32}, options);
  at::Tensor t1 = at::randn({32, 32}, options);

  FusionExecutor fe;
  fe.compileFusion(&fusion, {t0, t1});
  auto cg_outputs = fe.runFusion({t0, t1});

  auto ref = t0 + t1;

  testValidate(&fusion, cg_outputs, {t0, t1}, {ref}, __LINE__, __FILE__);
}

// Test case for sync insertion after redundant predicated smem write
//  Check that syncs are removed only when all paths are redundant.
TEST_F(NVFuserTest, FusionRedundantPredSync3_CUDA) {
  Fusion fusion;
  FusionGuard fg(&fusion);

  TensorView* tv0 = makeConcreteTensor({32});
  TensorView* tv1 = makeConcreteTensor({32, 32});
  fusion.addInput(tv0);
  fusion.addInput(tv1);

  auto tv2 = broadcast(tv0, {true, false});
  auto tv3 = set(tv2);
  auto tv4 = add(tv3, tv1);
  auto tv5 = add(tv2, tv1);

  fusion.addOutput(tv4);
  fusion.addOutput(tv5);

  auto tv0c = tv0->cacheAfter();

  // In this scheduling config,
  //  tv0c -> tv2 -> tv3 is a redundant path for tidy
  //  tv0c -> tv2 -> tv5 is not.
  //  So we need a RAW sync in tv0c->tv2 to make sure
  //  tv2 has the correct value to produce tv5.
  tv0c->setMemoryType(MemoryType::Shared);
  tv3->setMemoryType(MemoryType::Shared);

  tv0c->axis(0)->parallelize(ParallelType::TIDx);
  tv2->axis(0)->parallelize(ParallelType::TIDy);
  tv2->axis(1)->parallelize(ParallelType::TIDx);

  tv3->axis(0)->parallelize(ParallelType::TIDy);
  tv3->axis(1)->parallelize(ParallelType::TIDx);

  tv5->axis(0)->parallelize(ParallelType::TIDy);
  tv5->axis(1)->parallelize(ParallelType::TIDx);

  // Utility class to make sure one block sync
  //  is inserted by RAW pass.
  class SyncChecker : public kir::IrVisitor {
   public:
    using kir::IrVisitor::handle;
    int result() {
      return sync_seen_;
    }

   private:
    void handle(kir::BlockSync* sync) final {
      if (!sync->isWarHazardSync()) {
        sync_seen_++;
      }
    }

   private:
    int sync_seen_ = 0;
  } checker;

  GpuLower gpulw(&fusion);
  checker.handle(gpulw.kernel()->topLevelExprs());

  // This is implicit checking. There are exactly 2 places
  //  where RAW hazards happen: one producing tv2 and the other
  //  producing tv3. This test case expect syncs in both of
  //  these places so we check that 2 RAW syncs are inserted.
  TORCH_INTERNAL_ASSERT(
      checker.result() == 2,
      "Exactly 2 RAW sync expected for the two shared memory transfers");

  auto options = at::TensorOptions().dtype(at::kFloat).device(at::kCUDA, 0);

  at::Tensor t0 = at::randn({32}, options);
  at::Tensor t1 = at::randn({32, 32}, options);

  FusionExecutor fe;
  fe.compileFusion(&fusion, {t0, t1});
  auto cg_outputs = fe.runFusion({t0, t1});

  auto ref = t0 + t1;

  testValidate(&fusion, cg_outputs, {t0, t1}, {ref, ref}, __LINE__, __FILE__);
}

// Unit test case for detecting thread redundant usage of shared tensors.
TEST_F(NVFuserTest, FusionRedundantUseCheck_CUDA) {
  Fusion fusion;
  FusionGuard fg(&fusion);

  TensorView* tv0 = makeConcreteTensor({32, 32});
  fusion.addInput(tv0);

  auto tv1 = set(tv0);
  auto tv2 = set(tv1);
  auto tv3 = set(tv2);
  auto tv4 = set(tv3);

  auto tv5 = set(tv4);

  auto tv6 = set(tv4);
  auto tv7 = set(tv6);

  fusion.addOutput(tv5);
  fusion.addOutput(tv7);

  tv2->setMemoryType(MemoryType::Shared);
  tv4->setMemoryType(MemoryType::Shared);

  tv7->axis(-1)->parallelize(ParallelType::TIDx);

  // Thread pred map cannot be built without an active lower
  //  object. So would need to lower the whole fusion for
  //  testing. However, lower also keeps an copy of the fusion
  //  so the original pointers cannot be used to querry the
  //  thread pred map. So have to traverse the new expr list
  //  to find the pointers;
  GpuLower gpulw(&fusion);

  TensorView *lowered_tv2 = nullptr, *lowered_tv4 = nullptr;
  auto used_vals = gpulw.kernel()->usedMathVals();

  for (auto tv : ir_utils::filterByType<TensorView>(used_vals)) {
    if (tv->name() == 2) {
      lowered_tv2 = tv;
    }
    if (tv->name() == 4) {
      lowered_tv4 = tv;
    }
  }

  TORCH_INTERNAL_ASSERT(
      lowered_tv2 != nullptr && lowered_tv4 != nullptr,
      "tv2 or tv4 not lowered or mangled");

  auto tv2_info = gpulw.threadPredMap().getPredicateInfo(lowered_tv2);
  auto tv4_info = gpulw.threadPredMap().getPredicateInfo(lowered_tv4);

  // tv2 -> tv3 -> tv4 (shared) is the only use chain for tv2,
  //  and tv4 is redundantly written in tidx so tv2 is redundantly
  //  consumed in tidx.
  TORCH_INTERNAL_ASSERT(
      tv2_info.redundant_use_types.get(ParallelType::TIDx),
      "TV2 is redundantly used but not detected.");

  // tv4->tv5 (global) is a redundant use chain, but
  // tv4->tv6->tv7 is not, so tv4 should not be detected as
  // a redundant used tensor in tidx.
  TORCH_INTERNAL_ASSERT(
      !tv4_info.redundant_use_types.get(ParallelType::TIDx),
      "TV4 is not redundantly used but not detected.");
}

TEST_F(NVFuserTest, FusionUnsqueeze1_CUDA) {
  Fusion fusion;
  FusionGuard fg(&fusion);

  std::vector<int64_t> shape({10, 11});

  auto tv0 = makeConcreteTensor(shape);
  fusion.addInput(tv0);

  // [I, R]
  auto tv1 = sum(tv0, {1});
  // [I, B]
  auto tv2 = unsqueeze(tv1, -1);
  fusion.addOutput(tv2);

  TORCH_CHECK(
      tv2->nDims() == 2, "Unpected unsqueeze result: ", tv2->toString());
  TORCH_CHECK(
      tv2->axis(1)->isBroadcast(),
      "Unexpected unsqueeze result: ",
      tv2->toString());

  // tv1 has only one non-reduction axis. An exception should be
  // thrown.
  // NOLINTNEXTLINE(cppcoreguidelines-avoid-goto,hicpp-avoid-goto)
  ASSERT_ANY_THROW(unsqueeze(tv1, 2));

  auto options = at::TensorOptions().dtype(at::kFloat).device(at::kCUDA, 0);
  at::Tensor t0 = at::randn({10, 11}, options);
  std::vector<c10::IValue> aten_inputs = {t0};

  FusionExecutor fe;
  fe.compileFusion(&fusion, aten_inputs);
  auto cg_outputs = fe.runFusion(aten_inputs);

  auto ref = t0.sum(1).unsqueeze(-1);

  testValidate(&fusion, cg_outputs, aten_inputs, {ref}, __LINE__, __FILE__);
}

TEST_F(NVFuserTest, FusionSqueeze1_CUDA) {
  Fusion fusion;
  FusionGuard fg(&fusion);

  std::vector<int64_t> shape({10, 11});

  auto tv0 = makeConcreteTensor(shape);
  fusion.addInput(tv0);

  // [I, B]
  auto tv1 = sum(tv0, {1}, true);
  // [I]
  auto tv2 = squeeze(tv1, std::vector<int64_t>{shape[0], 1});
  fusion.addOutput(tv2);

  TORCH_CHECK(
      tv2->nDims() == 1, "Unexpected squeeze result: ", tv2->toString());

  // [I, R]
  auto tv3 = sum(tv0, {1});
  // tv3 has only one non-reduction axis. The extent of the first axis
  // is not one, so squeeze should fail.
  // NOLINTNEXTLINE(cppcoreguidelines-avoid-goto,hicpp-avoid-goto)
  ASSERT_ANY_THROW(squeeze(tv3, std::vector<int64_t>{shape[0], 1}));

  auto options = at::TensorOptions().dtype(at::kFloat).device(at::kCUDA, 0);
  at::Tensor t0 = at::randn({10, 11}, options);
  std::vector<c10::IValue> aten_inputs = {t0};

  FusionExecutor fe;
  fe.compileFusion(&fusion, aten_inputs);
  auto cg_outputs = fe.runFusion(aten_inputs);

  auto ref = t0.sum(1, true).squeeze(-1);

  testValidate(&fusion, cg_outputs, aten_inputs, {ref}, __LINE__, __FILE__);
}

TEST_F(NVFuserTest, FusionContigPredicate_CUDA) {
  Fusion fusion;
  FusionGuard fg(&fusion);

  auto tv0 = makeSymbolicTensor(2);
  fusion.addInput(tv0);
  auto tv1 = set(tv0);
  auto tv2 = broadcast(tv1, {false, true, false});
  fusion.addOutput(tv2);

  tv2->merge(-2, -1);
  tv2->merge(-2, -1);
  tv2->split(-1, 100);
  tv0->computeAt(tv2, -1);

  GpuLower gpulw(&fusion);
  TORCH_CHECK(PredicatedChecker::isPredicated(tv1, gpulw));

  auto options = at::TensorOptions().dtype(at::kFloat).device(at::kCUDA, 0);
  at::Tensor t0 = at::randn({3, 4}, options);

  FusionExecutor fe;
  fe.compileFusion(&fusion, {t0});
  auto cg_outputs = fe.runFusion({t0});

  auto ref = t0.unsqueeze(1);

  testValidate(fe.kernel(), cg_outputs, {t0}, {ref}, __LINE__, __FILE__);
}

// Repro of https://github.com/csarofeen/pytorch/issues/1777
TEST_F(NVFuserTest, FusionDivScalarLhs_CUDA) {
  // tv1 = 2.0 / tv0
  Fusion fusion;
  FusionGuard fg(&fusion);

  TensorView* tv0 = makeSymbolicTensor(2);
  fusion.addInput(tv0);
  TensorView* tv1 = div(IrBuilder::create<Val>(2.0), tv0);
  fusion.addOutput(tv1);

  auto options = at::TensorOptions().dtype(at::kFloat).device(at::kCUDA, 0);
  auto t0 = at::randn({3, 3}, options);
  // There's no overload div(Scalar, Tensor) in ATen
  auto aten_output = at::div(
      at::native::wrapped_scalar_tensor(at::Scalar(2.0), options.device()), t0);

  FusionExecutor fe;
  fe.compileFusion(&fusion, {t0});
  auto cg_outputs = fe.runFusion({t0});

  testValidate(&fusion, cg_outputs, {t0}, {aten_output}, __LINE__, __FILE__);
}

// Repro of an issue of the reduction scheduler with a broadcast
// domain concretized to multiple domains that are not proven to have
// the same extent
TEST_F(NVFuserTest, FusionRepro1713_CUDA) {
  auto fusion = std::make_unique<Fusion>();
  FusionGuard fg(fusion.get());

  auto tv0 = makeSymbolicTensor(2);
  auto tv1 = makeSymbolicTensor(2);
  auto tv2 = makeSymbolicTensor(1);
  fusion->addInput(tv0);
  fusion->addInput(tv1);
  fusion->addInput(tv2);
  auto tv3 = broadcast(tv2, {false, true});

  auto tv4 = add(tv3, tv0);

  auto tv5 = add(tv3, tv1);
  auto tv6 = sum(tv5, {0});
  fusion->addOutput(tv4);
  fusion->addOutput(tv6);

  auto options = at::TensorOptions().dtype(at::kFloat).device(at::kCUDA, 0);
  at::Tensor t0 = at::randn({1024, 204800}, options);
  // Original repro had the same shape as t0, but this should work
  // with a different extent at the second axis
  at::Tensor t1 = at::randn({1024, 123}, options);
  at::Tensor t2 = at::randn({1024}, options);
  std::vector<c10::IValue> aten_inputs({t0, t1, t2});

  FusionExecutorCache executor_cache(std::move(fusion));
  auto cg_outputs = executor_cache.runFusionWithInputs(aten_inputs);

  auto t3 = t2.unsqueeze(-1);
  auto t4 = t3 + t0;
  auto t5 = t3 + t1;
  auto t6 = sum(t5, {0});

  testValidate(
      executor_cache.fusion(),
      cg_outputs,
      {t0, t1, t2},
      {t4, t6},
      __LINE__,
      __FILE__);
}

TEST_F(NVFuserTest, FusionExpand_CUDA) {
  auto fusion = std::make_unique<Fusion>();
  FusionGuard fg(fusion.get());

  auto w = 2, x = 3, z = 5;
  auto y = 4L;

  // Test
  // a simple expand
  // Expand that's propagated
  // expand_as
  // symbolic expand

  // x
  auto tv0 = makeSymbolicTensor(1);
  fusion->addInput(tv0);

  auto tv1 = broadcast(tv0, {false, true});
  auto tv2 = expand(tv1, {tv0->axis(0)->extent(), IrBuilder::create<Val>(y)});

  // x
  auto tv3 = makeSymbolicTensor(1);
  fusion->addInput(tv3);
  auto tv4 = broadcast(tv3, {false, true});
  auto tv5 = add(tv4, tv2);
  // [x, e_y]

  // [x, y, z]
  auto tv6 = makeSymbolicTensor(3);
  fusion->addInput(tv6);

  // Disjoint set op will cause a segmentation for just this op.
  auto tmp_7 = set(tv6);
  fusion->addOutput(tmp_7);

  auto tv7 = broadcast(tv5, {false, false, true});

  auto tv8 = expand_as(tv7, tv6);
  // [x, e_y, e_z]

  auto w_symbolic = IrBuilder::create<Val>(DataType::Int);
  fusion->addInput(w_symbolic);

  auto tv9 = broadcast(tv8, {true, false, false, false});
  //[1, x, e_y, e_z]

  auto tv10 = expand(
      tv9,
      {w_symbolic,
       tv9->axis(1)->extent(),
       tv9->axis(2)->expandedExtent(),
       tv9->axis(3)->expandedExtent()});

  fusion->addOutput(tv10);

  auto options = at::TensorOptions().dtype(at::kFloat).device(at::kCUDA, 0);
  at::Tensor t0 = at::randn({x}, options);
  at::Tensor t3 = at::randn({x}, options);
  at::Tensor t6 = at::randn({x, y, z}, options);

  FusionExecutorCache executor_cache(std::move(fusion));

  auto cg_outputs = executor_cache.runFusionWithInputs({t0, t3, t6, w});
  auto cg_out = cg_outputs[1];

  TORCH_INTERNAL_ASSERT(cg_out.size(0) == w);
  TORCH_INTERNAL_ASSERT(cg_out.size(1) == x);
  TORCH_INTERNAL_ASSERT(cg_out.size(2) == y);
  TORCH_INTERNAL_ASSERT(cg_out.size(3) == z);
  TORCH_INTERNAL_ASSERT(cg_out.stride(0) == 0);
  TORCH_INTERNAL_ASSERT(cg_out.stride(1) == 1);
  TORCH_INTERNAL_ASSERT(cg_out.stride(2) == 0);
  TORCH_INTERNAL_ASSERT(cg_out.stride(3) == 0);

  auto t10 = t0.unsqueeze(-1)
                 .expand({x, y})
                 .add(t3.unsqueeze(-1))
                 .unsqueeze(-1)
                 .expand_as(t6)
                 .unsqueeze(0)
                 .expand({w, x, y, z});

  testValidate(
      executor_cache.fusion(),
      cg_outputs,
      {t0, t3, t6, w},
      {t6, t10},
      __LINE__,
      __FILE__);
}

TEST_F(NVFuserTest, FusionExpandIssue1751_CUDA) {
  auto fusion = std::make_unique<Fusion>();
  FusionGuard fg(fusion.get());

  auto x = 3L;
  auto y = 4, z = 5;

  // y, z
  auto tv0 = makeSymbolicTensor(2);
  fusion->addInput(tv0);

  auto tv1 = broadcast(tv0, {true, false, false});

  // Two ways to propagate extents as is: use -1 or explicitly pass
  // the extent vals.

  auto tv2 = expand(
      tv1,
<<<<<<< HEAD
      {IrBuilder::create<Val>(x),
       IrBuilder::create<Val>(-1),
       IrBuilder::create<Val>(-1)});
=======
      {IrBuilder::create<Scalar>(x),
       IrBuilder::create<Scalar>(-1L),
       IrBuilder::create<Scalar>(-1L)});
>>>>>>> fb9845e7

  auto tv3 = expand(
      tv1,
      {IrBuilder::create<Val>(x),
       tv0->axis(0)->extent(),
       tv0->axis(1)->extent()});

  fusion->addOutput(tv2);
  fusion->addOutput(tv3);

  auto options = at::TensorOptions().dtype(at::kFloat).device(at::kCUDA, 0);
  at::Tensor t0 = at::randn({y, z}, options);

  FusionExecutorCache executor_cache(std::move(fusion));

  auto cg_outputs = executor_cache.runFusionWithInputs({t0});

  for (const auto& cg_out : cg_outputs) {
    TORCH_INTERNAL_ASSERT(cg_out.size(0) == x);
    TORCH_INTERNAL_ASSERT(cg_out.size(1) == y);
    TORCH_INTERNAL_ASSERT(cg_out.size(2) == z);
  }

  auto t2 = t0.expand({x, y, z});

  testValidate(
      executor_cache.fusion(), cg_outputs, {t0}, {t2, t2}, __LINE__, __FILE__);
}

// TODO: Make sure the kernel uses the expanded concrete size instead
// of the symbolic size
TEST_F(NVFuserTest, FusionExpandToConcrete_CUDA) {
  auto fusion = std::make_unique<Fusion>();
  FusionGuard fg(fusion.get());

  auto x = 3L, y = 4L;

  auto tv0 = makeSymbolicTensor(1);
  fusion->addInput(tv0);

  auto tv1 = broadcast(tv0, {true, false});

  auto tv2 =
      expand(tv1, {IrBuilder::create<Val>(x), IrBuilder::create<Val>(y)});

  fusion->addOutput(tv2);

  auto options = at::TensorOptions().dtype(at::kFloat).device(at::kCUDA, 0);
  at::Tensor t0 = at::randn({y}, options);

  FusionExecutorCache executor_cache(std::move(fusion));

  auto cg_outputs = executor_cache.runFusionWithInputs({t0});

  for (const auto& cg_out : cg_outputs) {
    TORCH_INTERNAL_ASSERT(cg_out.size(0) == x);
    TORCH_INTERNAL_ASSERT(cg_out.size(1) == y);
  }

  auto t2 = t0.expand({x, y});

  testValidate(
      executor_cache.fusion(), cg_outputs, {t0}, {t2}, __LINE__, __FILE__);
}

TEST_F(NVFuserTest, FusionReproNoncontigBroadcast_CUDA) {
  auto fusion = std::make_unique<Fusion>();
  FusionGuard fg(fusion.get());

  auto options = at::TensorOptions().dtype(at::kHalf).device(at::kCUDA, 0);
  at::Tensor t0 = at::randn({4, 32, 16, 112, 112}, options).transpose(-1, -2);
  at::Tensor t1 = at::randn({32, 1, 112, 1}, options).transpose(-1, -2);

  auto tv0 = TensorViewBuilder()
                 .ndims(5)
                 .contiguity({true, true, false, false, false}) // ttfff
                 .shape({-1, -1, -1, -1, -1})
                 .dtype(DataType::Half)
                 .build();
  auto tv1 = TensorViewBuilder()
                 .ndims(4)
                 .contiguity({true, std::nullopt, std::nullopt, true})
                 .shape({-1, 1, 1, -1})
                 .dtype(DataType::Half)
                 .build();

  fusion->addInput(tv0);
  fusion->addInput(tv1);

  auto tv2 = add(tv0, tv1);

  fusion->addOutput(tv2);

  std::vector<c10::IValue> aten_inputs({t0, t1});

  FusionExecutorCache executor_cache(std::move(fusion));
  auto cg_outputs = executor_cache.runFusionWithInputs(aten_inputs);

  auto t2 = t0 + t1;

  testValidate(
      executor_cache.fusion(), cg_outputs, {t0, t1}, {t2}, __LINE__, __FILE__);
}

TEST_F(NVFuserTest, FusionTransformPropagateSibling_CUDA) {
  // https://github.com/csarofeen/pytorch/issues/1760
  Fusion fusion;
  FusionGuard fg(&fusion);

  auto tv0 = makeSymbolicTensor(2);
  fusion.addInput(tv0);

  auto tvs = Welford(tv0, {1});
  fusion.addOutput(tvs.var_sum);

  tvs.avg->split(1, 1);
  tvs.avg->split(1, 2);
  tvs.avg->split(1, 3);
  tvs.var_sum->split(1, 1);
  tvs.var_sum->split(1, 2);
  tvs.var_sum->split(1, 3);
  tvs.n->split(1, 1);
  tvs.n->split(1, 2);
  tvs.n->split(1, 3);

  auto var_sum_rf = ir_utils::rfactorHelper(tvs.var_sum, {1, 4});

  TransformPropagatorWithCheck propagator(var_sum_rf);
  MaxRootDomainInfoSpanningTree(var_sum_rf).traverse(&propagator);

  auto rf_tvs = ir_utils::producerTvsOf(tvs.var_sum);

  std::vector<std::vector<TensorView*>> siblings = {
      {tvs.avg, tvs.var_sum, tvs.n}, rf_tvs};
  for (const auto& tensors : siblings) {
    for (auto t1 : tensors) {
      for (auto t2 : tensors) {
        TORCH_CHECK(TransformReplay::fullSelfMatching(t1, t2));
      }
    }
  }
}

TEST_F(NVFuserTest, FusionTransformPropagateSelectorSibling_CUDA) {
  Fusion fusion;
  FusionGuard fg(&fusion);

  auto tv0 = makeSymbolicTensor(2);
  fusion.addInput(tv0);

  auto tvs = Welford(tv0, {1});
  fusion.addOutput(tvs.var_sum);

  tvs.avg->split(1, 1);
  tvs.avg->split(1, 2);
  tvs.avg->split(1, 3);
  tvs.var_sum->split(1, 1);
  tvs.var_sum->split(1, 2);
  tvs.var_sum->split(1, 3);
  tvs.n->split(1, 1);
  tvs.n->split(1, 2);
  tvs.n->split(1, 3);

  auto var_sum_rf = ir_utils::rfactorHelper(tvs.var_sum, {1, 4});

  struct DisableTv0 : public MaxInfoSpanningTree::Selector {
    TensorView* tv0;
    bool allowC2P(TensorView* from, TensorView* to) override {
      return from != tv0 && to != tv0;
    };
    bool allowP2C(TensorView* from, TensorView* to) override {
      return from != tv0 && to != tv0;
    };
    bool allowSibling(TensorView* from, TensorView* to) override {
      return true;
    }
    DisableTv0(TensorView* tv0) : tv0(tv0) {}
  } selector1(tv0);

  struct DisableTv0AndSibling : public DisableTv0 {
    bool allowSibling(TensorView* from, TensorView* to) override {
      return false;
    }
    using DisableTv0::DisableTv0;
  } selector2(tv0);

  TransformPropagatorWithCheck propagator(var_sum_rf);
  MaxRootDomainInfoSpanningTree good_path(var_sum_rf, &selector1);
  MaxRootDomainInfoSpanningTree bad_path(var_sum_rf, &selector2);

  auto rf_tvs = ir_utils::producerTvsOf(tvs.var_sum);

  auto check = [&]() {
    std::vector<std::vector<TensorView*>> siblings = {
        {tvs.avg, tvs.var_sum, tvs.n}, rf_tvs};
    for (const auto& tensors : siblings) {
      for (auto t1 : tensors) {
        for (auto t2 : tensors) {
          TORCH_CHECK(TransformReplay::fullSelfMatching(t1, t2));
        }
      }
    }
  };

  bad_path.traverse(&propagator);
  ASSERT_ANY_THROW(check());
  good_path.traverse(&propagator);
  check();
}

TEST_F(NVFuserTest, FusionTransformPropagatePosition_CUDA) {
  Fusion fusion;
  FusionGuard fg(&fusion);

  auto tv0 = makeSymbolicTensor(4);
  auto tv1 = makeSymbolicTensor(6);
  fusion.addInput(tv0);

  auto tv2 = broadcast(tv0, {false, false, true, false, false, true});
  auto tv3 = add(tv1, tv2);
  fusion.addOutput(tv3);

  tv0->merge(2);
  tv0->merge(0);
  TransformPropagatorWithCheck propagator(tv0);
  MaxRootDomainInfoSpanningTree(tv0).traverse(&propagator);

  TORCH_CHECK(tv1->nDims() == 4);
}

TEST_F(NVFuserTest, FusionIgnoreZeroDimReduction_CUDA) {
  auto fusion = std::make_unique<Fusion>();
  FusionGuard fg(fusion.get());

  auto tv0 = makeSymbolicTensor(1);
  fusion->addInput(tv0);
  auto tv1 = sum(tv0, {0});
  // tv1 is effectively a zero-dim tensor as it only has a reduction
  // axis.
  // Reducing it further is converted to just a set op.
  auto tv2 = sum(tv1, {0});
  fusion->addOutput(tv2);

  auto tv2_def = dynamic_cast<LoadStoreOp*>(tv2->definition());
  TORCH_CHECK(
      tv2_def != nullptr,
      "Expected LoadStoreOp but found ",
      tv2->definition()->toString());

  auto options = at::TensorOptions().dtype(at::kFloat).device(at::kCUDA, 0);
  auto t0 = at::randn({12345}, options);
  std::vector<c10::IValue> aten_inputs({t0});

  FusionExecutorCache executor_cache(std::move(fusion));
  auto cg_outputs = executor_cache.runFusionWithInputs(aten_inputs);

  auto ref = sum(t0, {0});

  testValidate(
      executor_cache.fusion(),
      cg_outputs,
      aten_inputs,
      {ref},
      __LINE__,
      __FILE__);
}

// Repro of issue #1770
TEST_F(NVFuserTest, FusionIssue1770Repro_CUDA) {
  auto fusion = std::make_unique<Fusion>();
  FusionGuard fg(fusion.get());

  auto tv0 = makeSymbolicTensor(1);
  fusion->addInput(tv0);
  auto tv1 = makeSymbolicTensor(1);
  fusion->addInput(tv1);

  auto tv2 = ge(tv0, tv1);
  auto tv3 =
      where(tv2, IrBuilder::create<Val>(1.0), IrBuilder::create<Val>(2.0));
  fusion->addOutput(tv3);

  std::vector<int64_t> shape({999});
  auto options = at::TensorOptions().dtype(at::kFloat).device(at::kCUDA, 0);
  at::Tensor t0 = at::randn(shape, options);
  at::Tensor t1 = at::randn(shape, options);
  std::vector<c10::IValue> aten_inputs({t0, t1});

  FusionExecutorCache executor_cache(std::move(fusion));
  auto cg_outputs = executor_cache.runFusionWithInputs(aten_inputs);

  auto ref = where(t0 >= t1, 1.0, 2.0);

  testValidate(
      executor_cache.fusion(),
      cg_outputs,
      aten_inputs,
      {ref},
      __LINE__,
      __FILE__);
}

TEST_F(NVFuserTest, FusionTransformPropagatorSelector_CUDA) {
  auto fusion = std::make_unique<Fusion>();
  FusionGuard fg(fusion.get());

  auto tv0 = makeSymbolicTensor(1);
  fusion->addInput(tv0);
  auto tv1 = makeSymbolicTensor(1);
  fusion->addInput(tv1);

  auto tv2 = add(tv0, tv1);

  auto tv3 = sin(tv2);
  auto tv4 = cos(tv2);

  fusion->addOutput(tv3);
  fusion->addOutput(tv4);

  tv2->split(0, 10);

  struct Selector : public MaxInfoSpanningTree::Selector {
    TensorView* tv0;
    TensorView* tv3;
    bool allowC2P(TensorView* from, TensorView* to) override {
      return to == tv0;
    }
    bool allowP2C(TensorView* from, TensorView* to) override {
      return to == tv3;
    }
    bool allowSibling(TensorView* from, TensorView* to) override {
      return false;
    }
    Selector(TensorView* tv0, TensorView* tv3) : tv0(tv0), tv3(tv3) {}
  } selector(tv0, tv3);

  TransformPropagatorWithCheck propagator(tv2);
  MaxRootDomainInfoSpanningTree(tv2, &selector).traverse(&propagator);

  TORCH_CHECK(tv0->nDims() == 2);
  TORCH_CHECK(tv1->nDims() == 1);
  TORCH_CHECK(tv2->nDims() == 2);
  TORCH_CHECK(tv3->nDims() == 2);
  TORCH_CHECK(tv4->nDims() == 1);
}

TEST_F(NVFuserTest, FusionTransformPropagatorPos_CUDA) {
  auto fusion = std::make_unique<Fusion>();
  FusionGuard fg(fusion.get());

  auto tv0 = makeConcreteTensor({22, 105});
  fusion->addInput(tv0);

  auto tv1 = sin(tv0);
  fusion->addOutput(tv1);

  tv1->split(0, 2);
  tv1->split(-1, 3);
  tv1->split(-1, 5);

  TransformPropagatorWithCheck propagator(tv1, 2);
  MaxRootDomainInfoSpanningTree(tv1, 2).traverse(&propagator);

  auto expect = makeConcreteTensor({22, 105});
  expect->split(0, 2);
  TORCH_CHECK(TransformReplay::fullSelfMatching(expect, tv0));
}

TEST_F(NVFuserTest, FusionMaxRootDomainInfoSpanningTreePrintTwice_CUDA) {
  auto fusion = std::make_unique<Fusion>();
  FusionGuard fg(fusion.get());

  auto tv0 = makeSymbolicTensor(3);
  fusion->addInput(tv0);

  auto tv1 = sum(tv0, {0});
  auto tv2 = neg(tv1);

  fusion->addOutput(tv2);

  tv1->split(0, 10);

  struct Printer : public MaxInfoSpanningTree::Propagator {
    std::stringstream ss;
    void propagateC2P(TensorView* from, TensorView* to) override {
      ss << "propagateC2P" << std::endl;
      ss << "from: " << from->name() << std::endl;
      ss << "to: " << to->name() << std::endl;
    }
    void propagateP2C(TensorView* from, TensorView* to) override {
      ss << "propagateP2C" << std::endl;
      ss << "from: " << from->name() << std::endl;
      ss << "to: " << to->name() << std::endl;
    }
    void propagateSibling(TensorView* from, TensorView* to) override {
      ss << "propagateSibling" << std::endl;
      ss << "from: " << from->name() << std::endl;
      ss << "to: " << to->name() << std::endl;
    }
  } printer1, printer2;
  printer1.ss << std::endl;
  printer2.ss << std::endl;

  MaxRootDomainInfoSpanningTree path(tv1);
  path.traverse(&printer1);
  path.traverse(&printer2);

  auto expect = R"ESCAPE(
propagateC2P
from: 1
to: 0
propagateP2C
from: 1
to: 2
)ESCAPE";
  TORCH_CHECK(printer1.ss.str() == expect);
  TORCH_CHECK(printer2.ss.str() == expect);
}

TEST_F(NVFuserTest, FusionTransformPropagatorNoOverwrite_CUDA) {
  auto fusion = std::make_unique<Fusion>();
  FusionGuard fg(fusion.get());

  auto tv0 = makeSymbolicTensor(1);
  fusion->addInput(tv0);
  auto tv1 = broadcast(tv0, {true, false, true});
  auto tv2 = sin(tv1);
  fusion->addOutput(tv2);

  tv0->split(0, 2);
  tv2->split(1, 2);
  tv2->split(0, 4);

  MaxRootDomainInfoSpanningTree path1(tv2);
  TransformPropagatorWithCheck propagator1(tv2);
  path1.traverse(&propagator1);

  MaxRootDomainInfoSpanningTree path2(tv0);
  TransformPropagatorWithCheck propagator2(tv0);
  path2.traverse(&propagator2);

  TORCH_CHECK(tv1->axis(0)->isBroadcast());
  TORCH_CHECK(tv1->axis(1)->isBroadcast());
  TORCH_CHECK(!tv1->axis(2)->isBroadcast());
  TORCH_CHECK(!tv1->axis(3)->isBroadcast());
  TORCH_CHECK(tv1->axis(4)->isBroadcast());

  auto expect = makeSymbolicTensor(3);
  expect->split(1, 2);
  expect->split(0, 4);
  TORCH_CHECK(TransformReplay::fullSelfMatching(expect, tv1));
}

TEST_F(NVFuserTest, FusionIssue1785Repro_CUDA) {
  Fusion fusion;
  FusionGuard fg(&fusion);

  // Set up your input tensor views
  TensorView* tv0 = makeContigTensor(1);
  TensorView* tv1 = makeContigTensor(2);

  // Register your inputs
  fusion.addInput(tv0);
  fusion.addInput(tv1);

  auto tv2 = set(tv0);
  // [B, I]
  auto tv3 = broadcast(tv2, {true, false});
  auto tv4 = add(tv3, tv1);
  auto tv5 = set(tv4);

  // Register your outputs
  fusion.addOutput(tv5);

  tv5->split(0, 8);
  tv5->split(-1, 8);

  // [Serial, TIDy, TIDX, Serial]

  tv4->computeAt(tv5, -2);
  tv3->computeAt(tv4, -1);
  tv2->computeAt(tv3, 0);
  tv2->split(0, 8);
  tv2->axis(0)->parallelize(ParallelType::TIDx);
  tv1->computeAt(tv5, -2);

  tv5->axis(1)->parallelize(ParallelType::TIDy);
  tv5->axis(2)->parallelize(ParallelType::TIDx);

  auto options = at::TensorOptions().dtype(at::kFloat).device(at::kCUDA, 0);

  at::Tensor in1 = at::randn({16}, options);
  at::Tensor in2 = at::randn({12, 16}, options);

  FusionExecutor fe;
  fe.compileFusion(&fusion, {in1, in2});
  auto cg_outputs = fe.runFusion({in1, in2});

  testValidate(&fusion, cg_outputs, {in1, in2}, __LINE__, __FILE__);
}

TEST_F(NVFuserTest, FusionSkipReplay_CUDA) {
  {
    Fusion fusion;
    FusionGuard fg(&fusion);

    TensorView* tv0 = makeContigTensor(1);
    TensorView* tv1 = makeContigTensor(2);
    fusion.addInput(tv0);
    fusion.addInput(tv1);

    auto tv2 = broadcast(tv0, {false, true});
    auto tv3 = add(tv2, tv1);
    fusion.addOutput(tv3);

    tv3->split(1, 2, false);

    TransformPropagatorWithCheck propagator(tv3);
    MaxRootDomainInfoSpanningTree(tv3).traverse(&propagator);
  }

  {
    Fusion fusion;
    FusionGuard fg(&fusion);

    TensorView* tv0 = makeContigTensor(3);
    fusion.addInput(tv0);

    auto tv1 = sum(tv0, {0, 2});
    auto tv2 = sin(tv1);
    fusion.addOutput(tv2);

    tv0->split(1, 2, false);

    TransformPropagatorWithCheck propagator(tv0);
    MaxRootDomainInfoSpanningTree(tv0).traverse(&propagator);
  }
}

TEST_F(NVFuserTest, FusionInlineRepro1803_CUDA) {
  Fusion fusion;
  FusionGuard fg(&fusion);

  TensorView* tv0 = makeContigTensor(2);

  fusion.addInput(tv0);
  auto tv1 = set(tv0);
  auto tvs = Welford(tv1, {1});
  auto tvo = set(tvs.var_sum);
  fusion.addOutput(tvo);

  tvo->split(0, 16);
  tvo->axis(1)->parallelize(ParallelType::Unroll);

  tv0->computeAt(tvo, -1, ComputeAtMode::BestEffort);

  TORCH_CHECK(
      tvs.var_sum->getComputeAtPosition() == tvs.avg->getComputeAtPosition());
  TORCH_CHECK(
      tvs.var_sum->getComputeAtPosition() == tvs.n->getComputeAtPosition());
  TORCH_CHECK(tvs.var_sum->getComputeAtPosition() == 1);
}

// Unit test for the transform selection logic
TEST_F(NVFuserTest, FusionBoundedDirectionSelection1_CUDA) {
  Fusion fusion;
  FusionGuard fg(&fusion);

  TensorView* tv0 = makeContigTensor(2);

  fusion.addInput(tv0);
  auto tv1 = set(tv0);
  auto tv2 = set(tv1);
  auto tv3 = add(tv2, tv1);
  fusion.addOutput(tv3);

  tv3->split(-1, 5);
  tv3->split(-1, 8);

  scheduler_utils::BoundedDirectionalTransformPropagator::backward(
      tv3, -1, {tv0, tv2});

  // Check that the splits are replayed on tv2
  TORCH_INTERNAL_ASSERT(
      tv2->nDims() == tv3->nDims(),
      "Propagator didn't propagate to tv2: ",
      tv2->toString());

  // Check that the splits are replayed on tv1 as well. Even though
  //  one of its consumers, tv2, is part of the boundary, another
  //  consumer is not a boundary, so tv1 should be transformed as well.
  TORCH_INTERNAL_ASSERT(
      tv1->nDims() == tv3->nDims(),
      "Propagator didn't propagate to tv1: ",
      tv1->toString());
}

TEST_F(NVFuserTest, FusionIssueRepro1844_CUDA) {
  auto fusion = std::make_unique<Fusion>();
  FusionGuard fg(fusion.get());

  std::vector<int64_t> shape = {2, 1, 768};
  std::vector<int64_t> sum_to_shape = {768};
  std::vector<int64_t> sum_to_axes = {0, 1};
  double kProb = 0.5;

  std::vector<Val*> sum_to_symb;
  std::transform(
      sum_to_shape.begin(),
      sum_to_shape.end(),
      std::back_inserter(sum_to_symb),
<<<<<<< HEAD
      [](int s) -> Val* { return IrBuilder::create<Val>(s); });
=======
      [](int64_t s) -> Scalar* { return IrBuilder::create<Scalar>(s); });
>>>>>>> fb9845e7

  TensorView* tv0 = makeContigConcreteTensor(shape);
  TensorView* tv1 = makeContigConcreteTensor(shape);
  TensorView* tv2 = makeContigConcreteTensor(shape, DataType::Bool);

  fusion->addInput(tv0);
  fusion->addInput(tv1);
  fusion->addInput(tv2);

  Val* prob = IrBuilder::create<Val>(kProb);
  auto grad_input = dropout_backward(tv1, tv2, prob);
  auto grad_gelu = gelu_backward(grad_input, tv0);
  auto grad_bias = sum_to(grad_gelu, sum_to_symb);

  fusion->addOutput(grad_gelu);
  fusion->addOutput(grad_bias);

  const auto options =
      at::TensorOptions().dtype(at::kFloat).device(at::kCUDA, 0);

  at::Tensor a = at::randn(shape, options);
  at::Tensor b = at::randn(shape, options);
  at::Tensor c = at::randn(shape, options);
  auto mask = at::gt(c, 0.0f);
  std::vector<c10::IValue> aten_inputs = {a, b, mask};

  FusionExecutorCache executor_cache(std::move(fusion));
  auto cg_outputs = executor_cache.runFusionWithInputs(aten_inputs);

  auto dinput = at::native_dropout_backward(b, mask, kProb);
  auto dgelu = at::gelu_backward(dinput, a, "none");
  auto dbias = dgelu.sum(sum_to_axes);

  testValidate(
      executor_cache.fusion(),
      cg_outputs,
      aten_inputs,
      {dgelu, dbias},
      __LINE__,
      __FILE__);
}

TEST_F(NVFuserTest, FusionInsertMagicZero1_CUDA) {
  Fusion fusion;
  FusionGuard fg(&fusion);

  auto tv0 = makeSymbolicTensor(2);
  fusion.addInput(tv0);

  auto tv1 = add(tv0, IrBuilder::create<Val>(1.0));
  auto tv2 = set(tv1);
  fusion.addOutput(tv2);

  tv2->split(0, 32);
  tv2->split(-1, 2);
  tv2->reorder({{1, 2}, {2, 1}});
  tv2->merge(0);

  TransformPropagatorWithCheck propagator(tv2);
  MaxRootDomainInfoSpanningTree(tv2).traverse(&propagator);

  tv0->computeAt(tv2, 1);

  // The predicate of tv2 should be protected with magic zero
  GpuLower gpulw(&fusion);
  TORCH_CHECK(
      PredicateMagicZeroChecker::isProtected(tv2, gpulw),
      "Failed to protect the predicates of ",
      tv2->toString());
}

TEST_F(NVFuserTest, FusionExpandRepro1860_CUDA) {
  auto fusion_ptr = std::make_unique<Fusion>();
  Fusion& fusion = *fusion_ptr;
  FusionGuard fg(&fusion);
  std::vector<std::optional<bool>> contiguity(3, std::nullopt);

  std::vector<int64_t> shape{1, -1, -1};
  TensorView* tv0 = makeContigConcreteTensor(shape);
  fusion.addInput(tv0);
  TensorView* tv1 = makeContigConcreteTensor(shape);
  fusion.addInput(tv1);
  TensorView* tv2 = makeContigConcreteTensor(shape);
  fusion.addInput(tv2);

  std::vector<IterDomain*> domain1(3, nullptr);
  for (const auto i : c10::irange(3)) {
    if (i == 0) {
<<<<<<< HEAD
      domain1[i] =
          IterDomainBuilder(
              FusionGuard::getCurFusion()->zeroVal(), IrBuilder::create<Val>(1))
              .iter_type(IterType::Broadcast)
              .build();
    } else {
      domain1[i] =
          IterDomainBuilder(
              FusionGuard::getCurFusion()->zeroVal(), IrBuilder::create<Val>(1))
              .expanded_extent(IrBuilder::create<Val>(1 + i))
              .iter_type(IterType::Broadcast)
              .build();
=======
      domain1[i] = IterDomainBuilder(
                       FusionGuard::getCurFusion()->zeroVal(),
                       IrBuilder::create<Scalar>(1L))
                       .iter_type(IterType::Broadcast)
                       .build();
    } else {
      domain1[i] = IterDomainBuilder(
                       FusionGuard::getCurFusion()->zeroVal(),
                       IrBuilder::create<Scalar>(1L))
                       .expanded_extent(IrBuilder::create<Scalar>(1L + i))
                       .iter_type(IterType::Broadcast)
                       .build();
>>>>>>> fb9845e7
    }
  }

  TensorView* tv22 = IrBuilder::create<TensorView>(
      IrBuilder::create<TensorDomain>(domain1, contiguity), DataType::Float);

  fusion.addInput(tv22);

  auto tv3 = add(tv0, tv1);
  auto tv4 = softmax(tv3, 0);
  auto tv5 = add(tv4, tv22);
  fusion.addOutput(tv5);

  auto options = at::TensorOptions().dtype(at::kFloat).device(at::kCUDA, 0);

  at::Tensor input1 = at::randn({1, 2, 3}, options);
  at::Tensor input2 = at::randn({1, 2, 3}, options);
  at::Tensor input3 = at::randn({1, 2, 3}, options);
  at::Tensor input4 = at::randn({1, 1, 1}, options).expand({1, 2, 3});
  std::vector<c10::IValue> aten_inputs = {input1, input2, input3, input4};

  FusionExecutorCache executor_cache(std::move(fusion_ptr));
  auto outputs = executor_cache.runFusionWithInputs(aten_inputs);
}

TEST_F(NVFuserTest, FusionExpandReduce_CUDA) {
  auto fusion = std::make_unique<Fusion>();
  FusionGuard fg(fusion.get());

  auto tv0 = makeConcreteTensor({1, 8});
  fusion->addInput(tv0);

<<<<<<< HEAD
  auto tv1 =
      expand(tv0, {IrBuilder::create<Val>(12), IrBuilder::create<Val>(8)});
=======
  auto tv1 = expand(
      tv0, {IrBuilder::create<Scalar>(12L), IrBuilder::create<Scalar>(8L)});
>>>>>>> fb9845e7

  auto tv2 = sum(tv1, {0});
  fusion->addOutput(tv2);

  auto options = at::TensorOptions().dtype(at::kFloat).device(at::kCUDA, 0);
  auto t0 = at::randn({1, 8}, options);

  FusionExecutorCache executor_cache(std::move(fusion));
  auto cg_outputs = executor_cache.runFusionWithInputs({t0});

  auto ref = t0.expand({12, 8}).sum({0});

  testValidate(
      executor_cache.fusion(), cg_outputs, {t0}, {ref}, __LINE__, __FILE__);
}

// Predicate elimination issue repro:
TEST_F(NVFuserTest, FusionExpandReduce2_CUDA) {
  auto fusion = std::make_unique<Fusion>();
  FusionGuard fg(fusion.get());

  auto tv0 = makeConcreteTensor({1, 4});
  fusion->addInput(tv0);

<<<<<<< HEAD
  auto tv1 =
      expand(tv0, {IrBuilder::create<Val>(3), IrBuilder::create<Val>(4)});
=======
  auto tv1 = expand(
      tv0, {IrBuilder::create<Scalar>(3L), IrBuilder::create<Scalar>(4L)});
>>>>>>> fb9845e7

  auto tv2 = sum(tv1, {0});
  fusion->addOutput(tv2);

  // tv2[r{3}, i{4}]
  tv2->split(0, NamedScalar::getParallelDim(ParallelType::TIDy));
  tv2->axis(1)->parallelize(ParallelType::TIDy);
  tv2->split(0, NamedScalar::getParallelDim(ParallelType::BIDy), false);
  tv2->axis(0)->parallelize(ParallelType::BIDy);
  tv2->split(-1, NamedScalar::getParallelDim(ParallelType::TIDx));
  tv2->axis(-1)->parallelize(ParallelType::TIDx);
  tv2->axis(-2)->parallelize(ParallelType::BIDx);
  // [rBIDy, rO, rTIDy, iBIDx, iTIDx]
  tv2->reorder({{-2, 0}, {-1, 1}, {2, 2}});
  // [iBIDx, iTIDx, rTIDy, rBIDy, rO]
  auto tv3 = tv2->rFactor({-1});

  TransformPropagatorWithCheck propagator(tv3);
  MaxRootDomainInfoSpanningTree(tv3).traverse(&propagator);
  scheduler_utils::parallelizeAllLike(tv3);
  tv0->computeAt(tv3, -1, ComputeAtMode::MostInlined);

  auto options = at::TensorOptions().dtype(at::kFloat).device(at::kCUDA, 0);
  auto t0 = at::randn({1, 4}, options);

  FusionExecutor fe;
  fe.compileFusion(fusion.get(), {t0}, LaunchParams(-1, 2, -1, 4, 2, 1));
  auto cg_outputs = fe.runFusion({t0}, LaunchParams(-1, 2, -1, 4, 2, 1));

  auto ref = t0.expand({3, 4}).sum({0});

  testValidate(
      fusion.get(),
      cg_outputs,
      {t0},
      {ref},
      __LINE__,
      __FILE__,
      "",
      LaunchParams(-1, 2, -1, 4, 2, 1));
}

TEST_F(NVFuserTest, FusionVectorComponentReduce_CUDA) {
  auto fusion = std::make_unique<Fusion>();
  FusionGuard fg(fusion.get());

  auto tv0 = makeSymbolicTensor(1, DataType::ComplexFloat);
  fusion->addInput(tv0);
  auto tv1 = view_as_real(tv0);
  auto tv2 = sum(tv1, {-1});
  fusion->addOutput(tv2);

  inlineMost();

  auto options =
      at::TensorOptions().dtype(at::kComplexFloat).device(at::kCUDA, 0);
  auto t0 = at::randn({1024}, options);

  FusionExecutor fe;
  fe.compileFusion(fusion.get(), {t0});
  auto cg_outputs = fe.runFusion({t0});

  auto ref = at::view_as_real(t0).sum({-1});

  testValidate(fusion.get(), cg_outputs, {t0}, {ref}, __LINE__, __FILE__, "");
}

TEST_F(NVFuserTest, FusionExpandBadShapeTest_CUDA) {
  auto fusion_ptr = std::make_unique<Fusion>();
  Fusion& fusion = *fusion_ptr;
  FusionGuard fg(&fusion);
  std::vector<std::optional<bool>> contiguity{false, std::nullopt};

  auto tv0 = makeSymbolicTensor(2);
  fusion.addInput(tv0);

  std::vector<IterDomain*> domains = {
      IterDomainBuilder(
          FusionGuard::getCurFusion()->zeroVal(),
          IrBuilder::create<Val>(DataType::Int))
          .build(),
      IterDomainBuilder(
<<<<<<< HEAD
          FusionGuard::getCurFusion()->zeroVal(), IrBuilder::create<Val>(1))
          .expanded_extent(IrBuilder::create<Val>(10))
=======
          FusionGuard::getCurFusion()->zeroVal(), IrBuilder::create<Scalar>(1L))
          .expanded_extent(IrBuilder::create<Scalar>(10L))
>>>>>>> fb9845e7
          .iter_type(IterType::Broadcast)
          .build()};

  // expand to 10
  TensorView* tv22 = IrBuilder::create<TensorView>(
      IrBuilder::create<TensorDomain>(domains, contiguity), DataType::Float);

  fusion.addInput(tv22);

  auto tv3 = add(tv0, tv22);
  fusion.addOutput(tv3);

  auto options = at::TensorOptions().dtype(at::kFloat).device(at::kCUDA, 0);

  // Incompatible shapes
  at::Tensor input1 = at::randn({2, 3}, options);
  // Passing expand size of 5, not 10. Should cause an error
  at::Tensor input4 = at::randn({2, 1}, options).expand({2, 5});

  std::vector<c10::IValue> aten_inputs = {input1, input4};

  FusionExecutorCache executor_cache(std::move(fusion_ptr));
  ASSERT_ANY_THROW(executor_cache.runFusionWithInputs(aten_inputs));
}

TEST_F(
    NVFuserTest,
    FusionPointwiseScheduleWithBroadcastAndTrivialReduction_CUDA) {
  Fusion fusion;
  FusionGuard fg(&fusion);

  auto tv0 = makeContigTensor(3);
  auto tv1 = makeContigTensor(2);
  fusion.addInput(tv0);
  fusion.addInput(tv1);
  auto tv2 = broadcast(tv0, {false, true, false, true, false, true});
  auto tv3 = sin(tv2);
  auto tv4 = add(tv3, tv1);
  auto tv5 = sum(tv4, {1});
  fusion.addOutput(tv5);

  auto options = at::TensorOptions().dtype(at::kFloat).device(at::kCUDA, 0);
  at::Tensor t0 = at::randn({100, 100, 10}, options);
  at::Tensor t1 = at::randn({10, 20}, options);

  auto aten_output = (t0.view({100, 1, 100, 1, 10, 1}).sin() + t1).squeeze(1);

  std::vector<c10::IValue> aten_inputs = {t0, t1};

  auto lparams = schedulePointwise(&fusion, aten_inputs);

  FusionExecutor fe;
  fe.compileFusion(&fusion, aten_inputs, lparams);
  auto cg_outputs = fe.runFusion(aten_inputs, lparams);

  testValidate(
      &fusion, cg_outputs, aten_inputs, {aten_output}, __LINE__, __FILE__);
}

TEST_F(NVFuserTest, FusionInliningMismatchedDims1_CUDA) {
  Fusion fusion;
  FusionGuard fg(&fusion);

  auto tv0 = makeConcreteTensor({2, 3, 4});
  fusion.addInput(tv0);
  auto tv1 = sin(tv0);
  auto tv2 = cos(tv1);
  auto tv3 = transpose(tv2, 1, 2);
  auto tv4 = exp(tv3);
  auto tv5 = tan(tv4);
  fusion.addOutput(tv5);

  inlineMost();

  TORCH_CHECK(tv5->getComputeAtPosition() == 3);
  TORCH_CHECK(tv4->getComputeAtPosition() == 3);
  TORCH_CHECK(tv3->getComputeAtPosition() == 3);
  TORCH_CHECK(tv2->getComputeAtPosition() == 1);
  TORCH_CHECK(tv1->getComputeAtPosition() == 3);

  const auto options =
      at::TensorOptions().dtype(at::kFloat).device(at::kCUDA, 0);
  at::Tensor input = at::randn({2, 3, 4}, options);
  auto output = input.sin().cos().transpose(1, 2).exp().tan();

  FusionExecutor fe;
  fe.compileFusion(&fusion, {input});
  auto cg_outputs = fe.runFusion({input});

  testValidate(&fusion, cg_outputs, {input}, {output}, __LINE__, __FILE__);
}

TEST_F(NVFuserTest, FusionInliningMismatchedDims2_CUDA) {
  Fusion fusion;
  FusionGuard fg(&fusion);

  auto tv0 = makeConcreteTensor({2, 3, 4});
  fusion.addInput(tv0);
  auto tv1 = sin(tv0);
  auto tv2 = cos(tv1);
  auto tv3 = transpose(tv2, 1, 2);
  auto tv4 = exp(tv3);
  auto tv5 = tan(tv4);
  fusion.addOutput(tv5);

  inlineAllAt(tv5, -1, true);

  TORCH_CHECK(tv5->getComputeAtPosition() == 3);
  TORCH_CHECK(tv4->getComputeAtPosition() == 3);
  TORCH_CHECK(tv3->getComputeAtPosition() == 3);
  TORCH_CHECK(tv2->getComputeAtPosition() == 1);
  TORCH_CHECK(tv1->getComputeAtPosition() == 1);

  const auto options =
      at::TensorOptions().dtype(at::kFloat).device(at::kCUDA, 0);
  at::Tensor input = at::randn({2, 3, 4}, options);
  auto output = input.sin().cos().transpose(1, 2).exp().tan();

  FusionExecutor fe;
  fe.compileFusion(&fusion, {input});
  auto cg_outputs = fe.runFusion({input});

  testValidate(&fusion, cg_outputs, {input}, {output}, __LINE__, __FILE__);
}

TEST_F(NVFuserTest, FusionInliningMismatchedDims4_CUDA) {
  Fusion fusion;
  FusionGuard fg(&fusion);

  auto tv0 = makeConcreteTensor({2, 3, 4});
  fusion.addInput(tv0);
  auto tv1 = sin(tv0);
  auto tv2 = exp(tv1);
  auto tv3 = relu(tv2);
  auto tv4 = cos(tv3);
  auto tv5 = tan(tv4);
  fusion.addOutput(tv5);

  tv3->merge(1);
  inlineMost();

  TORCH_CHECK(tv5->getComputeAtPosition() == 3);
  TORCH_CHECK(tv4->getComputeAtPosition() == 3);
  TORCH_CHECK(tv3->getComputeAtPosition() == 1);
  TORCH_CHECK(tv2->getComputeAtPosition() == 1);
  TORCH_CHECK(tv1->getComputeAtPosition() == 3);

  const auto options =
      at::TensorOptions().dtype(at::kFloat).device(at::kCUDA, 0);
  at::Tensor input = at::randn({2, 3, 4}, options);
  auto output = input.sin().exp().relu().cos().tan();

  FusionExecutor fe;
  fe.compileFusion(&fusion, {input});
  auto cg_outputs = fe.runFusion({input});

  testValidate(&fusion, cg_outputs, {input}, {output}, __LINE__, __FILE__);
}

TEST_F(NVFuserTest, FusionInliningBroadcast_CUDA) {
  Fusion fusion;
  FusionGuard fg(&fusion);

  auto tv0 = makeConcreteTensor({2, 3, 4});
  fusion.addInput(tv0);
  auto tv1 = sin(tv0);
  // broadcasting
  auto tv2 = broadcast(tv1, {false, true, false, true, false, true});
  auto tv3 = cos(tv2);
  auto tv4 = tan(tv3);
  fusion.addOutput(tv4);

  for (auto tv : {tv2, tv3, tv4}) {
    tv->merge(0);
    tv->merge(1);
    tv->merge(2);
  }

  inlineMost();

  TORCH_CHECK(tv4->getComputeAtPosition() == 3);
  TORCH_CHECK(tv3->getComputeAtPosition() == 3);
  TORCH_CHECK(tv2->getComputeAtPosition() == 3);
  TORCH_CHECK(tv1->getComputeAtPosition() == 3);

  const auto options =
      at::TensorOptions().dtype(at::kFloat).device(at::kCUDA, 0);
  at::Tensor input = at::randn({2, 3, 4}, options);
  auto output = input.sin().view({2, 1, 3, 1, 4, 1}).cos().tan();

  FusionExecutor fe;
  fe.compileFusion(&fusion, {input});
  auto cg_outputs = fe.runFusion({input});

  testValidate(&fusion, cg_outputs, {input}, {output}, __LINE__, __FILE__);
}

TEST_F(NVFuserTest, FusionMatchedLeafPosWithoutReplayBroadcast_CUDA) {
  Fusion fusion;
  FusionGuard fg(&fusion);

  auto tv0 = makeConcreteTensor({2, 3, 4});
  fusion.addInput(tv0);
  auto tv1 = broadcast(tv0, {false, true, false, true, false, true});
  auto tv2 = sin(tv1);
  fusion.addOutput(tv2);

  for (auto tv : {tv1, tv2}) {
    tv->merge(0);
    tv->merge(1);
    tv->merge(2);
  }

  TORCH_CHECK(
      TransformReplay::getMatchedLeafPosWithoutReplayPasC(tv0, tv1, 3) == 3);
  TORCH_CHECK(
      TransformReplay::getMatchedLeafPosWithoutReplayCasP(tv1, tv0, 3) == 3);
  TORCH_CHECK(
      TransformReplay::getMatchedLeafPosWithoutReplayPasC(tv1, tv2, 3) == 3);
  TORCH_CHECK(
      TransformReplay::getMatchedLeafPosWithoutReplayCasP(tv2, tv1, 3) == 3);
}

TEST_F(NVFuserTest, FusionPrint_CUDA) {
  auto dtypes = {
      at::kFloat,
      at::kDouble,
      at::kHalf,
      at::kBFloat16,
      at::kInt,
      at::kLong,
      at::kBool};
  for (auto dtype : dtypes) {
    auto fusion = std::make_unique<Fusion>();
    FusionGuard fg(fusion.get());

    auto tv0 = makeSymbolicTensor(1, aten_to_data_type(dtype));
    fusion->addInput(tv0);
    auto tv1 = print(tv0);
    auto tv2 = sin(tv1);
    fusion->addOutput(tv2);

    // There is no way to check if anything is printed to the console, but we
    // can validate that when print exist, compilation and computation are not
    // broken.
    auto options = at::TensorOptions().dtype(at::kLong).device(at::kCUDA, 0);
    at::Tensor t0 = at::arange(2, options).to(dtype);

    FusionExecutorCache executor_cache(std::move(fusion));
    auto cg_outputs = executor_cache.runFusionWithInputs({t0});

    testValidate(
        executor_cache.fusion(),
        cg_outputs,
        {t0},
        {t0.sin()},
        __LINE__,
        __FILE__);
  }
}

TEST_F(NVFuserTest, FusionCheckedSymbolicShape_CUDA) {
  const auto options =
      at::TensorOptions().dtype(at::kFloat).device(at::kCUDA, 0);

  at::Tensor a = at::randn({123, 456}, options);
  at::Tensor b = at::randn({123, 456}, options);
  at::Tensor c = at::randn({321, 654}, options);

  using return_t =
      std::pair<std::unique_ptr<FusionExecutorCache>, std::vector<at::Tensor>>;
  auto matched_add = [](at::Tensor a, at::Tensor b) -> return_t {
    auto fusion = std::make_unique<Fusion>();
    FusionGuard fg(fusion.get());

    Val* s1 = IrBuilder::create<Val>(DataType::Int);
    Val* s2 = IrBuilder::create<Val>(DataType::Int);
    auto builder = TensorViewBuilder().shape(std::vector<Val*>{s1, s2});
    TensorView* tv0 = builder.build();
    TensorView* tv1 = builder.build();

    fusion->addInput(tv0);
    fusion->addInput(tv1);

    auto tv2 = add(tv0, tv1);

    fusion->addOutput(tv2);

    auto executor_cache =
        std::make_unique<FusionExecutorCache>(std::move(fusion));
    auto cg_outputs = executor_cache->runFusionWithInputs({a, b});
    return {std::move(executor_cache), std::move(cg_outputs)};
  };

  {
    auto ret1 = matched_add(a, b);
    testValidate(
        ret1.first->fusion(), ret1.second, {a, b}, {a + b}, __LINE__, __FILE__);
  }

  {
    EXPECT_THAT(
        [&]() { matched_add(a, c); },
        ::testing::ThrowsMessage<c10::Error>(
            ::testing::HasSubstr("Attempting to bind")));
  }
}

TEST_F(NVFuserTest, FusionSizeDependentData_CUDA) {
  auto fusion = std::make_unique<Fusion>();
  FusionGuard fg(fusion.get());

  Val* s1 = IrBuilder::create<Val>(DataType::Int);
  auto builder = TensorViewBuilder().shape(std::vector<Val*>{s1});
  TensorView* tv0 = builder.build();

  fusion->addInput(tv0);

  auto tv1 = add(tv0, s1);

  fusion->addOutput(tv1);

  const auto options =
      at::TensorOptions().dtype(at::kFloat).device(at::kCUDA, 0);

  at::Tensor a = at::zeros({123}, options);

  FusionExecutorCache executor_cache(std::move(fusion));
  auto cg_outputs = executor_cache.runFusionWithInputs({a});

  testValidate(
      executor_cache.fusion(), cg_outputs, {a}, {a + 123}, __LINE__, __FILE__);
}

TEST_F(NVFuserTest, FusionDependencyCheck_CUDA) {
  Fusion fusion;
  FusionGuard fg(&fusion);

  TensorView* tv0 = makeSymbolicTensor(1);
  TensorView* tv1 = makeSymbolicTensor(1);
  TensorView* tv2 = makeSymbolicTensor(1);
  TensorView* tv3 = makeSymbolicTensor(1);

  auto tv4 = add(tv0, tv1);
  auto tv5 = add(tv0, tv2);
  auto tv6 = add(tv0, tv3);

  auto tv7 = add(tv1, tv2);
  auto tv8 = add(tv1, tv3);

  auto tv9 = add(tv2, tv3);

  {
    auto all_vals = DependencyCheck::getAllValsBetween(
        {tv0, tv1}, {tv4, tv5, tv6, tv7, tv8, tv9});
    std::unordered_set<Val*> all_vals_set(all_vals.begin(), all_vals.end());
    std::vector<Val*> results({tv0, tv1, tv4, tv5, tv6, tv7, tv8});
    for (auto result : results) {
      TORCH_CHECK(all_vals_set.count(result) > 0);
      all_vals_set.erase(result);
    }
    TORCH_CHECK(all_vals_set.empty());
  }

  auto tv10 = add(tv6, tv7);
  {
    auto all_vals = DependencyCheck::getAllValsBetween({tv0, tv1}, {tv10});
    std::unordered_set<Val*> all_vals_set(all_vals.begin(), all_vals.end());
    std::vector<Val*> results({tv0, tv1, tv6, tv7, tv10});
    for (auto result : results) {
      TORCH_CHECK(all_vals_set.count(result) > 0);
      all_vals_set.erase(result);
    }
    TORCH_CHECK(all_vals_set.empty());
  }
}

// Repro for issue #1925
TEST_F(NVFuserTest, FusionScheduleTransposeRepro1_CUDA) {
  Fusion fusion;
  FusionGuard fg(&fusion);

  auto tv0 = makeSymbolicTensor(4);
  auto tv1 = makeConcreteTensor({-1, -1, -1, 1});
  fusion.addInput(tv0);
  fusion.addInput(tv1);
  auto tv2 = add(tv0, tv1);
  fusion.addOutput(tv2);

  auto options = at::TensorOptions().dtype(at::kFloat).device(at::kCUDA, 0);
  at::Tensor input0 = at::randn({1, 1, 333, 1}, options);
  at::Tensor input1 = at::randn({1, 1, 333, 1}, options);

  auto lparams = scheduleTranspose(&fusion, {input0, input1});

  FusionExecutor fe;
  fe.compileFusion(&fusion, {input0, input1}, lparams);
  auto outputs = fe.runFusion({input0, input1}, lparams);

  auto tv_ref = input0 + input1;

  testValidate(
      &fusion, outputs, {input0, input1}, {tv_ref}, __LINE__, __FILE__);
}

// Repro for issue #1873
TEST_F(NVFuserTest, FusionInlineBroadcastIndexing0_CUDA) {
  Fusion fusion;
  FusionGuard fg(&fusion);

  auto tv0 = makeContigTensor(1);
  auto tv1 = makeContigTensor(2);
  fusion.addInput(tv0);
  fusion.addInput(tv1);
  auto tv2 = set(tv0);
  auto tv3 = broadcast(tv2, {true, false});
  auto tv4 = add(tv3, tv1);
  fusion.addOutput(tv4);

  tv4->merge(0);
  tv4->split(0, 32);

  tv0->computeAt(tv4, 1);

  tv2->split(-1, 8);

  auto options = at::TensorOptions().dtype(at::kFloat).device(at::kCUDA, 0);
  at::Tensor t0 = at::randn({123}, options);
  at::Tensor t1 = at::randn({3, 123}, options);

  FusionExecutor fe;
  fe.compileFusion(&fusion, {t0, t1});

  auto outputs = fe.runFusion({t0, t1});

  auto tv_ref = t0 + t1;

  testValidate(&fusion, outputs, {t0, t1}, {tv_ref}, __LINE__, __FILE__);
}

TEST_F(NVFuserTest, FusionPredicateUnshare_CUDA) {
  // https://github.com/csarofeen/pytorch/issues/1926
  std::unique_ptr<Fusion> fusion_ptr = std::make_unique<Fusion>();
  auto fusion = fusion_ptr.get();
  FusionGuard fg(fusion);

  TensorView* tv0 = makeSymbolicTensor(2);
  fusion->addInput(tv0);
  auto tv1 = set(tv0);
  auto tv2 = set(tv1);
  fusion->addOutput(tv2);

  tv1->setMemoryType(MemoryType::Shared);
  for (auto tv : {tv1, tv2}) {
    tv->split(0, 4);
    tv->reorder({{1, -1}});
    tv->split(1, 8);
    tv->merge(0);
    tv->split(0, 1);
    tv->axis(0)->parallelize(ParallelType::BIDx);
    tv->axis(1)->parallelize(ParallelType::Unswitch);
  }
  tv1->merge(2);
  tv2->reorder({{2, 3}});
  tv2->merge(2);
  for (auto tv : {tv1, tv2}) {
    tv->axis(-1)->parallelize(ParallelType::TIDx);
  }

  inlineMost();

  auto options = at::TensorOptions().dtype(at::kFloat).device(at::kCUDA, 0);
  at::Tensor t0 = at::randn({5, 5}, options);

  FusionExecutor fe;
  fe.compileFusion(fusion, {t0});
  auto cg_outputs = fe.runFusion({t0});
  auto out = cg_outputs[0];

  testValidate(fusion, {out}, {t0}, {t0}, __LINE__, __FILE__);
}

TEST_F(NVFuserTest, AsyncCompilation_CUDA) {
  auto fusion = std::make_unique<Fusion>();
  FusionGuard fg(fusion.get());

  TensorView* tv0 = makeSymbolicTensor(2);
  TensorView* tv1 = makeSymbolicTensor(1);
  TensorView* tv2 = makeSymbolicTensor(2);

  fusion->addInput(tv0);
  fusion->addInput(tv1);
  fusion->addInput(tv2);

  TensorView* tv3 = add(tv0, IrBuilder::create<Val>(1.0)); // Group 0
  TensorView* tv4 =
      max(tv3, {0}); // Group 0 (use max instead to avoid numerical issues)
  TensorView* tv5 = add(tv4, tv1); //  Group 0 (Non Broadcast after reduce,
                                   //  keeps normalization scheduler away)
  TensorView* tv6 = add(tv5, tv2); //  Group 1 (Broadcast after reduce)

  fusion->addOutput(tv6);

  auto options = at::TensorOptions().dtype(at::kFloat).device(at::kCUDA, 0);

  at::Tensor t0 = at::randn({8, 5}, options);
  at::Tensor t1 = at::randn({5}, options);
  at::Tensor t2 = at::randn({8, 5}, options);

  auto t3 = t0.add(1.0);
  auto t4 = std::get<0>(at::max(t3, 0));
  auto t5 = t4.add(t1);
  auto t6 = t5.add(t2);

  FusionExecutorCache executor_cache(std::move(fusion));

  std::vector<c10::IValue> aten_inputs = {t0, t1, t2};

  auto outputs = executor_cache.runFusionWithInputs(aten_inputs);

  TORCH_CHECK(
      executor_cache.getMostRecentKernelRuntime()->isSegmented(),
      "segmentation didn't happen");
  TORCH_CHECK(
      executor_cache.getMostRecentKernelRuntime()
              ->fusionSegments()
              ->groups()
              .size() == 2,
      "segmentation didn't happen as expected");

  testValidate(
      executor_cache.fusion(), outputs, aten_inputs, {t6}, __LINE__, __FILE__);
}

TEST_F(NVFuserTest, FusionMergeBroadcastingTrivialReduction1_CUDA) {
  std::unique_ptr<Fusion> fusion_ptr = std::make_unique<Fusion>();
  auto fusion = fusion_ptr.get();
  FusionGuard fg(fusion);

  TensorView* tv0 = makeConcreteTensor({1, 1});
  TensorView* tv1 = makeConcreteTensor({-1});
  fusion->addInput(tv0);
  fusion->addInput(tv1);
  auto tv2 = sum(tv0, {1});
  auto tv3 = add(tv2, tv1);
  fusion->addOutput(tv3);

  tv0->merge(0);

  MaxRootDomainInfoSpanningTree tree(tv0);
  TransformPropagatorWithCheck tp(tv0);
  tree.traverse(&tp);

  inlineMost();

  auto options = at::TensorOptions().dtype(at::kFloat).device(at::kCUDA, 0);
  at::Tensor t0 = at::randn({1, 1}, options);
  at::Tensor t1 = at::randn({10}, options);

  FusionExecutor fe;
  fe.compileFusion(fusion, {t0, t1});
  auto cg_outputs = fe.runFusion({t0, t1});
  auto out = cg_outputs[0];

  testValidate(
      fusion, {out}, {t0, t1}, {t1 + t0.flatten()}, __LINE__, __FILE__);
}

// Simple test case exercising the null scheduler path.
TEST_F(NVFuserTest, FusionNullScheduler_CUDA) {
  auto fusion = std::make_unique<Fusion>();
  FusionGuard fg(fusion.get());

  auto tv0 = makeConcreteTensor({1, 1, 1});
  fusion->addInput(tv0);

  auto tv1 = sum(tv0, {0, 1, 2});

  fusion->addOutput(tv1);

  auto options = at::TensorOptions().dtype(at::kFloat).device(at::kCUDA, 0);
  at::Tensor t0 = at::randn({1, 1, 1}, options);

  std::vector<c10::IValue> aten_inputs({t0});

  FusionExecutorCache executor_cache(std::move(fusion));
  auto cg_outputs = executor_cache.runFusionWithInputs(aten_inputs);

  auto t1 = t0.sum({0, 1, 2});

  testValidate(
      executor_cache.fusion(), cg_outputs, {t0}, {t1}, __LINE__, __FILE__);

  auto groups =
      executor_cache.getMostRecentKernelRuntime()->fusionSegments()->groups();

  // Check that all groups on the resulting runtime are null.
  for (auto group : groups) {
    TORCH_INTERNAL_ASSERT(group->heuristic() == ScheduleHeuristic::NoOp);
  }
}

// Simple test case exercising the null scheduler path.
TEST_F(NVFuserTest, FusionNullScheduler2_CUDA) {
  auto fusion = std::make_unique<Fusion>();
  FusionGuard fg(fusion.get());

  auto tv0 = makeConcreteTensor({0, 1, 9223372036854775807L});
  fusion->addInput(tv0);

  auto tv1 = sum(tv0, {1, 2});

  fusion->addOutput(tv1);

  auto options = at::TensorOptions().dtype(at::kFloat).device(at::kCUDA, 0);
  at::Tensor t0 = at::randn({0, 1, 9223372036854775807L}, options);

  std::vector<c10::IValue> aten_inputs({t0});

  FusionExecutorCache executor_cache(std::move(fusion));
  auto cg_outputs = executor_cache.runFusionWithInputs(aten_inputs);

  auto t1 = t0.sum({1, 2});

  testValidate(
      executor_cache.fusion(), cg_outputs, {t0}, {t1}, __LINE__, __FILE__);

  auto groups =
      executor_cache.getMostRecentKernelRuntime()->fusionSegments()->groups();

  // Check that all groups on the resulting runtime are null.
  for (auto group : groups) {
    TORCH_INTERNAL_ASSERT(group->heuristic() == ScheduleHeuristic::NoOp);
  }
}

// Simple test case exercising the null scheduler path.
TEST_F(NVFuserTest, FusionNullScheduler3_CUDA) {
  auto fusion = std::make_unique<Fusion>();
  FusionGuard fg(fusion.get());

  auto tv0 = TensorViewBuilder().ndims(0).build();
  auto tv1 = TensorViewBuilder().ndims(0).build();
  fusion->addInput(tv0);
  fusion->addInput(tv1);
  auto tv2 = add(tv0, tv1);
  fusion->addOutput(tv2);

  auto options = at::TensorOptions().dtype(at::kFloat).device(at::kCUDA, 0);
  at::Tensor t0 = at::randn({}, options);
  at::Tensor t1 = at::randn({}, options);

  std::vector<c10::IValue> aten_inputs({t0, t1});

  FusionExecutorCache executor_cache(std::move(fusion));
  auto cg_outputs = executor_cache.runFusionWithInputs(aten_inputs);

  testValidate(
      executor_cache.fusion(),
      cg_outputs,
      {t0, t1},
      {t0 + t1},
      __LINE__,
      __FILE__);

  auto groups =
      executor_cache.getMostRecentKernelRuntime()->fusionSegments()->groups();

  // Check that all groups on the resulting runtime are null.
  for (auto group : groups) {
    TORCH_INTERNAL_ASSERT(group->heuristic() == ScheduleHeuristic::NoOp);
  }
}

TEST_F(NVFuserTest, FusionReducingZeroElements_CUDA) {
  auto fusion = std::make_unique<Fusion>();
  FusionGuard fg(fusion.get());

  auto tv0 = makeConcreteTensor({0, 1, 9223372036854775807L});
  fusion->addInput(tv0);

  auto tv1 = sum(tv0, {0, 1, 2});

  fusion->addOutput(tv1);

  auto options = at::TensorOptions().dtype(at::kFloat).device(at::kCUDA, 0);
  at::Tensor t0 = at::randn({0, 1, 9223372036854775807L}, options);

  std::vector<c10::IValue> aten_inputs({t0});

  FusionExecutorCache executor_cache(std::move(fusion));
  auto cg_outputs = executor_cache.runFusionWithInputs(aten_inputs);

  auto t1 = t0.sum({0, 1, 2});

  testValidate(
      executor_cache.fusion(), cg_outputs, {t0}, {t1}, __LINE__, __FILE__);
}

TEST_F(NVFuserTest, FusionEmpty_CUDA) {
  auto fusion = std::make_unique<Fusion>();
  FusionGuard fg(fusion.get());

  auto tv0 = makeConcreteTensor({10, 10, 10});
  auto tv1 = makeConcreteTensor({10, 10, 10});
  fusion->addInput(tv0);
  fusion->addInput(tv1);
  fusion->addOutput(tv0);
  fusion->addOutput(tv1);

  auto options = at::TensorOptions().dtype(at::kFloat).device(at::kCUDA, 0);
  at::Tensor t0 = at::randn({10, 10, 10}, options);
  at::Tensor t1 = at::randn({10, 10, 10}, options);

  std::vector<c10::IValue> aten_inputs({t0, t1});

  FusionExecutorCache executor_cache(std::move(fusion));
  auto cg_outputs = executor_cache.runFusionWithInputs(aten_inputs);

  testValidate(
      executor_cache.fusion(),
      cg_outputs,
      {t0, t1},
      {t0, t1},
      __LINE__,
      __FILE__);

  auto groups =
      executor_cache.getMostRecentKernelRuntime()->fusionSegments()->groups();

  // Check that all groups on the resulting runtime are null.
  for (auto group : groups) {
    TORCH_INTERNAL_ASSERT(group->heuristic() == ScheduleHeuristic::NoOp);
  }
}

TEST_F(NVFuserTest, FusionMappingRelation_CUDA) {
  // See https://github.com/csarofeen/pytorch/pull/1960
  // and https://github.com/csarofeen/pytorch/pull/2113
  std::unique_ptr<Fusion> fusion_ptr = std::make_unique<Fusion>();
  auto fusion = fusion_ptr.get();
  FusionGuard fg(fusion);

  TensorView* tv0 = makeConcreteTensor({1, 1});
  TensorView* tv1 = makeConcreteTensor({-1, 1, 1});
  fusion->addInput(tv0);
  fusion->addInput(tv1);
  auto tv2 = set(tv0);
  auto tv3 = broadcast(tv2, {true, false, false});
  auto tv4 = add(tv3, tv1);

  fusion->addOutput(tv4);

  tv4->merge(-2);
  tv4->merge(-1);

  tv0->computeAt(tv4, -1);
  tv1->computeAt(tv4, -1);

  ComputeAtMap ca_map(fusion);

  auto tv4_inner_node = tv4->axis(0)->definition()->input(1)->as<IterDomain>();
  TORCH_CHECK(
      ca_map.areMapped(tv2->axis(0), tv4_inner_node, IdMappingMode::EXACT));
  TORCH_CHECK(ca_map.areMapped(
      tv2->axis(0), tv4_inner_node, IdMappingMode::PERMISSIVE));

  auto options = at::TensorOptions().dtype(at::kFloat).device(at::kCUDA, 0);
  at::Tensor t0 = at::randn({1, 1}, options);
  at::Tensor t1 = at::randn({2, 1, 1}, options);

  FusionExecutor fe;
  fe.compileFusion(fusion, {t0, t1});
  auto cg_outputs = fe.runFusion({t0, t1});
  auto out = cg_outputs[0];

  testValidate(
      fusion, {out}, {t0, t1}, {t1 + t0.squeeze(0)}, __LINE__, __FILE__);
}

TEST_F(NVFuserTest, FusionInlineAt_CUDA) {
  std::unique_ptr<Fusion> fusion_ptr = std::make_unique<Fusion>();
  auto fusion = fusion_ptr.get();
  FusionGuard fg(fusion);

  TensorView* tv0 = makeSymbolicTensor(2);
  fusion->addInput(tv0);
  auto tv1 = sin(tv0);
  auto tv2 = cos(tv1);
  fusion->addOutput(tv2);

  tv1->inlineAt(-1);

  auto options = at::TensorOptions().dtype(at::kFloat).device(at::kCUDA, 0);
  at::Tensor t0 = at::randn({100, 2}, options);

  FusionExecutor fe;
  fe.compileFusion(fusion, {t0});
  auto cg_outputs = fe.runFusion({t0});
  auto out = cg_outputs[0];

  testValidate(fusion, {out}, {t0}, {t0.sin().cos()}, __LINE__, __FILE__);
}

TEST_F(NVFuserTest, FusionTrivialInputForwarding_CUDA) {
  std::unique_ptr<Fusion> fusion_ptr = std::make_unique<Fusion>();
  auto fusion = fusion_ptr.get();
  FusionGuard fg(fusion);

  TensorView* tv0 = makeConcreteTensor({-1, -1});
  TensorView* tv1 = makeConcreteTensor({-1, -1});
  fusion->addInput(tv0);
  fusion->addInput(tv1);
  // Note: output of add is not used. Kept it here since previously there was an
  // assertion from sorting in codegen.
  add(tv1, IrBuilder::create<Val>(3.141));
  fusion->addOutput(tv0);

  auto options = at::TensorOptions().dtype(at::kFloat).device(at::kCUDA, 0);
  at::Tensor t0 = at::randn({10, 4}, options);
  at::Tensor t1 = at::randn({10, 4}, options);

  FusionExecutorCache fec(std::move(fusion_ptr));
  auto cg_outputs = fec.runFusionWithInputs({t0, t1});

  testValidate(fusion, cg_outputs, {t0, t1}, {t0}, __LINE__, __FILE__);

  // Second run to ensure cache hit handles trivial forwarding properly
  TORCH_CHECK(fec.isCompiled({t0, t1}));
  auto cg_outputs2 = fec.runFusionWithInputs({t0, t1});
  testValidate(fusion, cg_outputs2, {t0, t1}, {t0}, __LINE__, __FILE__);
}

TEST_F(NVFuserTest, FusionTrivialInputForwarding2_CUDA) {
  std::unique_ptr<Fusion> fusion_ptr = std::make_unique<Fusion>();
  auto fusion = fusion_ptr.get();
  FusionGuard fg(fusion);

  TensorView* tv0 = makeSymbolicTensor(0);
  fusion->addInput(tv0);
  fusion->addOutput(tv0);

  auto options = at::TensorOptions().dtype(at::kFloat).device(at::kCUDA, 0);
  at::Tensor t0 = at::randn({}, options);

  FusionExecutorCache fec(std::move(fusion_ptr));
  auto cg_outputs = fec.runFusionWithInputs({t0});

  testValidate(fusion, cg_outputs, {t0}, {t0}, __LINE__, __FILE__);

  // Second run to ensure cache hit handles trivial forwarding properly
  TORCH_CHECK(fec.isCompiled({t0}));
  auto cg_outputs2 = fec.runFusionWithInputs({t0});
  testValidate(fusion, cg_outputs2, {t0}, {t0}, __LINE__, __FILE__);
}

// Simplified repro of issue #2008
TEST_F(NVFuserTest, FusionReplayTrivialReductionAndBroadcast2_CUDA) {
  auto fusion_ptr = std::make_unique<Fusion>();
  Fusion& fusion = *fusion_ptr;
  FusionGuard fg(fusion_ptr.get());

  std::vector<int64_t> shape({10, 1, 1});

  auto tv0 = makeConcreteTensor(shape);
  fusion.addInput(tv0);

  auto tv1 = add(tv0, IrBuilder::create<Val>(1.0));
  auto tv2 = sum(tv1, {1, 2});
  auto tv3 = broadcast(tv2, {false, true, true});
  fusion.addOutput(tv3);

  tv0->merge(-2, -1)->merge(-2, -1)->split(0, 4);

  MaxRootDomainInfoSpanningTree tree(tv0);
  TransformPropagatorWithCheck tp(tv0);
  tree.traverse(&tp);

  auto options = at::TensorOptions().dtype(at::kFloat).device(at::kCUDA, 0);
  at::Tensor t0 = at::randn(shape, options);
  std::vector<c10::IValue> aten_inputs({t0});

  FusionExecutor fe;
  fe.compileFusion(fusion_ptr.get(), aten_inputs);
  auto outputs = fe.runFusion(aten_inputs);

  testValidate(&fusion, outputs, aten_inputs, {t0 + 1}, __LINE__, __FILE__);
}

namespace {

size_t getVecSizeForPointwise(FusionExecutorCache& fec) {
  auto most_recent_params =
      fec.getMostRecentKernelRuntime()->getMostRecentExecutorLog().params;
  auto params = dynamic_cast<PointwiseParams*>(most_recent_params.get());
  if (params->vectorize) {
    return params->unroll_factor;
  }
  return 1;
}

} // namespace

TEST_F(NVFuserTest, FusionVectorizeStrideContiguity2D_CUDA) {
  std::unique_ptr<Fusion> fusion_ptr = std::make_unique<Fusion>();
  auto fusion = fusion_ptr.get();
  FusionGuard fg(fusion);

  TensorView* tv0 =
      TensorViewBuilder().ndims(2).contiguity({false, true}).build();
  fusion->addInput(tv0);
  auto tv1 = set(tv0);
  fusion->addOutput(tv1);

  FusionExecutorCache fec(std::move(fusion_ptr));
  fec.profile(true);

  std::vector<std::pair<int, int>> size_and_vec{{17, 1}, {18, 2}, {32, 4}};

  for (auto pair : size_and_vec) {
    auto size = pair.first;
    auto vec = pair.second;
    auto options = at::TensorOptions().dtype(at::kFloat).device(at::kCUDA, 0);
    at::Tensor t0 = at::randn({1000000, size}, options).narrow(1, 0, 16);
    auto cg_outputs = fec.runFusionWithInputs({t0});

    EXPECT_EQ(getVecSizeForPointwise(fec), (size_t)vec);

    testValidate(fusion, cg_outputs, {t0}, {t0}, __LINE__, __FILE__);
  }
}

TEST_F(NVFuserTest, FusionVectorizeStrideContiguity3D_CUDA) {
  std::unique_ptr<Fusion> fusion_ptr = std::make_unique<Fusion>();
  auto fusion = fusion_ptr.get();
  FusionGuard fg(fusion);

  TensorView* tv0 =
      TensorViewBuilder().ndims(3).contiguity({false, true, true}).build();
  fusion->addInput(tv0);
  auto tv1 = set(tv0);
  fusion->addOutput(tv1);

  FusionExecutorCache fec(std::move(fusion_ptr));
  fec.profile(true);

  std::vector<std::pair<int, int>> size_and_vec{{17, 1}, {10, 2}, {16, 4}};

  for (auto pair : size_and_vec) {
    auto size = pair.first;
    auto vec = pair.second;
    auto options = at::TensorOptions().dtype(at::kFloat).device(at::kCUDA, 0);
    at::Tensor t0 = at::randn({1000000, size, 3}, options).narrow(1, 0, 8);
    auto cg_outputs = fec.runFusionWithInputs({t0});

    EXPECT_EQ(getVecSizeForPointwise(fec), (size_t)vec);

    testValidate(fusion, cg_outputs, {t0}, {t0}, __LINE__, __FILE__);
  }
}

TEST_F(NVFuserTest, FusionVectorizeStrideContiguity5D_CUDA) {
  std::unique_ptr<Fusion> fusion_ptr = std::make_unique<Fusion>();
  auto fusion = fusion_ptr.get();
  FusionGuard fg(fusion);

  TensorView* tv0 = TensorViewBuilder()
                        .ndims(5)
                        .contiguity({false, true, false, true, true})
                        .build();
  fusion->addInput(tv0);
  auto tv1 = set(tv0);
  fusion->addOutput(tv1);

  FusionExecutorCache fec(std::move(fusion_ptr));
  fec.profile(true);

  auto options = at::TensorOptions().dtype(at::kFloat).device(at::kCUDA, 0);

  std::vector<std::tuple<int, int, int>> sizes_and_vec{
      {9, 17, 1}, {9, 10, 2}, {9, 16, 4}};

  for (auto tup : sizes_and_vec) {
    auto size1 = std::get<0>(tup);
    auto size2 = std::get<1>(tup);
    auto vec = std::get<2>(tup);
    at::Tensor t0 = at::randn({4, size1, 12345, size2, 3}, options)
                        .narrow(1, 0, 8)
                        .narrow(3, 0, 4);
    auto cg_outputs = fec.runFusionWithInputs({t0});

    EXPECT_EQ(getVecSizeForPointwise(fec), (size_t)vec);

    testValidate(fusion, cg_outputs, {t0}, {t0}, __LINE__, __FILE__);
  }
}

TEST_F(NVFuserTest, FusionVectorizeStrideContiguitySelfOverlapping_CUDA) {
  std::unique_ptr<Fusion> fusion_ptr = std::make_unique<Fusion>();
  auto fusion = fusion_ptr.get();
  FusionGuard fg(fusion);

  TensorView* tv0 = TensorViewBuilder()
                        .ndims(5)
                        .contiguity({false, true, false, true, true})
                        .build();
  fusion->addInput(tv0);
  auto tv1 = set(tv0);
  fusion->addOutput(tv1);

  FusionExecutorCache fec(std::move(fusion_ptr));
  fec.profile(true);

  auto options = at::TensorOptions().dtype(at::kFloat).device(at::kCUDA, 0);

  std::vector<std::tuple<int, int, int, int>> sizes_strides_and_vec{
      {4, 4, 4, 4},
      {4, 4, 2, 2},
      {4, 2, 4, 2},
      {2, 4, 4, 2},
      {4, 4, 1, 1},
      {4, 1, 4, 1},
      {1, 4, 4, 1},
      {2, 2, 2, 2},
      {2, 2, 1, 1},
      {2, 1, 2, 1},
      {1, 2, 2, 1}};

  for (auto tup : sizes_strides_and_vec) {
    auto size = std::get<0>(tup);
    auto stride1 = std::get<1>(tup);
    auto stride2 = std::get<2>(tup);
    auto vec = std::get<3>(tup);
    std::vector<int64_t> shape = {4, 4, 12345, size, 3};
    std::vector<int64_t> stride = {
        stride1, (int64_t)stride2 * 12345, (int64_t)stride2, 3, 1};
    at::Tensor t0 = at::empty_strided(shape, stride, options);
    t0.random_();
    auto cg_outputs = fec.runFusionWithInputs({t0});
    EXPECT_EQ(getVecSizeForPointwise(fec), (size_t)vec);
    testValidate(fusion, cg_outputs, {t0}, {t0}, __LINE__, __FILE__);
  }
}

TEST_F(NVFuserTest, FusionSimpleAmperePipeline_CUDA) {
  Fusion fusion;
  FusionGuard fg(&fusion);

  // requires ampere+ GPU
  if (!deviceMajorMinorCheck(8)) {
    GTEST_SKIP() << "skipping tests on pre-AMPERE GPUs";
    return;
  }

  auto tv0 = makeContigTensor(1);

  fusion.addInput(tv0);

  auto tv1 = set(tv0);

  fusion.addOutput(tv1);

  auto tv_cache = tv0->cacheAfter(LoadStoreOpType::CpAsyncCa);
  tv_cache->setMemoryType(MemoryType::Shared);

  tv1->split(0, 16);
  tv0->computeAt(tv1, 1);

  tv_cache->circularBuffer(10);

  auto options = at::TensorOptions().dtype(at::kFloat).device(at::kCUDA, 0);
  at::Tensor input1 = at::randn({255}, options);

  // Add check that the cp async op has an inlined predicate.
  class InlinedCpAsyncPredChecker : public kir::IrVisitor {
   public:
    using kir::IrVisitor::handle;

   private:
    void handle(kir::IfThenElse* ite) final {
      auto prev_within_ite = within_ite_;
      within_ite_ = true;
      kir::IrVisitor::handle(ite);
      within_ite_ = prev_within_ite;
    }

    void handle(LoadStoreOp* ldst) final {
      if (ldst->opType() == LoadStoreOpType::CpAsyncCa) {
        TORCH_INTERNAL_ASSERT(!within_ite_, "CPASYNC predicate not inlined");
        TORCH_INTERNAL_ASSERT(
            ldst->predicate()->hasValue() &&
                !ldst->predicate()->value()->isConst(),
            "CPASYNC predicate is not generated");
      }
    }

   private:
    bool within_ite_ = false;
  } pred_checker;

  // Check that cp async is inlined:
  GpuLower gpulw(&fusion);
  pred_checker.handle(gpulw.kernel()->topLevelExprs());

  FusionExecutor fe;
  fe.compileFusion(&fusion, {input1});
  auto cg_outputs = fe.runFusion({input1});

  testValidate(&fusion, cg_outputs, {input1}, {input1}, __LINE__, __FILE__);
}

TEST_F(NVFuserTest, FusionExpandedInput_CUDA) {
  std::unique_ptr<Fusion> fusion_ptr = std::make_unique<Fusion>();
  auto fusion = fusion_ptr.get();
  FusionGuard fg(fusion);

  TensorView* tv0 = TensorViewBuilder()
                        .ndims(3)
                        .shape({-1, -1, -1})
                        .contiguity({false, std::nullopt, true})
                        .expanded({false, true, false})
                        .build();
  fusion->addInput(tv0);
  auto tv1 = set(tv0);
  fusion->addOutput(tv1);

  auto options = at::TensorOptions().dtype(at::kFloat).device(at::kCUDA, 0);
  at::Tensor t0 = at::randn({4096, 1, 4}, options).expand({-1, 7, -1});

  FusionExecutorCache fec(std::move(fusion_ptr));
  auto cg_outputs = fec.runFusionWithInputs({t0});

  testValidate(fusion, cg_outputs, {t0}, {t0}, __LINE__, __FILE__);
}

// Repro for
// https://github.com/csarofeen/pytorch/issues/1843#issuecomment-1270759724
TEST_F(NVFuserTest, FusionVectorizeRepro1843_CUDA) {
  std::unique_ptr<Fusion> fusion_ptr = std::make_unique<Fusion>();
  auto fusion = fusion_ptr.get();
  FusionGuard fg(fusion);

  TensorView* tv1 =
      TensorViewBuilder().ndims(2).contiguity({true, true}).build();
  TensorView* tv0 =
      TensorViewBuilder().ndims(2).contiguity({true, true}).build();
  fusion->addInput(tv1);
  fusion->addInput(tv0);

  auto tv7 = sum(tv0, {1}, true);
  auto tv_exp =
<<<<<<< HEAD
      expand(tv7, {tv0->axis(0)->extent(), IrBuilder::create<Val>(32128)});
=======
      expand(tv7, {tv0->axis(0)->extent(), IrBuilder::create<Scalar>(32128L)});
>>>>>>> fb9845e7
  auto tv3 = exp(tv1);
  auto tv8 = mul(tv3, tv_exp);
  auto tv13 = sub(tv0, tv8);
  fusion->addOutput(tv13);

  auto options = at::TensorOptions().dtype(at::kFloat).device(at::kCUDA, 0);
  at::Tensor t1 =
      at::empty_strided({4096, 32128}, {32128, 1}, options).random_();
  at::Tensor t0 =
      at::empty_strided({4096, 32128}, {32128, 1}, options).random_();

  FusionExecutorCache fec(std::move(fusion_ptr));
  auto cg_outputs = fec.runFusionWithInputs({t1, t0});

  auto ref = t0 - t1.exp() * t0.sum((1), true);
  testValidate(fusion, cg_outputs, {t1, t0}, {ref}, __LINE__, __FILE__);
}

TEST_F(NVFuserTest, FusionBroadcastPersistentReduction_CUDA) {
  // Simplified repro for
  // https://github.com/csarofeen/pytorch/issues/2094
  std::unique_ptr<Fusion> fusion_ptr = std::make_unique<Fusion>();
  auto fusion = fusion_ptr.get();
  FusionGuard fg(fusion);

  auto tv0 = makeContigTensor(2, DataType::Half);
  auto tv1 = castOp(DataType::Float, tv0);
  auto tv2 = broadcast(tv1, {true, true, false, false});
  auto tv3 = sum(tv2, {-1}, true);
  auto tv4 = add(tv2, tv3); // TODO: changing this to tv1 there is still errors
  auto tv5 = sum(tv4, {-1});
  fusion->addInput(tv0);
  fusion->addOutput(tv5);

  auto options = at::TensorOptions().dtype(at::kHalf).device(at::kCUDA, 0);
  auto t0 = at::randn({1024, 768}, options);
  auto t1 = t0.view({1, 1, 1024, 768}).to(at::kFloat);
  auto t3 = t1.sum({-1}, true);
  auto t4 = t1 + t3;
  auto t5 = t4.sum({-1});

  FusionExecutorCache fec(std::move(fusion_ptr));
  auto cg_outputs = fec.runFusionWithInputs({t0});
  testValidate(fusion, cg_outputs, {t0}, {t5}, __LINE__, __FILE__);
}

// Repro for
// https://github.com/csarofeen/pytorch/issues/2094
TEST_F(NVFuserTest, FusionRepro2094_CUDA) {
  std::unique_ptr<Fusion> fusion_ptr = std::make_unique<Fusion>();
  auto fusion = fusion_ptr.get();
  FusionGuard fg(fusion);

  std::vector<int64_t> neg_one_vec = {-1};
  {
    auto tv0 = TensorViewBuilder()
                   .ndims(1)
                   .shape(neg_one_vec)
                   .contiguity(true)
                   .dtype(DataType::Float)
                   .build();
    fusion->addInput(tv0);
    auto tv1 = TensorViewBuilder()
                   .ndims(1)
                   .shape(neg_one_vec)
                   .contiguity(true)
                   .dtype(DataType::Float)
                   .build();
    fusion->addInput(tv1);
    auto tv2 = TensorViewBuilder()
                   .ndims(2)
                   .shape(std::vector<int64_t>{-1, -1})
                   .contiguity({true, true})
                   .dtype(DataType::Half)
                   .build();
    fusion->addInput(tv2);
    auto tv3 = expand(
        broadcast(tv0, {true, true, false}),
<<<<<<< HEAD
        {IrBuilder::create<Val>(1),
         IrBuilder::create<Val>(1024),
         IrBuilder::create<Val>(768)});
    auto tv4 = expand(
        broadcast(tv1, {true, true, false}),
        {IrBuilder::create<Val>(1),
         IrBuilder::create<Val>(1024),
         IrBuilder::create<Val>(768)});
=======
        {IrBuilder::create<Scalar>(1L),
         IrBuilder::create<Scalar>(1024L),
         IrBuilder::create<Scalar>(768L)});
    auto tv4 = expand(
        broadcast(tv1, {true, true, false}),
        {IrBuilder::create<Scalar>(1L),
         IrBuilder::create<Scalar>(1024L),
         IrBuilder::create<Scalar>(768L)});
>>>>>>> fb9845e7
    auto tv5 = reshape(tv2, {1024, 768}, {1, 1024, 768});
    auto tv6 = castOp(DataType::Float, tv5);
    auto s7 = IrBuilder::create<Val>(0.5);
    auto tv8 = mul(tv6, s7);
    auto s9 = IrBuilder::create<Val>(0.707107);
    auto tv10 = mul(tv6, s9);
    auto tv11 = erf(tv10);
    auto s12 = IrBuilder::create<Val>(1.0);
    auto tv13 = add(tv11, s12);
    auto tv14 = mul(tv8, tv13);
    auto tv15 = castOp(DataType::Half, tv14);
    auto tv16 = castOp(DataType::Float, tv15);
    auto tv17_tv18 = variance_mean(tv16, {2}, 0, false);
    auto tv17 = std::get<0>(tv17_tv18);
    auto tv18 = std::get<1>(tv17_tv18);
    auto tv19 = expand(
        broadcast(tv17, {false, false, true}),
<<<<<<< HEAD
        {IrBuilder::create<Val>(1),
         IrBuilder::create<Val>(1024),
         IrBuilder::create<Val>(1)});
    auto tv20 = expand(
        broadcast(tv18, {false, false, true}),
        {IrBuilder::create<Val>(1),
         IrBuilder::create<Val>(1024),
         IrBuilder::create<Val>(1)});
    auto s21 = IrBuilder::create<Val>(1e-05);
    auto tv22 = add(tv19, s21);
    auto tv23 = expand(
        broadcast(tv20, {false, false, false}),
        {IrBuilder::create<Val>(1),
         IrBuilder::create<Val>(1024),
         IrBuilder::create<Val>(768)});
=======
        {IrBuilder::create<Scalar>(1L),
         IrBuilder::create<Scalar>(1024L),
         IrBuilder::create<Scalar>(1L)});
    auto tv20 = expand(
        broadcast(tv18, {false, false, true}),
        {IrBuilder::create<Scalar>(1L),
         IrBuilder::create<Scalar>(1024L),
         IrBuilder::create<Scalar>(1L)});
    auto s21 = IrBuilder::create<Scalar>(1e-05);
    auto tv22 = add(tv19, s21);
    auto tv23 = expand(
        broadcast(tv20, {false, false, false}),
        {IrBuilder::create<Scalar>(1L),
         IrBuilder::create<Scalar>(1024L),
         IrBuilder::create<Scalar>(768L)});
>>>>>>> fb9845e7
    auto tv24 = rsqrt(tv22);
    auto tv25 = sub(tv16, tv23);
    auto tv26 = expand(
        broadcast(tv24, {false, false, false}),
<<<<<<< HEAD
        {IrBuilder::create<Val>(1),
         IrBuilder::create<Val>(1024),
         IrBuilder::create<Val>(768)});
=======
        {IrBuilder::create<Scalar>(1L),
         IrBuilder::create<Scalar>(1024L),
         IrBuilder::create<Scalar>(768L)});
>>>>>>> fb9845e7
    auto tv27 = mul(tv25, tv26);
    auto tv28 = mul(tv27, tv3);
    auto tv29 = add(tv28, tv4);
    auto tv30 = castOp(DataType::Float, tv29);
    auto tv31 = castOp(DataType::Half, tv30);
    auto tv32 = reshape(tv31, {1, 1024, 768}, {1024, 768});
    fusion->addOutput(tv5);
    fusion->addOutput(tv16);
    fusion->addOutput(tv20);
    fusion->addOutput(tv24);
    fusion->addOutput(tv32);
  }

  auto options = at::TensorOptions().dtype(at::kFloat).device(at::kCUDA, 0);
  std::vector<c10::IValue> inputs;
  std::vector<at::Tensor> outputs;

  {
    auto t0 = at::randn({768}, options);
    inputs.push_back((c10::IValue)t0);
    auto t1 = at::randn({768}, options);
    inputs.push_back((c10::IValue)t1);
    auto t2 = at::randn({1024, 768}, options).to(at::ScalarType::Half);
    inputs.push_back((c10::IValue)t2);
    auto t3 = t0.unsqueeze(0).unsqueeze(1).expand({1, 1024, 768});
    auto t4 = t1.unsqueeze(0).unsqueeze(1).expand({1, 1024, 768});
    auto t5 = t2.view({1, 1024, 768});
    auto t6 = t5.to(at::ScalarType::Float);
    auto s7 = 0.5;
    auto t8 = at::mul(t6, s7);
    auto s9 = 0.707107;
    auto t10 = at::mul(t6, s9);
    auto t11 = at::erf(t10);
    auto s12 = 1.0;
    auto t13 = at::add(t11, s12);
    auto t14 = at::mul(t8, t13);
    auto t15 = t14.to(at::ScalarType::Half);
    auto t16 = t15.to(at::ScalarType::Float);
    auto t17_t18 =
        at::var_mean(t16, {2}, /*unbiased*/ false, /*keepdim*/ false);
    auto t17 = std::get<0>(t17_t18);
    auto t18 = std::get<1>(t17_t18);
    auto t19 = t17.unsqueeze(2).expand({1, 1024, 1});
    auto t20 = t18.unsqueeze(2).expand({1, 1024, 1});
    auto s21 = 1e-05;
    auto t22 = at::add(t19, s21);
    auto t23 = t20.expand({1, 1024, 768});
    auto t24 = at::rsqrt(t22);
    auto t25 = at::sub(t16, t23);
    auto t26 = t24.expand({1, 1024, 768});
    auto t27 = at::mul(t25, t26);
    auto t28 = at::mul(t27, t3);
    auto t29 = at::add(t28, t4);
    auto t30 = t29.to(at::ScalarType::Float);
    auto t31 = t30.to(at::ScalarType::Half);
    auto t32 = t31.view({1024, 768});
    outputs.push_back(t5);
    outputs.push_back(t16);
    outputs.push_back(t20);
    outputs.push_back(t24);
    outputs.push_back(t32);
  }

  FusionExecutorCache fec(std::move(fusion_ptr));
  auto cg_outputs = fec.runFusionWithInputs(inputs);
  testValidate(fusion, cg_outputs, inputs, outputs, __LINE__, __FILE__);
}

// https://github.com/csarofeen/pytorch/issues/2068
TEST_F(NVFuserTest, FusionIssue2068_CUDA) {
  auto fusion_ptr = std::make_unique<Fusion>();
  Fusion& fusion = *fusion_ptr.get();
  FusionGuard fg(&fusion);

  int64_t w = 32, x = 56, y = 56, z = 128;

  auto tv0 = makeContigTensor(3);
  auto tv1 = makeContigTensor(1);
  auto tv2 = makeContigTensor(3);
  auto tv3 = makeContigTensor(1);
  auto tv4 = makeContigTensor(4);

  fusion.addInput(tv0);
  fusion.addInput(tv1);
  fusion.addInput(tv2);
  fusion.addInput(tv3);
  fusion.addInput(tv4);

  auto tv5 = broadcast(tv0, {false, false, false, true});
  auto tv6 = broadcast(tv1, {true, true, true, false});
  auto tv7 = expand(
      tv6,
      {IrBuilder::create<Val>(w),
       IrBuilder::create<Val>(x),
       IrBuilder::create<Val>(y),
       tv6->axis(3)->extent()});
  auto tv8 = broadcast(tv2, {false, false, false, true});
  auto tv9 = broadcast(tv3, {true, true, true, false});
  auto tv10 = expand(
      tv9,
      {IrBuilder::create<Val>(w),
       IrBuilder::create<Val>(x),
       IrBuilder::create<Val>(y),
       tv9->axis(3)->extent()});
  auto tv11 = set(tv5);
  auto tv12 = expand(
      tv11,
      {tv11->axis(0)->extent(),
       tv11->axis(1)->extent(),
       tv11->axis(2)->extent(),
       IrBuilder::create<Val>(z)});

  auto tv13 = add(tv8, IrBuilder::create<Val>(1.e-6));
  auto tv14 = sub(tv4, tv12);
  auto tv15 = rsqrt(abs(tv13));
  auto tv16 = set(tv15);
  auto tv17 = expand(
      tv16,
      {tv16->axis(0)->extent(),
       tv16->axis(1)->extent(),
       tv16->axis(2)->extent(),
       IrBuilder::create<Val>(z)});
  auto tv18 = mul(tv14, tv17);
  auto tv19 = mul(tv18, tv7);
  auto tv20 = add(tv19, tv10);
  auto tv21 = set(tv20);

  fusion.addOutput(tv5);
  fusion.addOutput(tv15);
  fusion.addOutput(tv21);

  auto options = at::TensorOptions().dtype(at::kFloat).device(at::kCUDA, 0);
  auto t0 = at::randn({w, x, y}, options);
  auto t1 = at::randn({z}, options);
  auto t2 = at::randn({w, x, y}, options);
  auto t3 = at::randn({z}, options);
  auto t4 = at::randn({w, x, y, z}, options);

  auto t5 = t0.unsqueeze(-1);
  auto t12 = t5.expand({-1, -1, -1, z});
  auto t7 = t1.unsqueeze(0).unsqueeze(0).unsqueeze(0).expand({w, x, y, -1});
  auto t8 = t2.unsqueeze(-1);
  auto t10 = t3.unsqueeze(0).unsqueeze(0).unsqueeze(0).expand({w, x, y, -1});

  auto t13 = t8 + 1.e-6;
  auto t14 = t4 - t12;
  auto t15 = t13.abs().rsqrt();
  auto t17 = t15.expand({-1, -1, -1, z});
  auto t18 = mul(t14, t17);
  auto t19 = mul(t18, t7);
  auto t21 = add(t19, t10);

  FusionExecutorCache executor_cache(std::move(fusion_ptr));
  auto cg_outputs = executor_cache.runFusionWithInputs({t0, t1, t2, t3, t4});

  testValidate(
      executor_cache.fusion(),
      cg_outputs,
      {t0, t1, t2, t3, t4},
      {t5, t15, t21},
      __LINE__,
      __FILE__,
      "");
}

// Similar to the following HuggingFace repro:
// https://github.com/csarofeen/pytorch/issues/2064
// but with the trivial reduction replaced with squeeze
TEST_F(NVFuserTest, FusionHuggingFaceRepro2064Squeeze_CUDA) {
  auto fusion_ptr = std::make_unique<Fusion>();
  Fusion& fusion = *fusion_ptr.get();
  FusionGuard fg(&fusion);

  auto tv0 = makeContigTensor(2);
  fusion.addInput(tv0);

  auto tv1 = broadcast(tv0, {true, false, false});
  auto tv2 = mul(tv1, IrBuilder::create<Val>(0.5));
  auto tv3 = mul(tv1, IrBuilder::create<Val>(0.707107));
  auto tv4 = erf(tv3);
  auto tv5 = add(tv4, IrBuilder::create<Val>(1.0));
  auto tv6 = mul(tv2, tv5);
  auto tv7 = squeeze(tv6, std::vector<bool>{true, false, false});

  fusion.addOutput(tv1);
  fusion.addOutput(tv7);

  auto options = at::TensorOptions().dtype(at::kFloat).device(at::kCUDA, 0);
  auto t0 = at::randn({2, 8}, options);

  FusionExecutorCache executor_cache(std::move(fusion_ptr));
  auto cg_outputs = executor_cache.runFusionWithInputs({t0});

  testValidate(
      executor_cache.fusion(), cg_outputs, {t0}, __LINE__, __FILE__, "");
}

TEST_F(NVFuserTest, FusionSqueezeTransformPropagation_CUDA) {
  auto fusion_ptr = std::make_unique<Fusion>();
  Fusion& fusion = *fusion_ptr.get();
  FusionGuard fg(&fusion);

  auto tv0 = makeConcreteTensor({5, 1, 1, 1, 1});
  fusion.addInput(tv0);
  auto tv1 = squeeze(tv0, std::vector<bool>{false, true, false, true, false});
  auto tv2 = squeeze(tv0, std::vector<bool>{false, false, true, false, true});
  auto tv3 = squeeze(tv0, std::vector<bool>{false, false, false, false, true});
  fusion.addOutput(tv1);
  fusion.addOutput(tv2);
  fusion.addOutput(tv3);

  tv3->merge(0);
  tv3->merge(0);
  tv3->merge(0);

  MaxRootDomainInfoSpanningTree tree(tv3);
  TransformPropagatorWithCheck tp(tv3);
  tree.traverse(&tp);

  auto options = at::TensorOptions().dtype(at::kFloat).device(at::kCUDA, 0);
  at::Tensor t0 = at::randn({5, 1, 1, 1, 1}, options);
  auto t1 = t0.squeeze(1).squeeze(2);
  auto t2 = t0.squeeze(2).squeeze(-1);
  auto t3 = t0.squeeze(-1);

  FusionExecutor fe;
  fe.compileFusion(&fusion, {t0});
  auto cg_outputs = fe.runFusion({t0});

  testValidate(&fusion, cg_outputs, {t0}, {t1, t2, t3}, __LINE__, __FILE__);
}

TEST_F(NVFuserTest, FusionSqueezeInlining_CUDA) {
  auto fusion_ptr = std::make_unique<Fusion>();
  Fusion& fusion = *fusion_ptr.get();
  FusionGuard fg(&fusion);

  auto tv0 = makeConcreteTensor({1, -1});
  fusion.addInput(tv0);
  auto tv1 = set(tv0);
  auto tv2 = squeeze(tv1, std::vector<bool>{true, false});
  fusion.addOutput(tv2);

  tv0->merge(0);
  tv0->split(0, 128);

  {
    MaxRootDomainInfoSpanningTree tree(tv0);
    TransformPropagatorWithCheck tp(tv0);
    tree.traverse(&tp);
    TORCH_CHECK(tv2->nDims() == 2);
    TORCH_CHECK(tv1->nDims() == 2);
    TORCH_CHECK(tv0->nDims() == 2);
  }

  {
    // The propagation here should be a no-op, I am adding it here just to test
    // if transformation propagation works for squeeze on both direction.
    MaxRootDomainInfoSpanningTree tree(tv2);
    TransformPropagatorWithCheck tp(tv2);
    tree.traverse(&tp);
    TORCH_CHECK(tv2->nDims() == 2);
    TORCH_CHECK(tv1->nDims() == 2);
    TORCH_CHECK(tv0->nDims() == 2);
  }

  tv1->axis(0)->parallelize(ParallelType::BIDx);
  tv1->axis(1)->parallelize(ParallelType::TIDx);
  tv2->axis(0)->parallelize(ParallelType::BIDx);
  tv2->axis(1)->parallelize(ParallelType::TIDx);

  inlineMost();

  TORCH_CHECK(tv1->getComputeAtPosition() == 2);
  TORCH_CHECK(tv2->getComputeAtPosition() == 2);

  auto options = at::TensorOptions().dtype(at::kFloat).device(at::kCUDA, 0);
  at::Tensor t0 = at::randn({1, 1024}, options);
  auto t1 = t0.squeeze(0);

  FusionExecutor fe;
  fe.compileFusion(&fusion, {t0});
  auto cg_outputs = fe.runFusion({t0});

  testValidate(&fusion, cg_outputs, {t0}, {t1}, __LINE__, __FILE__);
}

// HuggingFace repro:
// https://github.com/csarofeen/pytorch/issues/2064
TEST_F(NVFuserTest, FusionHuggingFaceRepro2064_CUDA) {
  auto fusion_ptr = std::make_unique<Fusion>();
  Fusion& fusion = *fusion_ptr.get();
  FusionGuard fg(&fusion);

  auto tv0 = makeContigTensor(2);
  fusion.addInput(tv0);

  auto tv1 = broadcast(tv0, {true, false, false});
  auto tv2 = mul(tv1, IrBuilder::create<Val>(0.5));
  auto tv3 = mul(tv1, IrBuilder::create<Val>(0.707107));
  auto tv4 = erf(tv3);
  auto tv5 = add(tv4, IrBuilder::create<Val>(1.0));
  auto tv6 = mul(tv2, tv5);
  auto tv7 = sum(tv6, {0});

  fusion.addOutput(tv1);
  fusion.addOutput(tv7);

  auto options = at::TensorOptions().dtype(at::kFloat).device(at::kCUDA, 0);
  auto t0 = at::randn({2, 8}, options);
  auto t1 = t0.expand({1, 2, 8});
  auto t2 = t1 * 0.5;
  auto t5 = (t1 * 0.707107).erf() + 1.0;
  auto t6 = t2 * t5;
  auto t7 = t6.sum(0);

  FusionExecutorCache executor_cache(std::move(fusion_ptr));
  auto cg_outputs = executor_cache.runFusionWithInputs({t0});

  testValidate(
      executor_cache.fusion(),
      cg_outputs,
      {t0},
      {t1, t7},
      __LINE__,
      __FILE__,
      "");
}

#ifndef USE_ROCM

TEST_F(NVFuserTest, FusionCastings_CUDA) {
  auto fusion_ptr = std::make_unique<Fusion>();
  Fusion& fusion = *fusion_ptr.get();
  FusionGuard fg(&fusion);

  int x = 4, y = 1024;

  std::vector<DataType> data_types{
      DataType::Double,
      DataType::Float,
      DataType::Half,
      DataType::Int,
      DataType::Int32,
      DataType::Bool,
      DataType::ComplexFloat,
      DataType::ComplexDouble};

#if defined(CUDA_VERSION) && CUDA_VERSION >= 11000
  if (at::cuda::getDeviceProperties(0)->major >= 8) {
    data_types.emplace_back(DataType::BFloat16);
  }
#endif

  for (const auto& input_type : data_types) {
    auto tv_in = makeContigTensor(2, input_type);
    fusion.addInput(tv_in);
    for (const auto& output_type : data_types) {
      auto tv_out = castOp(output_type, tv_in);
      fusion.addOutput(tv_out);
    }
  }

  auto options = at::TensorOptions().dtype(at::kFloat).device(at::kCUDA, 0);

  std::vector<c10::IValue> inputs;
  std::vector<at::Tensor> outputs;
  for (const auto& input_type : data_types) {
    at::Tensor t = at::randn({x, y}, options).to(data_type_to_aten(input_type));
    inputs.emplace_back(t);
    for (const auto& output_type : data_types) {
      outputs.emplace_back(t.to(data_type_to_aten(output_type)));
    }
  }

  FusionExecutorCache executor_cache(std::move(fusion_ptr));
  auto cg_outputs = executor_cache.runFusionWithInputs(inputs);

  testValidate(
      executor_cache.fusion(),
      cg_outputs,
      inputs,
      outputs,
      __LINE__,
      __FILE__,
      "");
}

TEST_F(NVFuserTest, FusionIssue2074_CUDA) {
  auto fusion_ptr = std::make_unique<Fusion>();
  Fusion& fusion = *fusion_ptr.get();
  FusionGuard fg(&fusion);

  int x = 4, y = 1024;

  auto tv0 = makeContigTensor(2, DataType::Int32);
  fusion.addInput(tv0);
<<<<<<< HEAD
  auto tv1 = ne(tv0, IrBuilder::create<Val>(0));
  auto tv2 = castOp(DataType::Int32, tv1);
  auto tv3 = sum(tv2, {1});
  auto tv4 = sub(tv3, IrBuilder::create<Val>(1));
=======
  auto tv1 = ne(tv0, IrBuilder::create<Scalar>(0L));
  auto tv2 = castOp(DataType::Int32, tv1);
  auto tv3 = sum(tv2, {1});
  auto tv4 = sub(tv3, IrBuilder::create<Scalar>(1L));
>>>>>>> fb9845e7
  fusion.addOutput(tv0);
  fusion.addOutput(tv4);

  auto options = at::TensorOptions().dtype(at::kFloat).device(at::kCUDA, 0);

  at::Tensor t0 = at::randn({x, y}, options).to(at::kInt);
  auto t1 = t0.ne(0);
  auto t2 = t1.to(at::kInt);
  auto t3 = t2.sum({1});
  auto t4 = t3 - 1;

  FusionExecutorCache executor_cache(std::move(fusion_ptr));
  auto cg_outputs = executor_cache.runFusionWithInputs({t0});
  ASSERT_TRUE(at::allclose(cg_outputs[1], t4));
}

TEST_F(NVFuserTest, FusionIssue2077_CUDA) {
  auto fusion_ptr = std::make_unique<Fusion>();
  Fusion& fusion = *fusion_ptr.get();
  FusionGuard fg(&fusion);

  auto tv0 = makeContigTensor(3, DataType::Half);
  fusion.addInput(tv0);

  auto tv1 = castOp(DataType::Float, tv0);
<<<<<<< HEAD
  auto tv3 = mul(tv1, IrBuilder::create<Val>(1));
  auto tv5 = sub(IrBuilder::create<Val>(1.), tv3);
=======
  auto tv3 = mul(tv1, IrBuilder::create<Scalar>(1L));
  auto tv5 = sub(IrBuilder::create<Scalar>(1.), tv3);
>>>>>>> fb9845e7
  auto tv6 = castOp(DataType::Half, tv5);
  auto tv7 = castOp(DataType::Bool, tv6);

  fusion.addOutput(tv7);

  auto options = at::TensorOptions().dtype(at::kHalf).device(at::kCUDA, 0);

  at::Tensor t0 = at::randn({2, 4, 6}, options);
  auto t1 = t0.to(at::kFloat);
  auto t3 = t1 * 1;
  auto t5 = 1 - t3;
  auto t6 = t5.to(at::kHalf);
  auto t7 = t6.to(at::kBool);

  FusionExecutorCache executor_cache(std::move(fusion_ptr));
  auto cg_outputs = executor_cache.runFusionWithInputs({t0});
  ASSERT_TRUE(at::equal(cg_outputs[0], t7));
}

#endif

TEST_F(NVFuserTest, FusionIssue2372_CUDA) {
  Fusion fusion;
  FusionGuard fg(&fusion);

  auto tx = makeContigTensor(5, DataType::Float);
  fusion.addInput(tx);
  auto tmean = makeContigTensor(1, DataType::Float);
  fusion.addInput(tmean);
  auto tvar = makeContigTensor(1, DataType::Float);
  fusion.addInput(tvar);
  auto seps = IrBuilder::newScalar(DataType::Double);
  fusion.addInput(seps);

  auto tmean_bcast = broadcast(tmean, {true, true, true, true, false});
  auto tmean_expand = expand_as(tmean_bcast, tx);
  auto diff = sub(tx, tmean_expand);
  auto regvar = add(tvar, seps);
  auto invstd = rsqrt(regvar);
  auto invstd_bcast = broadcast(invstd, {true, true, true, true, false});
  auto invstd_expand = expand_as(invstd_bcast, tx);
  auto x_normed = mul(diff, invstd_expand);

  fusion.addOutput(x_normed);
  // This output is not necessary for a normalization function, but should not
  // cause compilation to fail
  fusion.addOutput(tmean); // Contiguous even-size input added as output
  fusion.addOutput(invstd);

  auto options = at::TensorOptions().dtype(at::kFloat).device(at::kCUDA, 0);

  int C = 2;
  at::Tensor x = at::randn({1, 5, 5, 5, C}, options);
  at::Tensor mean = at::randn({C}, options);
  at::Tensor var = at::rand({C}, options);
  double eps = 1e-5;

  std::vector<c10::IValue> inputs = {x, mean, var, eps};

  auto lparams = schedulePointwise(&fusion, inputs);

  FusionExecutor fe;
  fe.compileFusion(&fusion, inputs, lparams);
  auto cg_outputs = fe.runFusion(inputs, lparams);

  auto eager_diff = x - mean.view({1, 1, 1, 1, -1});
  auto eager_invstd = at::rsqrt(var + eps);
  auto eager_x_normed = eager_diff * eager_invstd.view({1, 1, 1, 1, -1});

  // testValidate currently fails since cg_outputs[1] is an empty tensor
  ASSERT_TRUE(at::allclose(cg_outputs[0], eager_x_normed));
  // ASSERT_TRUE(at::equal(cg_outputs[1], mean));
  ASSERT_TRUE(at::allclose(cg_outputs[2], eager_invstd));
}

TEST_F(NVFuserTest, FusionIssue2075_CUDA) {
  auto fusion_ptr = std::make_unique<Fusion>();
  Fusion& fusion = *fusion_ptr.get();
  FusionGuard fg(&fusion);

  int64_t x = 2, y = 128, z = 128;

  auto tv0 = makeContigConcreteTensor({1, -1, 1});
  fusion.addInput(tv0);
  auto tv1 = makeContigConcreteTensor({1, 1, -1});
  fusion.addInput(tv1);

  auto tv2 = set(tv0);
  auto tv3 = expand(
      tv2,
      {IrBuilder::create<Val>(x),
       tv2->axis(1)->extent(),
       IrBuilder::create<Val>(z)});

  // [1, 1, 128] -> [1, 1, 1, 1, 1, 128]
  auto tv4 = broadcast(tv1, {{false, false, true, true, true, false}});
  // [1, 1, 1, 1, 1, 128] -> [2, 128, 1, 1, 1, 128]
  auto tv5 = expand(
      tv4,
      {IrBuilder::create<Val>(x),
       IrBuilder::create<Val>(y),
       tv4->axis(2)->extent(),
       tv4->axis(3)->extent(),
       tv4->axis(4)->extent(),
       tv4->axis(5)->extent()});
  auto tv6 = set(tv5);
  // [2, 128, 1, 1, 1, 128] -> [2, 1, 128, 1, 1, 128]
  auto tv7 = permute(tv6, {0, 3, 1, 2, 4, 5});
  auto tv8 = sum(tv7, {1, 3, 4});
  auto tv9 = le(tv8, tv3);
  auto tv10 = castOp(DataType::Float, tv9);
  fusion.addOutput(tv10);

  auto options = at::TensorOptions().dtype(at::kFloat).device(at::kCUDA, 0);

  at::Tensor t0 = at::randn({1, y, 1}, options);
  at::Tensor t1 = at::randn({1, 1, z}, options);
  auto t3 = t0.expand({x, y, z});
  auto t4 = t1.unsqueeze(-2).unsqueeze(-2).unsqueeze(-2);
  auto t5 = t4.expand({x, y, 1, 1, 1, z});
  auto t7 = t5.permute({0, 3, 1, 2, 4, 5});
  auto t8 = t7.squeeze(-2).squeeze(-2).squeeze(-3);
  auto t9 = t8 < t3;
  auto t10 = t9.to(at::kFloat);

  FusionExecutorCache executor_cache(std::move(fusion_ptr));
  auto cg_outputs = executor_cache.runFusionWithInputs({t0, t1});
  testValidate(&fusion, cg_outputs, {t0, t1}, {t10}, __LINE__, __FILE__);
}

// Simple test of propagating vectorize predicates through the Exact
// CA map
TEST_F(NVFuserTest, FusionPropagateVectorizePredicate_CUDA) {
  Fusion fusion;
  FusionGuard fg(&fusion);

  auto tv0 = makeContigTensor(1);

  fusion.addInput(tv0);

  auto tv1 = set(tv0);
  auto tv2 = set(tv1);

  fusion.addOutput(tv2);

  const int vec_factor = 4;
  tv1->split(-1, vec_factor);

  MaxRootDomainInfoSpanningTree tree(tv1);
  TransformPropagator tp(tv1);
  tree.traverse(&tp);

  tv1->setMemoryType(MemoryType::Shared);

  // The predicate tv2 should look like (i * 4) + j < tv0.extent(0),
  // where i and j are the loop indices of the two leaf axes,
  // respectively. PredChecker checks if the second loop index is
  // indeed used in the predicate of tv2.

  class PredChecker : public kir::IrVisitor {
   public:
    PredChecker(bool vectorized) : vectorized_(vectorized) {}

    using kir::IrVisitor::handle;

    void handle(LoadStoreOp* ldst) final {
      if (ldst->out()->as<kir::TensorIndex>()->view()->name() == 2) {
        // Make sure the index of the inner loop isn't used in the
        // predicate of the tv2 expression
        TORCH_INTERNAL_ASSERT(!scope_exprs_.empty());
        TORCH_INTERNAL_ASSERT(scope_exprs_.back()->isA<kir::IfThenElse>());
        auto ite = scope_exprs_.back()->as<kir::IfThenElse>();
        auto cond = ite->predicate()->value();
        // Make sure the index of the inner loop isn't used in the predicate
        TORCH_INTERNAL_ASSERT(!for_loops_.empty());
        auto loop_index = for_loops_.back()->index();
        auto cond_inputs = InputsOf::output(cond->fusion(), cond);
        auto index_it =
            std::find(cond_inputs.begin(), cond_inputs.end(), loop_index);
        auto vec_factor_it =
            std::find_if(cond_inputs.begin(), cond_inputs.end(), [](Val* inp) {
              auto int_val = inp->getInt();
              return int_val.has_value() &&
                  (int_val.value() == vec_factor - 1 ||
                   int_val.value() == -(vec_factor - 1));
            });
        // If vectorized, the predicate should use (vec_factor - 1) or
        // -(vec_factor - 1) rather than the loop index.
        if (vectorized_) {
          TORCH_CHECK(
              index_it == cond_inputs.end(),
              "Not expected to have ",
              loop_index->toInlineString(),
              " in ",
              cond->toInlineString());
          TORCH_CHECK(
              vec_factor_it != cond_inputs.end(),
              "Expected to have ",
              vec_factor - 1,
              " in ",
              cond->toInlineString());
        } else {
          TORCH_CHECK(
              index_it != cond_inputs.end(),
              "Expected to have ",
              loop_index->toInlineString(),
              " in ",
              cond->toInlineString());
          TORCH_CHECK(
              vec_factor_it == cond_inputs.end(),
              "Not expected to have ",
              vec_factor - 1,
              " in ",
              cond->toInlineString());
        }
      }
    }

    bool vectorized_ = false;
  };

  GpuLower gpulw_wo_vec(&fusion);
  PredChecker(false).handle(gpulw_wo_vec.kernel()->topLevelExprs());

  // Vectorize the second axis of tv1
  tv1->axis(-1)->parallelize(ParallelType::Vectorize);

  // Now, the predicate tv2 should look like (i * 4) + 3 <
  // tv0.extent(0), i.e., j should be replaced with 3 since the second
  // axis is exactly mapped with the vectorized axis of tv1. It is
  // sufficient to check the condition using the last value of j,
  // i.e., 3.

  GpuLower gpulw_w_vec(&fusion);
  PredChecker(true).handle(gpulw_w_vec.kernel()->topLevelExprs());

  auto options = at::TensorOptions().dtype(at::kFloat).device(at::kCUDA, 0);
  at::Tensor t0 = at::randn({32}, options);

  FusionExecutor fe;
  fe.compileFusion(&fusion, {t0});
  auto cg_outputs = fe.runFusion({t0});

  TORCH_CHECK(t0.equal(cg_outputs[0]));
}

TEST_F(NVFuserTest, FusionSqueezeOnlyWelford_CUDA) {
  auto fusion_ptr = std::make_unique<Fusion>();
  Fusion& fusion = *fusion_ptr.get();
  FusionGuard fg(&fusion);

  auto tv0 = makeConcreteTensor({-1, -1, 1, 1, 1});
  fusion.addInput(tv0);

  // welford with squeeze and reduction
  auto w1 = Welford(tv0, {1, 2, 3, 4});
  // welford with only squeeze
  auto w2 = Welford(tv0, {2, 3, 4});
  // feed w2 to a new welfword
  auto new_result_tv = [&](DataType dtype) -> TensorView* {
    auto dim0 = IterDomainBuilder(w1.avg->axis(0)).build();
    auto dim1 = IterDomainBuilder(w1.avg->axis(1)).build();
    auto td = IrBuilder::create<TensorDomain>(
        std::vector<IterDomain*>{dim0, dim1},
        std::vector<std::optional<bool>>{true, std::nullopt});
    auto tv = IrBuilder::create<TensorView>(td, dtype);
    return tv;
  };
  auto avg = new_result_tv(DataType::Float);
  auto var_sum = new_result_tv(DataType::Float);
  auto n = new_result_tv(DataType::Index);
  IrBuilder::create<WelfordOp>(
      avg,
      var_sum,
      n,
      w2.avg,
      w2.var_sum,
      w2.n,
      IrBuilder::create<Val>(0.0),
      IrBuilder::create<Val>(0.0),
      fusion.zeroVal());

  fusion.addOutput(w1.avg);
  fusion.addOutput(w1.var_sum);
  fusion.addOutput(w1.n);
  fusion.addOutput(avg);
  fusion.addOutput(var_sum);
  fusion.addOutput(n);

  auto options = at::TensorOptions().dtype(at::kFloat).device(at::kCUDA, 0);

  at::Tensor t0 = at::randn({10, 4, 1, 1, 1}, options);

  FusionExecutorCache executor_cache(std::move(fusion_ptr));
  auto cg_outputs = executor_cache.runFusionWithInputs({t0});
  ASSERT_TRUE(at::allclose(cg_outputs[0], cg_outputs[3]));
  ASSERT_TRUE(at::allclose(cg_outputs[1], cg_outputs[4]));
  ASSERT_TRUE(at::allclose(cg_outputs[2], cg_outputs[5]));
}

TEST_F(NVFuserTest, FusionIssue2163ReproInvalidAlias_CUDA) {
  int64_t N = 10, C = 16;

  std::unique_ptr<Fusion> fusion_ptr = std::make_unique<Fusion>();
  FusionGuard fg(fusion_ptr.get());

  // setup fusion
  auto input = makeConcreteTensor({N, C});
  auto weight = makeConcreteTensor({C});
  fusion_ptr->addInput(input);
  fusion_ptr->addInput(weight);

  // This seems to confuse the alias analysis
  auto weight_copy1 = set(weight);
  auto weight_copy2 = set(weight_copy1);

  auto input_sum = sum(input, {0});
  auto sub_bcast = broadcast(input_sum, {true, false});
  auto input_sub_sum = sub(input, sub_bcast);
  auto weight_bcast = broadcast(weight_copy2, {true, false});
  auto output = mul(input_sub_sum, weight_bcast);
  fusion_ptr->addOutput(output);

  output->cacheBefore();

  auto ref = input;
  ref->split(-1, 8);
  ref->reorder({{0, 1}, {1, 0}, {2, 2}});
  TransformPropagator propagator(ref);
  MaxRootDomainInfoSpanningTree(ref).traverse(&propagator);

  // Don't inline the innermost axes
  std::unordered_set<IterDomain*> uninlinable;
  uninlinable.insert(output->axis(-1));
  uninlinable.insert(weight_copy1->axis(-1));

  inlineMost(uninlinable);

  auto options_float =
      at::TensorOptions().dtype(at::kFloat).device(at::kCUDA, 0);

  auto at_input = at::randn({N, C}, options_float);
  auto at_weight = at::randn({C}, options_float);

  std::vector<c10::IValue> aten_inputs({at_input, at_weight});

  FusionExecutor fe;
  fe.compileFusion(fusion_ptr.get(), aten_inputs);
  auto cg_outputs = fe.runFusion(aten_inputs);
  auto cg_output = cg_outputs.at(0);

  auto ref_x_sub_mean = at_input - at_input.sum({0}).unsqueeze(0);
  auto ref_y = ref_x_sub_mean * at_weight.unsqueeze(0);

  testValidate(
      fe.kernel(), {cg_output}, aten_inputs, {ref_y}, __LINE__, __FILE__, "");
}

// Testing scalar FP types
TEST_F(NVFuserTest, FusionFloatingPointType_CUDA) {
  Fusion fusion;
  FusionGuard fg(&fusion);

  const float float_val = 0.1f;
  const double double_val = 0.2;

  {
    auto tv0 = makeConcreteTensor({2}, DataType::Float);
    fusion.addInput(tv0);

    auto f2 = IrBuilder::create<Val>(float_val, DataType::Float);
    TORCH_CHECK(
        f2->getDataType() == DataType::Float,
        "Invalid data type: ",
        f2->getDataType().value());

    auto d3 = IrBuilder::create<Val>(double_val, DataType::Double);
    TORCH_CHECK(
        d3->getDataType() == DataType::Double,
        "Invalid data type: ",
        d3->getDataType().value());

    // Adding two Floats produces a Float
    auto f4 = add(f2, f2);
    TORCH_CHECK(
        f4->getDataType() == DataType::Float,
        "Invalid data type: ",
        f4->getDataType().value());

    // Adding a Double and a Float produces a Double
    auto d5 = add(f2, d3);
    TORCH_CHECK(
        d5->getDataType() == DataType::Double,
        "Invalid data type: ",
        d5->getDataType().value());

    // Adding a Float and a Double produces a Double
    auto d6 = add(d3, f2);
    TORCH_CHECK(
        d6->getDataType() == DataType::Double,
        "Invalid data type: ",
        d6->getDataType().value());

    // Adding two Doubles produce a Double
    auto d7 = add(d5, d6);
    TORCH_CHECK(
        d7->getDataType() == DataType::Double,
        "Invalid data type: ",
        d7->getDataType().value());

    // Adding a Float to a Float tensor produces a Float tensor
    auto tv1 = add(tv0, f4);
    TORCH_CHECK(
        tv1->getDataType() == DataType::Float,
        tv1->toString(),
        " has an invalid data type: ",
        tv1->getDataType().value());

    // Adding a Double to a Float tensor still produces a Float tensor
    auto tv2 = add(tv1, d7);
    TORCH_CHECK(
        tv2->getDataType() == DataType::Float,
        tv2->toString(),
        " has an invalid data type: ",
        tv2->getDataType().value());

    fusion.addOutput(tv2);
  }

  auto options = at::TensorOptions().dtype(at::kFloat).device(at::kCUDA, 0);
  at::Tensor t0 = at::randn({2}, options);

  std::vector<c10::IValue> inputs({t0});

  FusionExecutor fe;
  fe.compileFusion(&fusion, inputs);
  auto cg_outputs = fe.runFusion(inputs);

  auto f2 = float_val;
  auto d3 = double_val;
  auto f4 = f2 + f2;
  auto d5 = f2 + d3;
  auto d6 = d3 + f2;
  auto d7 = d5 + d6;
  auto t1 = t0 + f4;
  auto t2 = t1 + d7;

  testValidate(&fusion, cg_outputs, inputs, {t2}, __LINE__, __FILE__);
}

TEST_F(NVFuserTest, FusionIntegerType_CUDA) {
  Fusion fusion;
  FusionGuard fg(&fusion);

  const int64_t int64_val = 1;
  const int int_val = 2;

  {
    auto tv0 = makeConcreteTensor({10}, DataType::Int32);
    fusion.addInput(tv0);

<<<<<<< HEAD
    auto i2 = IrBuilder::create<Val>(int64_val, DataType::Int);
    auto i3 = IrBuilder::create<Val>(int_val, DataType::Int32);
=======
    auto i2 = IrBuilder::create<Scalar>(int64_val, DataType::Int);
    auto i3 = IrBuilder::create<Scalar>((int64_t)int_val, DataType::Int32);
>>>>>>> fb9845e7

    // Adding two Ints produces an Int
    auto i4 = add(i2, i2);
    TORCH_CHECK(
        i4->getDataType() == DataType::Int,
        "Invalid result: ",
        i4->toInlineString());

    // Adding two Int32s produces an Int32
    auto i5 = add(i3, i3);
    TORCH_CHECK(
        i5->getDataType() == DataType::Int32,
        "Invalid result: ",
        i5->toInlineString());

    // Adding an Int and an Int32 produces an Int
    auto i6 = add(i4, i5);
    TORCH_CHECK(
        i6->getDataType() == DataType::Int,
        "Invalid result: ",
        i6->toInlineString());

    // Adding an Int32 to an Int32 tensor produces an Int32 tensor
    auto tv1 = add(tv0, i4);
    TORCH_CHECK(
        tv1->getDataType() == DataType::Int32,
        tv1->toString(),
        " has an invalid data type: ",
        tv1->getDataType().value());

    // Adding an Int to an Int32 tensor still produces an Int32 tensor
    auto tv2 = add(tv1, i6);
    TORCH_CHECK(
        tv2->getDataType() == DataType::Int32,
        tv2->toString(),
        " has an invalid data type: ",
        tv2->getDataType().value());

    fusion.addOutput(tv2);
  }

  auto options = at::TensorOptions().dtype(at::kInt).device(at::kCUDA, 0);
  at::Tensor t0 = at::randint(10, {10}, options);

  std::vector<c10::IValue> inputs({t0});

  FusionExecutor fe;
  fe.compileFusion(&fusion, inputs);
  auto cg_outputs = fe.runFusion(inputs);

  auto i2 = int64_val;
  auto i3 = int_val;
  auto i4 = i2 + i2;
  auto i5 = i3 + i3;
  auto i6 = i4 + i5;
  auto t1 = t0 + i4;
  auto t2 = t1 + i6;

  TORCH_CHECK(cg_outputs.at(0).equal(t2));
}

TEST_F(NVFuserTest, FusionVectorizeWelford1_CUDA) {
  Fusion fusion;
  FusionGuard fg(&fusion);

  std::vector<int64_t> shape({7, 32});

  auto tv0 = makeContigConcreteTensor(shape);
  fusion.addInput(tv0);

  auto tv1 = set(tv0);
  auto tvs = Welford(tv1, {0});
  fusion.addOutput(tvs.avg);
  fusion.addOutput(tvs.var_sum);
  fusion.addOutput(tvs.n);

  tv1->split(1, 4);

  MaxRootDomainInfoSpanningTree tree(tv1);
  TransformPropagator tp(tv1);
  tree.traverse(&tp);

  tv1->axis(-1)->parallelize(ParallelType::Vectorize);

  tv1->computeWith(-1, true);

  GpuLower gpulw(&fusion);
  auto all_exprs = KernelExprVisitor::getAllExprs(gpulw.kernel());
  auto num_welford_ops =
      std::count_if(all_exprs.begin(), all_exprs.end(), [](Expr* expr) {
        return expr->isStrictlyA<WelfordOp>();
      });
  TORCH_CHECK(
      num_welford_ops == 0,
      "All WelfordOp exprs should be converted to VectorizedWelfordOp");

  auto num_vectorized_welford_ops =
      std::count_if(all_exprs.begin(), all_exprs.end(), [](Expr* expr) {
        return expr->isStrictlyA<kir::VectorizedWelfordOp>();
      });
  TORCH_CHECK(
      num_vectorized_welford_ops == 1,
      "There must be two VectorizedWelfordOp exprs");

  auto options = at::TensorOptions().dtype(at::kFloat).device(at::kCUDA, 0);
  auto options_int = at::TensorOptions().dtype(at::kLong).device(at::kCUDA, 0);

  at::Tensor t0 = at::randn(shape, options);

  FusionExecutor fe;
  fe.compileFusion(&fusion, {t0});
  auto cg_outputs = fe.runFusion({t0});

  auto ref_avg = t0.mean({0});
  auto ref_var = t0.var({0}, false) * shape[0];
  auto ref_N = at::ones({shape[1]}, options_int) * shape[0];

  testValidate(
      fe.kernel(),
      cg_outputs,
      {t0},
      {ref_avg, ref_var, ref_N},
      __LINE__,
      __FILE__);
}

// Unswitched welford
TEST_F(NVFuserTest, FusionVectorizeWelford2_CUDA) {
  Fusion fusion;
  FusionGuard fg(&fusion);

  std::vector<int64_t> shape({7, 32});

  auto tv0 = makeContigConcreteTensor(shape);
  fusion.addInput(tv0);

  auto tv1 = set(tv0);
  auto tvs = Welford(tv1, {0});
  fusion.addOutput(tvs.avg);
  fusion.addOutput(tvs.var_sum);
  fusion.addOutput(tvs.n);

  tv1->split(1, 4);
  tv1->split(0, 5);
  tv1->split(0, 1);

  tv1->reorder({{-2, 1}});

  MaxRootDomainInfoSpanningTree tree(tv1);
  TransformPropagator tp(tv1);
  tree.traverse(&tp);

  tv1->axis(-1)->parallelize(ParallelType::Vectorize);

  tv1->computeAt(tvs.avg, 3);
  tvs.avg->axis(2)->parallelize(ParallelType::Unswitch);

  tv1->computeWith(-1, true);

  GpuLower gpulw(&fusion);
  auto all_exprs = KernelExprVisitor::getAllExprs(gpulw.kernel());
  auto num_welford_ops =
      std::count_if(all_exprs.begin(), all_exprs.end(), [](Expr* expr) {
        return expr->isStrictlyA<WelfordOp>();
      });
  TORCH_CHECK(
      num_welford_ops == 0,
      "All WelfordOp exprs should be converted to VectorizedWelfordOp");

  auto num_vectorized_welford_ops =
      std::count_if(all_exprs.begin(), all_exprs.end(), [](Expr* expr) {
        return expr->isStrictlyA<kir::VectorizedWelfordOp>();
      });
  TORCH_CHECK(
      num_vectorized_welford_ops == 2,
      "There must be two VectorizedWelfordOp exprs");

  auto options = at::TensorOptions().dtype(at::kFloat).device(at::kCUDA, 0);
  auto options_int = at::TensorOptions().dtype(at::kLong).device(at::kCUDA, 0);

  at::Tensor t0 = at::randn(shape, options);

  FusionExecutor fe;
  fe.compileFusion(&fusion, {t0});
  auto cg_outputs = fe.runFusion({t0});

  auto ref_avg = t0.to(at::kDouble).mean({0});
  auto ref_var = t0.to(at::kDouble).var({0}, false) * shape[0];
  auto ref_N = at::ones({shape[1]}, options_int) * shape[0];

  testValidate(
      fe.kernel(),
      cg_outputs,
      {t0},
      {ref_avg, ref_var, ref_N},
      __LINE__,
      __FILE__);
}

TEST_F(NVFuserTest, FusionRepro2241_CUDA) {
  std::unique_ptr<Fusion> fusion_ptr = std::make_unique<Fusion>();
  auto fusion = fusion_ptr.get();
  FusionGuard fg(fusion);

  {
    TensorView* t6 = makeContigConcreteTensor({1}, DataType::Int);
    TensorView* t15 = makeContigConcreteTensor({3, 2, 1, 2}, DataType::Double);
    TensorView* t20 = makeContigConcreteTensor({1, 1, 1, 1}, DataType::Int);
    fusion->addInput(t6);
    fusion->addInput(t15);
    fusion->addInput(t20);
    auto sample_total = sum(t15, {0, 1, 2, 3}, true);
    auto sample_mean = div(sample_total, t20);
    auto x = sub(t15, sample_mean);
    auto input = mul(x, x);
    auto total = sum(input, {0, 1, 2, 3});
    auto t7 = div(total, t6);
    fusion->addOutput(t7);
  }

  FusionExecutorCache fec(std::move(fusion_ptr));

  auto options = at::TensorOptions().device(at::kCUDA, 0);
  at::Tensor t6 = at::tensor({15}, options.dtype(at::kLong));
  at::Tensor t15 = at::randn({3, 2, 1, 2}, options.dtype(at::kDouble));
  at::Tensor t20 =
      at::tensor({12}, options.dtype(at::kLong)).expand({1, 1, 1, 1});

  auto cg_outputs = fec.runFusionWithInputs({t6, t15, t20});

  auto sample_total = at::sum(t15, {0, 1, 2, 3}, true);
  auto sample_mean = at::div(sample_total, t20);
  auto x = at::sub(t15, sample_mean);
  auto input = at::mul(x, x);
  auto total = at::sum(input, {0, 1, 2, 3}, false);
  auto t7 = at::div(total, t6);

  testValidate(
      fec.fusion(), cg_outputs, {t6, t15, t20}, {t7}, __LINE__, __FILE__);
}

// https://github.com/csarofeen/pytorch/issues/2321
TEST_F(
    NVFuserTest,
    FusionPersistentBufferProjectionAfterWelfordTranslate_CUDA) {
  std::unique_ptr<Fusion> fusion_ptr = std::make_unique<Fusion>();
  Fusion& fusion = *fusion_ptr.get();
  FusionGuard fg(&fusion);
  const float kEps = 1e-5;
  Val* eps_ptr = IrBuilder::create<Val>(kEps);

  DataType dtype = DataType::Half;
  constexpr int64_t dim0 = 2048;
  constexpr int64_t dim1 = 10240;
  std::vector<int64_t> input_shape{dim0, dim1};
  std::vector<int64_t> norm_shape{dim1};
  auto input_half = makeContigTensor(2, dtype);
  auto weight_half = makeContigTensor(1, dtype);
  auto bias_half = makeContigTensor(1, dtype);
  fusion.addInput(input_half);
  fusion.addInput(weight_half);
  fusion.addInput(bias_half);
  auto input = castOp(DataType::Float, input_half);
  auto weight = castOp(DataType::Float, weight_half);
  auto bias = castOp(DataType::Float, bias_half);
  auto result = layer_norm(input, norm_shape, weight, bias, eps_ptr);
  auto result_output = castOp(dtype, result.output);
  fusion.addOutput(result_output);
  fusion.addOutput(result.mean);
  fusion.addOutput(result.invstd);

  auto options =
      at::TensorOptions().dtype(data_type_to_aten(dtype)).device(at::kCUDA, 0);
  at::Tensor aten_input = at::randn(input_shape, options);
  c10::optional<at::Tensor> aten_weight = at::randn({input_shape[1]}, options);
  c10::optional<at::Tensor> aten_bias = at::randn({input_shape[1]}, options);
  auto aten_outputs = at::native_layer_norm(
      aten_input, norm_shape, aten_weight, aten_bias, kEps);

  // welford translate
  KernelArgumentHolder runtime_inputs =
      KernelArgumentHolder::createKernelArgumentHolder(
          {aten_input, aten_weight, aten_bias});
  bool isTranslated =
      SegmentCandidateFinder::translateWelfordInFusion(&fusion, runtime_inputs);
  TORCH_INTERNAL_ASSERT(isTranslated);

  // persistent buffer should be projected to input
  auto persistent_buffer_info = scheduler_utils::persistentBuffers(&fusion);
  TORCH_CHECK(
      persistent_buffer_info.projectable_persistent_buffers.size() == 1,
      "should have only one projectable_persistent_buffer!");
  TORCH_CHECK(
      persistent_buffer_info.projectable_buffer_inputs.size() == 1,
      "should have only one projectable_buffer_inputs!");
  TORCH_CHECK(
      persistent_buffer_info.projectable_buffer_inputs[0] == input_half,
      "persistent buffer should be projected to input!");

  // Check reduction axis is same for all reductions
  // Generate Launch Parameters
  auto reduction_params =
      getPersistentHeuristics(&fusion, {aten_input, aten_weight, aten_bias});
  TORCH_CHECK(reduction_params, "Reduction schedule was not generated!");

  FusionExecutorCache fec(std::move(fusion_ptr));
  auto cg_outputs =
      fec.runFusionWithInputs({aten_input, aten_weight, aten_bias});

  testValidate(
      &fusion,
      cg_outputs,
      {aten_input, aten_weight, aten_bias},
      {std::get<0>(aten_outputs),
       std::get<1>(aten_outputs),
       std::get<2>(aten_outputs)},
      __LINE__,
      __FILE__,
      "");
}

TEST_F(NVFuserTest, FusionExprSortMatmulLikeSchedule_CUDA) {
  // See https://github.com/csarofeen/pytorch/pull/2366
  Fusion fusion;
  FusionGuard fg(&fusion);

  constexpr int M1 = 5, M2 = 5, N1 = 6, N2 = 6, K1 = 2, K2 = 2;

  auto tv0 = makeContigConcreteTensor({M1, M2, K1, K2}, DataType::Double);
  auto tv1 = makeContigConcreteTensor({N1, N2, K1, K2}, DataType::Double);
  fusion.addInput(tv0);
  fusion.addInput(tv1);

  auto tv2 = broadcast(tv0, {false, true, false, true, false, false});
  auto tv3 = broadcast(tv1, {true, false, true, false, false, false});
  auto tv4 = mul(tv2, tv3);
  auto tv5 = sum(tv4, {-1, -2});
  fusion.addOutput(tv5);

  auto tv6 = tv0->cacheAfter();
  auto tv7 = tv1->cacheAfter();
  auto tv8 = tv6->cacheAfter();
  auto tv9 = tv7->cacheAfter();
  auto tv10 = tv5->cacheBefore();

  tv6->inlineAt(3);
  tv7->inlineAt(3);
  tv8->inlineAt(4);
  tv9->inlineAt(4);
  tv2->inlineAt(6);
  tv3->inlineAt(6);
  tv4->inlineAt(6);
  tv10->inlineAt(4);

  auto options = at::TensorOptions().dtype(at::kDouble).device(at::kCUDA, 0);

  at::Tensor t0 = at::randn({M1, M2, K1, K2}, options);
  at::Tensor t1 = at::randn({N1, N2, K1, K2}, options);
  auto expect = at::mm(
                    t0.view({(int64_t)(M1 * M2), (int64_t)(K1 * K2)}),
                    t1.view({(int64_t)(N1 * N2), (int64_t)(K1 * K2)}).t())
                    .view({M1, M2, N1, N2})
                    .transpose(1, 2);

  FusionExecutor fe;
  fe.compileFusion(&fusion, {t0, t1});
  auto cg_outputs = fe.runFusion({t0, t1});

  testValidate(fe.kernel(), cg_outputs, {t0, t1}, {expect}, __LINE__, __FILE__);
}

TEST_F(NVFuserTest, FusionFloatConstantWhere_CUDA) {
  Fusion fusion;
  FusionGuard fg(&fusion);

  auto tv0 = makeSymbolicTensor(1, DataType::Bool);
  fusion.addInput(tv0);

  auto tv1 = where(
      tv0,
      IrBuilder::create<Val>(3.0, DataType::Float),
      IrBuilder::create<Val>(5.0, DataType::Float));

  fusion.addOutput(tv1);

  auto options = at::TensorOptions().dtype(at::kFloat).device(at::kCUDA, 0);
  at::Tensor t0 = at::arange(4, options) > 1.0;

  std::vector<c10::IValue> inputs = {t0};

  auto lparams = schedulePointwise(&fusion, inputs);

  FusionExecutor fe;
  fe.compileFusion(&fusion, inputs, lparams);
  auto cg_outputs = fe.runFusion(inputs, lparams);

  auto ref = at::where(t0, (float)3.0, (float)5.0);

  // testValidate does not check that dtypes match
  TORCH_CHECK(cg_outputs[0].dtype() == ref.dtype());
  testValidate(&fusion, cg_outputs, inputs, {ref}, __LINE__, __FILE__);
}

TEST_F(NVFuserTest, FusionCpAsyncCommitWait_CUDA) {
  // Repro for https://github.com/csarofeen/pytorch/issues/2463
  NVFUSER_TEST_CUDA_ARCH_GUARD(8, 0);
  Fusion fusion;
  FusionGuard fg(&fusion);

  auto tv0 = makeContigConcreteTensor({12800, 8, 8, 8}, DataType::Half);
  auto tv1 = set(tv0);
  fusion.addInput(tv0);
  fusion.addOutput(tv1);

  tv1->axis(1)->parallelize(ParallelType::TIDy);
  tv1->axis(2)->parallelize(ParallelType::TIDx);

  auto tv2 = tv0->cacheAfter(LoadStoreOpType::CpAsyncCa);
  tv2->axis(-1)->parallelize(ParallelType::Vectorize);
  tv2->axis(1)->parallelize(ParallelType::TIDx);
  tv2->axis(2)->parallelize(ParallelType::TIDy);
  tv2->setMemoryType(MemoryType::Shared);

  tv2->inlineAt(1);
  tv2->circularBuffer(8);

  auto options = at::TensorOptions().dtype(at::kHalf).device(at::kCUDA, 0);

  at::Tensor t0 = at::randn({12800, 8, 8, 8}, options);

  FusionExecutor fe;
  fe.compileFusion(&fusion, {t0});

  auto cg_outputs = fe.runFusion({t0});
  testValidate(fe.kernel(), cg_outputs, {t0}, {t0}, __LINE__, __FILE__);
}

// Repro of issue #2459
TEST_F(NVFuserTest, FusionClearThreadPredicateByRAWSync_CUDA) {
  Fusion fusion;
  FusionGuard fg(&fusion);

  auto tv0 = makeSymbolicTensor(2);
  fusion.addInput(tv0);

  auto tv1 = sum(tv0, {1});
  auto tv2 = set(tv1);
  auto tv3 = sum(tv2, {0});
  fusion.addOutput(tv3);

  // test with gmem
  auto tv4 = sum(tv0, {1});
  auto tv5 = set(tv4);
  auto tv6 = set(tv5);
  fusion.addOutput(tv6);

  // tv1 is predicated with tidx
  tv1->axis(0)->parallelize(ParallelType::TIDy);
  tv1->axis(1)->parallelize(ParallelType::TIDx);

  // Upload to shmem. Still predicated with tidx, so only the threads
  // with tidx == 0 should be active.
  tv2->axis(0)->parallelize(ParallelType::TIDy);
  tv2->setMemoryType(MemoryType::Shared);

  // Remap the parallelization from tidy to tidx. This should work as
  // tv2 is in shared memory and SyncMap should correctly insert a RAW
  // sync between tv2 and tv3. However, ThreadPredicateMap still marks
  // tv3 as predicated by tidx, and since it is invalid to parallelize
  // by a predicated parallel type, this resulted in an error (#2459).
  tv3->axis(0)->parallelize(ParallelType::TIDx);

  // Test with gmem
  tv4->split(0, 4);
  tv5->split(0, 4);
  tv6->split(0, 4);

  // Make tv4 predicated with tidx
  tv4->axis(0)->parallelize(ParallelType::BIDx);
  tv4->axis(1)->parallelize(ParallelType::TIDy);
  tv4->axis(2)->parallelize(ParallelType::TIDx);

  // Upload to gmem
  tv5->axis(0)->parallelize(ParallelType::BIDx);
  tv5->axis(1)->parallelize(ParallelType::TIDy);
  tv5->setMemoryType(MemoryType::Global);

  // RAW sync should be inserted after tv5

  tv6->axis(0)->parallelize(ParallelType::BIDy);
  tv6->axis(1)->parallelize(ParallelType::TIDx);

  auto options = at::TensorOptions().dtype(at::kFloat).device(at::kCUDA, 0);
  at::Tensor t0 = at::randn({10, 11}, options);

  std::vector<c10::IValue> inputs = {t0};

  FusionExecutor fe;
  fe.compileFusion(&fusion, inputs);
  auto cg_outputs = fe.runFusion(inputs);

  auto t3 = t0.sum({1}).sum({0});
  auto t6 = t0.sum({1});

  testValidate(fe.kernel(), cg_outputs, inputs, {t3, t6}, __LINE__, __FILE__);
}

namespace {

class ThreadPredChecker : public kir::IrVisitor {
 public:
  static bool isPredicatedBy(
      StmtNameType tv_name_to_check,
      ParallelTypeBitmap pt_map,
      kir::Kernel* kernel) {
    ThreadPredChecker checker(tv_name_to_check, pt_map);
    checker.handle(kernel->topLevelExprs());
    return checker.pt_map_.none();
  }

  ThreadPredChecker(StmtNameType tv_name_to_check, ParallelTypeBitmap pt_map)
      : tv_name_to_check_(tv_name_to_check), pt_map_(pt_map) {}

  using kir::IrVisitor::handle;

  void handle(kir::IfThenElse* ite) final {
    for (auto expr : ite->thenBody().exprs()) {
      auto tv_output = ir_utils::getTvOutput(expr);
      if (tv_output != nullptr && tv_output->name() == tv_name_to_check_ &&
          expr->isA<LoadStoreOp>() && ite->predicate()->hasValue()) {
        handle(ite->predicate()->value());
      }
    }
  }

  void handle(Val* val) final {
    if (val->definition()) {
      handle(val->definition());
    }
  }

  void handle(BinaryOp* bop) final {
    if (bop->getBinaryOpType() == BinaryOpType::And) {
      handle(bop->lhs());
      handle(bop->rhs());
    } else if (bop->getBinaryOpType() == BinaryOpType::Eq) {
      if (bop->lhs()->isZeroInt() || bop->rhs()->isZeroInt()) {
        auto non_zero_arg = bop->lhs()->isZeroInt() ? bop->rhs() : bop->lhs();

        // It can be changed like (-threadIdx.x) by expr simplifier
        if (auto uop = dynamic_cast<UnaryOp*>(non_zero_arg->definition())) {
          if (uop->getUnaryOpType() == UnaryOpType::Neg) {
            non_zero_arg = uop->in();
          }
        }

        if (auto ns = dynamic_cast<NamedScalar*>(non_zero_arg)) {
          if (ns->getParallelIndex().has_value()) {
            auto predicated_type = ns->getParallelIndex().value();
            pt_map_.clear(predicated_type);
          }
        }
      }
    }
  }

 private:
  StmtNameType tv_name_to_check_;
  ParallelTypeBitmap pt_map_;
};

} // namespace

// Repro of issue #2487
TEST_F(NVFuserTest, FusionPredicateReductionInitShared_CUDA) {
  Fusion fusion;
  FusionGuard fg(&fusion);

  auto tv0 = makeSymbolicTensor(1);
  fusion.addInput(tv0);

  auto tv1 = sum(tv0, {0});
  auto tv2 = set(tv1);
  fusion.addOutput(tv2);

  auto tv3 = makeSymbolicTensor(1);
  fusion.addInput(tv3);

  auto tv4 = exp(tv3);
  fusion.addOutput(tv4);

  tv1->setMemoryType(MemoryType::Shared);

  tv4->split(0, 1024);
  tv4->axis(-2)->parallelize(ParallelType::BIDx);
  tv4->axis(-1)->parallelize(ParallelType::TIDx);

  // tv4 is parallelized with both BIDx and TIDx, but tv1 is not at
  // all, so tv1 is predicated with both BIDx and TIDx as they are
  // redundant. That means that the initialization of the reduction
  // has to be predicated as well. Since tv1 is on shared memory, only
  // the TIDx predicate is required.

  // Make sure the initialization of tv1 is predicated with
  // threadIdx.x == 0
  GpuLower gpulw(&fusion);
  ParallelTypeBitmap predicated_types(ParallelType::TIDx);
  TORCH_CHECK(
      ThreadPredChecker::isPredicatedBy(
          tv1->name(), predicated_types, gpulw.kernel()),
      "Validation of lowered kernel failed");

  auto options = at::TensorOptions().dtype(at::kFloat).device(at::kCUDA, 0);
  at::Tensor t0 = at::randn({2}, options);
  at::Tensor t1 = at::randn({10000}, options);

  std::vector<c10::IValue> inputs = {t0, t1};

  FusionExecutor fe;
  fe.compileFusion(&fusion, inputs);
  auto cg_outputs = fe.runFusion(inputs);

  auto ref_t1 = t0.sum({0});
  auto ref_t4 = t1.exp();

  testValidate(
      fe.kernel(), cg_outputs, inputs, {ref_t1, ref_t4}, __LINE__, __FILE__);
}

// Repro of issue #2487
TEST_F(NVFuserTest, FusionPredicateReductionInitGlobal_CUDA) {
  Fusion fusion;
  FusionGuard fg(&fusion);

  std::vector<int64_t> shape({100});

  auto tv0 = makeSymbolicTensor(1);
  fusion.addInput(tv0);

  auto tv1 = sum(tv0, {0});
  fusion.addOutput(tv1);

  auto tv2 = makeSymbolicTensor(1);
  fusion.addInput(tv2);

  auto tv3 = exp(tv2);
  fusion.addOutput(tv3);

  tv3->split(0, 32);
  tv3->axis(-2)->parallelize(ParallelType::BIDx);
  tv3->axis(-1)->parallelize(ParallelType::TIDx);

  // tv3 is parallelized with both BIDx and TIDx, but tv1 is not at
  // all, so tv1 is predicated with both BIDx and TIDx as they are
  // redundant. That means that the initialization of the reduction
  // has to be predicated as well.

  // Make sure the initialization of tv1 is predicated with
  // threadIdx.x == 0 and blockIdx.x == 0
  GpuLower gpulw(&fusion);
  ParallelTypeBitmap predicated_types({ParallelType::TIDx, ParallelType::BIDx});
  TORCH_CHECK(
      ThreadPredChecker::isPredicatedBy(
          tv1->name(), predicated_types, gpulw.kernel()),
      "Validation of lowered kernel failed");

  auto options = at::TensorOptions().dtype(at::kFloat).device(at::kCUDA, 0);
  at::Tensor t0 = at::randn({2}, options);
  at::Tensor t1 = at::randn({10000}, options);

  std::vector<c10::IValue> inputs = {t0, t1};

  FusionExecutor fe;
  fe.compileFusion(&fusion, inputs);
  auto cg_outputs = fe.runFusion(inputs);

  auto ref_t1 = t0.sum({0});
  auto ref_t3 = t1.exp();

  testValidate(
      fe.kernel(), cg_outputs, inputs, {ref_t1, ref_t3}, __LINE__, __FILE__);
}

TEST_F(NVFuserTest, FusionTypePromotionATenConsistency_CUDA) {
  auto convertible_to_aten = {
      DataType::Bool,
      DataType::Double,
      DataType::Float,
      DataType::Half,
      DataType::BFloat16,
      DataType::Int,
      DataType::Int32,
      DataType::ComplexFloat,
      DataType::ComplexDouble};
  for (auto t1 : convertible_to_aten) {
    for (auto t2 : convertible_to_aten) {
      auto t1_aten = data_type_to_aten(t1);
      auto t2_aten = data_type_to_aten(t2);
      auto result_aten = c10::promoteTypes(t1_aten, t2_aten);
      auto result = promoteType(t1, t2);
      ASSERT_EQ(data_type_to_aten(result), result_aten);
    }
  }
}

// Make sure invalid usage of index type is detected
TEST_F(NVFuserTest, FusionCompileIndexType_CUDA) {
  {
    Fusion fusion;
    FusionGuard fg(&fusion);

    auto tv0 = makeSymbolicTensor(1, DataType::Bool);
    fusion.addInput(tv0);

    auto tv2 = neg(tv0);
    fusion.addOutput(tv2);

    tv2->split(0, 256);
    tv2->split(0, 1024);

    MaxRootDomainInfoSpanningTree tree(tv2);
    TransformPropagator tp(tv2);
    tree.traverse(&tp);

    inlineMost();

    tv2->axis(1)->parallelize(ParallelType::BIDx);
    tv2->axis(2)->parallelize(ParallelType::TIDx);

    auto options = at::TensorOptions().dtype(at::kHalf).device(at::kCUDA, 0);
    at::Tensor t0 = at::randn({999}, options).ge(0);
    std::vector<c10::IValue> small_inputs = {t0};

    at::Tensor t0_large =
        at::randn({std::numeric_limits<int>::max()}, options).ge(0);
    std::vector<c10::IValue> large_inputs = {t0_large};

    TORCH_CHECK(
        KernelArgumentHolder::createKernelArgumentHolder(large_inputs)
            .getSmallestIndexTypeOfArguments() == PrimDataType::Int);
    TORCH_CHECK(
        KernelArgumentHolder::createKernelArgumentHolder(small_inputs)
            .getSmallestIndexTypeOfArguments() == PrimDataType::Int32);

    {
      FusionExecutor fe;
      // Lower the kernel with large inputs and int64 index type.
      CompileParams compile_opts = {.index_type = PrimDataType::Int};
      fe.compileFusion(&fusion, large_inputs, LaunchParams(), compile_opts);

      TORCH_CHECK(
          fe.kernel()->indexType() == PrimDataType::Int,
          "Unexpected kernel index type: ",
          fe.kernel()->indexType());

      // Since the index type is int64, both small and large inputs
      // should work fine
      fe.runFusion(small_inputs);
      fe.runFusion(large_inputs);
    }

    {
      FusionExecutor fe;
      // Lower the kernel with small inputs and int64 index type.
      CompileParams compile_opts = {.index_type = PrimDataType::Int};
      fe.compileFusion(&fusion, small_inputs, LaunchParams(), compile_opts);

      TORCH_CHECK(
          fe.kernel()->indexType() == PrimDataType::Int,
          "Unexpected kernel index type: ",
          fe.kernel()->indexType());

      // Since the index type is int64, both small and large inputs
      // should work fine
      fe.runFusion(small_inputs);
      fe.runFusion(large_inputs);
    }

    {
      FusionExecutor fe;
      LaunchParams launch_params;
      CompileParams compile_opts = {.index_type = PrimDataType::Int32};
      fe.compileFusion(&fusion, small_inputs, launch_params, compile_opts);

      TORCH_CHECK(
          fe.kernel()->indexType() == PrimDataType::Int32,
          "Unexpected kernel index type: ",
          fe.kernel()->indexType());

      // This should complete successfully as the arguments are small
      // enough to use the int32 index type
      fe.runFusion(small_inputs);

      // This should fail as the Kernel is already compiled for Int32, but
      // the arguments are too large
      CompileParams compile_opts_large = {.index_type = PrimDataType::Int};
      EXPECT_THAT(
          [&]() {
            fe.runFusion(large_inputs, launch_params, compile_opts_large);
          },
          testing::ThrowsMessage<c10::Error>(testing::HasSubstr(
              "Kernel index type and compilation index type don't match")));
    }

    {
      FusionExecutor fe;
      // Lower the kernel with large inputs and int32 index type.
      CompileParams compile_opts = {.index_type = PrimDataType::Int32};
      // This should fail due to the conflict
      EXPECT_THAT(
          [&]() {
            fe.compileFusion(
                &fusion, large_inputs, LaunchParams(), compile_opts);
          },
          testing::ThrowsMessage<c10::Error>(testing::HasSubstr(
              "Compilation with int32 is requested but int64 is required for the arguments")));
    }
  }

  c10::cuda::CUDACachingAllocator::emptyCache();
}

// Make sure the index type is determined both fusion inputs and outputs
TEST_F(NVFuserTest, FusionExecutorCacheIndexType1_CUDA) {
  auto fusion_ptr = std::make_unique<Fusion>();
  Fusion& fusion = *fusion_ptr.get();
  FusionGuard fg(fusion_ptr.get());

  auto tv0 = makeSymbolicTensor(2, DataType::Half);
  fusion.addInput(tv0);
  auto tv1 = makeSymbolicTensor(2, DataType::Half);
  fusion.addInput(tv1);

  auto tv2 = castOp(DataType::Float, tv0);
  auto tv3 = castOp(DataType::Float, tv1);
  auto tv4 = broadcast(tv2, {false, true, false});
  auto tv5 = broadcast(tv3, {true, false, false});
  auto tv6 = add(tv4, tv5);
  auto tv7 = castOp(DataType::Half, tv6);

  fusion.addOutput(tv7);

  c10::cuda::CUDACachingAllocator::emptyCache();

  // Inputs are small enough to use 32-bit indexing, but the output is
  // not
  auto options = at::TensorOptions().dtype(at::kHalf).device(at::kCUDA, 0);
  at::Tensor t0 = at::randn({2024, 1024}, options);
  at::Tensor t1 = at::randn({2024, 1024}, options);
  std::vector<c10::IValue> aten_inputs({t0, t1});

  FusionExecutorCache executor_cache(std::move(fusion_ptr));
  auto cg_outputs = executor_cache.runFusionWithInputs(aten_inputs);

  auto kernel_runtime = executor_cache.getMostRecentKernelRuntime();
  TORCH_CHECK(kernel_runtime->getIndexType() == PrimDataType::Int);

  c10::cuda::CUDACachingAllocator::emptyCache();
}

// Make sure the index type is also determined by intermediate
// tensors. This is not ideal but just tests if the logic produces
// what is expected at this moment
TEST_F(NVFuserTest, FusionExecutorCacheIndexType2_CUDA) {
  auto fusion_ptr = std::make_unique<Fusion>();
  Fusion& fusion = *fusion_ptr.get();
  FusionGuard fg(fusion_ptr.get());

  auto tv0 = makeSymbolicTensor(2, DataType::Half);
  fusion.addInput(tv0);
  auto tv1 = makeSymbolicTensor(2, DataType::Half);
  fusion.addInput(tv1);

  auto tv2 = broadcast(tv0, {false, true, false});
  auto tv3 = broadcast(tv1, {true, false, false});
  auto tv4 = add(tv2, tv3);
  auto tv5 = sum(tv4, {-1});

  fusion.addOutput(tv5);

  // Inputs and outputs are small enough to use 32-bit indexing,
  // however the intermediate, tv4, should cause the kernel to use
  // 64-bit indexing. This is not ideal as tv4 should be inlined, and
  // its allocation size should be small enough to use 32-bit
  // indexing. However, the current logic should result in forcing
  // 64-bit indexing. This would need to be fixed for matmul for
  // example.
  auto options = at::TensorOptions().dtype(at::kHalf).device(at::kCUDA, 0);
  at::Tensor t0 = at::randn({2024, 1024}, options);
  at::Tensor t1 = at::randn({2024, 1024}, options);
  std::vector<c10::IValue> aten_inputs({t0, t1});

  FusionExecutorCache executor_cache(std::move(fusion_ptr));
  executor_cache.runFusionWithInputs(aten_inputs);
  auto kernel_runtime = executor_cache.getMostRecentKernelRuntime();
  TORCH_CHECK(kernel_runtime->getIndexType() == PrimDataType::Int);

  // Running again with forced type of Int32
  executor_cache.runFusionWithInputs(aten_inputs, PrimDataType::Int32);
  kernel_runtime = executor_cache.getMostRecentKernelRuntime();
  TORCH_CHECK(kernel_runtime->getIndexType() == PrimDataType::Int32);
}

//! Test whether we can create and use float16 scalars
TEST_F(NVFuserTest, FusionHalfScalars_CUDA) {
  auto fusion = std::make_unique<Fusion>();
  FusionGuard fg(fusion.get());

  auto tv0 = makeSymbolicTensor(1, DataType::Half);
  fusion->addInput(tv0);

  auto tv2 = full_like(tv0, IrBuilder::create<Val>(1.5, DataType::Half));
  fusion->addOutput(tv2);

  auto options = at::TensorOptions().dtype(at::kHalf).device(at::kCUDA, 0);
  at::Tensor t0 = at::zeros({5}, options);

  FusionExecutorCache executor_cache(std::move(fusion));
  auto cg_outputs = executor_cache.runFusionWithInputs({t0});

  testValidate(
      executor_cache.fusion(),
      cg_outputs,
      {t0},
      {at::ones_like(t0) * 1.5},
      __LINE__,
      __FILE__);
}

#if defined(CUDA_VERSION) && CUDA_VERSION >= 11000
//! Test whether we can create and use BFloat16 scalars
TEST_F(NVFuserTest, FusionBFloat16Scalars_CUDA) {
  // requires ampere+ GPU
  if (!deviceMajorMinorCheck(8)) {
    GTEST_SKIP() << "skipping BFloat16Scalars test on pre-AMPERE GPUs";
  }
  auto fusion = std::make_unique<Fusion>();
  FusionGuard fg(fusion.get());

  auto tv0 = makeSymbolicTensor(1, DataType::BFloat16);
  fusion->addInput(tv0);

  auto tv2 = full_like(tv0, IrBuilder::create<Val>(1.5, DataType::BFloat16));
  fusion->addOutput(tv2);

  auto options = at::TensorOptions().dtype(at::kBFloat16).device(at::kCUDA, 0);
  at::Tensor t0 = at::zeros({5}, options);

  FusionExecutorCache executor_cache(std::move(fusion));
  auto cg_outputs = executor_cache.runFusionWithInputs({t0});

  testValidate(
      executor_cache.fusion(),
      cg_outputs,
      {t0},
      {at::ones_like(t0) * 1.5},
      __LINE__,
      __FILE__);
}
#endif

// Quick test of traversing attributes with IterVisitor
TEST_F(NVFuserTest, IterVisitorTraverseAttributes_CUDA) {
  Fusion fusion;
  FusionGuard fg(&fusion);

  auto tv0 = makeSymbolicTensor(1);
  fusion.addInput(tv0);

  auto tv1 = slice(
      tv0,
<<<<<<< HEAD
      {{IrBuilder::create<Val>(1),
        sub(tv0->axis(0)->extent(), IrBuilder::create<Val>(1))}});
=======
      {{IrBuilder::create<Scalar>(1L),
        sub(tv0->axis(0)->extent(), IrBuilder::create<Scalar>(1L))}});
>>>>>>> fb9845e7
  fusion.addOutput(tv1);

  auto tv1_resize = tv1->axis(0)->definition()->as<Resize>();

  auto stmts = StmtSort::getStmts(&fusion, true, true);

  // Make sure the expansion parameters of tv1_resize are visited
  TORCH_CHECK(
      std::find(stmts.begin(), stmts.end(), tv1_resize->leftExpand()) !=
          stmts.end(),
      "Resize left expand parameter not found");
  TORCH_CHECK(
      std::find(stmts.begin(), stmts.end(), tv1_resize->rightExpand()) !=
          stmts.end(),
      "Resize right expand parameter not found");
}

TEST_F(NVFuserTest, FusionManagedData_CUDA) {
  Fusion fusion;
  FusionGuard fg(&fusion);

  auto tv0 = makeConcreteTensor({2});
  auto tv1 = set(set(set(set(set(set(set(set(set(set(set(set(tv0))))))))))));
  fusion.addInput(tv0);
  fusion.addOutput(tv1);

  using T1 = std::vector<Val*>;
  T1 data1 = {tv0, tv1};

  struct T2 {
    Val* input;
    Val* output;
    size_t magic_number;
  } data2{tv0, tv1, 0x123456789abcdef};
  auto clone_fn = [](IrCloner& cloner, std::any data) -> std::any {
    auto d = std::any_cast<T2>(data);
    return T2{cloner.clone(d.input), cloner.clone(d.output), d.magic_number};
  };

  auto i1 = fusion.manage(data1);
  auto i2 = fusion.manage(data2, clone_fn);
  fusion.manage("data1", data1);
  fusion.manage("data2", data2, clone_fn);

  GpuLower lower(&fusion);
  auto kernel = lower.kernel();

  T1 expect1{kernel->inputs().at(0), kernel->outputs().at(0)};
  ASSERT_EQ(kernel->getManaged<T1>(i1), expect1);
  ASSERT_EQ(kernel->getManaged<T1>("data1"), expect1);
  ASSERT_EQ(kernel->getManaged<T2>(i2).input, kernel->inputs().at(0));
  ASSERT_EQ(kernel->getManaged<T2>(i2).output, kernel->outputs().at(0));
  ASSERT_EQ(kernel->getManaged<T2>("data2").input, kernel->inputs().at(0));
  ASSERT_EQ(kernel->getManaged<T2>("data2").output, kernel->outputs().at(0));
  ASSERT_EQ(kernel->getManaged<T2>("data2").magic_number, 0x123456789abcdef);
}

// Repro of issue #2125, 1.45e+03 GB/s on A100-80G
TEST_F(NVFuserTest, FusionAvoidRedundantWriteBroadcastedSoftmaxInput_CUDA) {
  std::unique_ptr<Fusion> fusion_ptr = std::make_unique<Fusion>();
  Fusion& fusion = *fusion_ptr.get();
  FusionGuard fg(&fusion);

  std::vector<int64_t> shape0({2, 512});
  std::vector<int64_t> shape1({2, 64, 512, 512});

  auto tv0 = makeSymbolicTensor(2);
  auto tv1 = makeSymbolicTensor(4);
  fusion.addInput(tv0);
  fusion.addInput(tv1);

  auto tvb = broadcast(tv0, {false, true, true, false});
  auto tv2 = add(tvb, IrBuilder::create<Val>(1.0));
  auto tv3 = add(tv1, tv2);
  auto tv4 = softmax(tv3, -1);
  fusion.addOutput(tv2);
  fusion.addOutput(tv4);

  auto options = at::TensorOptions().dtype(at::kFloat).device(at::kCUDA, 0);
  at::manual_seed(0);
  at::Tensor t0 = at::ones(shape0, options);
  at::Tensor t1 = at::ones(shape1, options);
  std::vector<c10::IValue> inputs = {t0, t1};

  FusionExecutorCache fec(std::move(fusion_ptr));
  auto cg_outputs = fec.runFusionWithInputs(inputs);

  // check thread_pred and write_stride
  const auto& fe = fec.getMostRecentKernelRuntime()->executors().at(0);
  auto kernel = fe.kernel();
  const auto& thread_pred_map = fe.threadPredMap();
  for (const auto expr : kernel->exprs()) {
    auto tv = ir_utils::getTvOutput(expr);
    if (tv && tv->name() == 15 && tv->getMemoryType() == MemoryType::Global) {
      const auto& thread_pred = thread_pred_map.getPredicateInfo(tv);
      bool predicted = thread_pred.redundant_types.get(ParallelType::BIDx) &&
          thread_pred.broadcast_rd_indices_map.count(ParallelType::BIDx);
      TORCH_CHECK(
          predicted,
          "Tv15 should be predicted by ParallelType::BIDx with a broadcast_rd_indices_map!");
      break;
    }
  }

  auto ref_1 = t0.unsqueeze(1).unsqueeze(1) + 1.0;
  auto ref_2 = at::_softmax(ref_1 + t1, -1, false);
  testValidate(
      fec.fusion(), cg_outputs, inputs, {ref_1, ref_2}, __LINE__, __FILE__);
}

TEST_F(NVFuserTest, FusionAvoidRedundantWrite_CUDA) {
  auto runTest = [](const std::vector<bool>& is_broadcast) {
    std::unique_ptr<Fusion> fusion_ptr = std::make_unique<Fusion>();
    Fusion& fusion = *fusion_ptr.get();
    FusionGuard fg(&fusion);

    std::vector<int64_t> shape0;
    std::vector<int64_t> shape1({2, 64, 128, 2048});
    const size_t ndim = shape1.size();
    for (size_t i = 0; i < ndim; i++) {
      if (!is_broadcast[i]) {
        shape0.push_back(shape1[i]);
      }
    }

    auto tv0 = makeSymbolicTensor(shape0.size());
    auto tv1 = makeSymbolicTensor(4);
    fusion.addInput(tv0);
    fusion.addInput(tv1);

    auto tvb = broadcast(tv0, is_broadcast);
    auto tv2 = add(tvb, IrBuilder::create<Val>(1.0));
    auto tv3 = add(tv1, tv2);
    auto tv4 = sum(tv3, {-1});
    fusion.addOutput(tv2);
    fusion.addOutput(tv4);

    auto options = at::TensorOptions().dtype(at::kFloat).device(at::kCUDA, 0);
    at::manual_seed(0);
    at::Tensor t0 = at::randn(shape0, options);
    at::Tensor t1 = at::randn(shape1, options);
    std::vector<c10::IValue> inputs = {t0, t1};

    FusionExecutorCache fec(std::move(fusion_ptr));
    auto cg_outputs = fec.runFusionWithInputs(inputs);

    // check thread_pred and write_stride
    const auto& fe = fec.getMostRecentKernelRuntime()->executors().at(0);
    auto kernel = fe.kernel();
    const auto& thread_pred_map = fe.threadPredMap();

    for (const auto expr : kernel->exprs()) {
      auto tv = ir_utils::getTvOutput(expr);
      if (tv && tv->name() == 8 && tv->getMemoryType() == MemoryType::Global) {
        const auto& thread_pred = thread_pred_map.getPredicateInfo(tv);
        bool predicted = thread_pred.redundant_types.get(ParallelType::BIDx) &&
            thread_pred.broadcast_rd_indices_map.count(ParallelType::BIDx);
        TORCH_CHECK(
            predicted,
            "Tv8 should be predicted by ParallelType::BIDx with a broadcast_rd_indices_map!");
        break;
      }
    }

    at::Tensor tb = t0;
    for (size_t i = 0; i < ndim; i++) {
      if (is_broadcast[i]) {
        tb = tb.unsqueeze(i);
      }
    }
    auto ref_1 = tb + 1.0;
    auto ref_2 = (ref_1 + t1).sum({-1});
    testValidate(
        fec.fusion(), cg_outputs, inputs, {ref_1, ref_2}, __LINE__, __FILE__);
  };

  // Test case where [B1,I2,I3] is merged to [B1I2I3]
  runTest({true, false, false, false});

  // Test case where [I1,B2,I3] is merged to [I1B2I3]
  runTest({false, true, false, false});

  // Test case where [I1,I2,B3] is merged to [I1I2B3]
  runTest({false, false, true, false});

  // Test case where [I1,B2,B3] is merged to [I1B2B3]
  runTest({false, true, true, false});

  // Test case where [B1,I2,B3] is merged to [B1I2B3]
  runTest({true, false, true, false});

  // Test case where [B1,B2,I3] is merged to [B1B2I3]
  runTest({true, true, false, false});

  // Test case where [B1,B2,B3] is merged to [B1B2B3]
  runTest({true, true, true, false});
}

TEST_F(NVFuserTest, FusionAvoidRedundantWriteDifferentConcretizedDomains_CUDA) {
  // if the broadcasted tensor is concretized to different shapes
  // the fusion will be segmented.
  auto runTest = [](const bool direct_lowering) {
    std::unique_ptr<Fusion> fusion_ptr = std::make_unique<Fusion>();
    Fusion& fusion = *fusion_ptr.get();
    FusionGuard fg(&fusion);

    const std::vector<bool> is_broadcast = {true, false, true, false};
    std::vector<int64_t> shape0;
    std::vector<int64_t> shape1({2, 64, 128, 2048});
    std::vector<int64_t> shape2({4, 64, 256, 2048});
    const size_t ndim = shape1.size();
    for (size_t i = 0; i < ndim; i++) {
      if (!is_broadcast[i]) {
        shape0.push_back(shape1[i]);
      }
    }

    auto tv0 = makeSymbolicTensor(shape0.size());
    auto tv1 = makeSymbolicTensor(4);
    auto tv2 = makeSymbolicTensor(4);
    fusion.addInput(tv0);
    fusion.addInput(tv1);
    fusion.addInput(tv2);

    auto tv3 = broadcast(tv0, is_broadcast);
    auto tv4 = add(tv3, IrBuilder::create<Val>(1.0));
    // concretized to shape1
    auto tv5 = add(tv4, tv1);
    // concretized to shape2
    auto tv6 = add(tv4, tv2);
    auto tv7 = sum(tv5, {-1});
    auto tv8 = sum(tv6, {-1});
    fusion.addOutput(tv4);
    fusion.addOutput(tv7);
    fusion.addOutput(tv8);

    auto options = at::TensorOptions().dtype(at::kFloat).device(at::kCUDA, 0);
    at::manual_seed(0);
    at::Tensor t0 = at::randn(shape0, options);
    at::Tensor t1 = at::randn(shape1, options);
    at::Tensor t2 = at::randn(shape2, options);
    std::vector<c10::IValue> inputs = {t0, t1, t2};

    if (direct_lowering) {
      auto heuristics_params = getReductionHeuristics(&fusion, inputs);
      TORCH_CHECK(heuristics_params, "Reduction schedule was not generated!");
      scheduleReduction(&fusion, *heuristics_params);
      // it should be segmented, if directly lowered, it should throw an error
      EXPECT_THAT(
          [&]() { GpuLower gpulw(&fusion); },
          testing::ThrowsMessage<c10::Error>(testing::HasSubstr(
              "Producer is required to be in Global Memory based on parallelization strategy. RAW flags: (blockIdx.x)")));
    } else {
      FusionExecutorCache fec(std::move(fusion_ptr));
      auto cg_outputs = fec.runFusionWithInputs(inputs);

      auto optimized_fusion = fec.getMostRecentKernelRuntime();
      TORCH_CHECK(
          optimized_fusion->isSegmented(), "segmentation didn't happen!");

      at::Tensor tb = t0;
      for (size_t i = 0; i < ndim; i++) {
        if (is_broadcast[i]) {
          tb = tb.unsqueeze(i);
        }
      }
      auto ref_1 = tb + 1.0;
      auto ref_2 = (ref_1 + t1).sum({-1});
      auto ref_3 = (ref_1 + t2).sum({-1});
      testValidate(
          fec.fusion(),
          cg_outputs,
          inputs,
          {ref_1, ref_2, ref_3},
          __LINE__,
          __FILE__);
    }
  };
  runTest(true);
  runTest(false);
}

TEST_F(NVFuserTest, FusionAvoidRedundantWriteNonOutput_CUDA) {
  std::unique_ptr<Fusion> fusion_ptr = std::make_unique<Fusion>();
  Fusion& fusion = *fusion_ptr.get();
  FusionGuard fg(&fusion);

  auto tv0 = makeSymbolicTensor(1);
  auto tv1 = makeSymbolicTensor(2);
  fusion.addInput(tv0);
  fusion.addInput(tv1);

  auto tv2 = set(tv0);
  auto tv3 = broadcast(tv2, {false, true});
  auto tv4 = add(tv3, tv1);
  fusion.addOutput(tv4);

  auto tv5 = add(tv3, IrBuilder::create<Val>(1.0));
  tv5->setMemoryType(MemoryType::Global);
  auto tv6 = add(tv5, IrBuilder::create<Val>(1.0));
  fusion.addOutput(tv6);

  for (auto tv : {tv3, tv4, tv5, tv6}) {
    tv->merge(0);
  }

  tv2->inlineAt(1);
  tv3->inlineAt(1);
  tv5->inlineAt(1);

  for (auto tv : {tv3, tv4, tv5, tv6}) {
    tv->axis(0)->parallelize(ParallelType::BIDx);
  }

  auto options = at::TensorOptions().dtype(at::kFloat).device(at::kCUDA, 0);
  at::manual_seed(0);
  at::Tensor t0 = at::randn({32}, options);
  at::Tensor t1 = at::randn({32, 64}, options);
  std::vector<c10::IValue> inputs = {t0, t1};

  FusionExecutor fe;
  fe.compileFusion(fusion_ptr.get(), inputs);
  auto cg_outputs = fe.runFusion(inputs);

  // check thread_pred
  auto kernel = fe.kernel();
  const auto& thread_pred_map = fe.threadPredMap();

  for (const auto expr : kernel->exprs()) {
    auto tv = ir_utils::getTvOutput(expr);
    if (tv->name() == 5 || tv->name() == 6) {
      const auto& thread_pred = thread_pred_map.getPredicateInfo(tv);
      bool predicted = thread_pred.redundant_types.get(ParallelType::BIDx) &&
          thread_pred.broadcast_rd_indices_map.count(ParallelType::BIDx);
      TORCH_CHECK(
          predicted,
          "TV5 and TV6 should be predicted by ParallelType::BIDx with a broadcast_rd_indices_map!");
    }
  }

  // validate outputs
  at::Tensor tb = t0.unsqueeze(1);
  auto ref_1 = tb + t1;
  auto ref_2 = tb + 2.0;
  testValidate(
      fusion_ptr.get(), cg_outputs, inputs, {ref_1, ref_2}, __LINE__, __FILE__);
}

// Test case where the merge order is random
TEST_F(NVFuserTest, FusionAvoidRedundantWriteNonNeighbor_CUDA) {
  std::unique_ptr<Fusion> fusion_ptr = std::make_unique<Fusion>();
  Fusion& fusion = *fusion_ptr.get();
  FusionGuard fg(&fusion);

  const int ndim = 5;
  const std::vector<bool> is_broadcast = {false, true, false, false, true};
  auto tv0 = makeSymbolicTensor(3);
  auto tv1 = makeSymbolicTensor(ndim);
  fusion.addInput(tv0);
  fusion.addInput(tv1);

  auto tv2 = set(tv0);
  auto tv3 = broadcast(tv2, is_broadcast);
  auto tv4 = add(tv3, tv1);
  fusion.addOutput(tv4);

  auto tv5 = add(tv3, IrBuilder::create<Val>(1.0));
  tv5->setMemoryType(MemoryType::Global);
  auto tv6 = add(tv5, IrBuilder::create<Val>(1.0));
  fusion.addOutput(tv6);

  // merge first and last domain
  for (auto tv : {tv3, tv4, tv5, tv6}) {
    tv->merge(0, -1);
  }

  tv2->inlineAt(-1);
  tv3->inlineAt(-1);
  tv5->inlineAt(-1);

  for (auto tv : {tv3, tv4, tv5, tv6}) {
    tv->axis(0)->parallelize(ParallelType::BIDx);
  }

  auto options = at::TensorOptions().dtype(at::kFloat).device(at::kCUDA, 0);
  at::manual_seed(0);
  at::Tensor t0 = at::randn({8, 10, 12}, options);
  at::Tensor t1 = at::randn({8, 7, 10, 12, 9}, options);
  std::vector<c10::IValue> inputs = {t0, t1};

  FusionExecutor fe;
  fe.compileFusion(fusion_ptr.get(), inputs);
  auto cg_outputs = fe.runFusion(inputs);

  // check thread_pred
  auto kernel = fe.kernel();
  const auto& thread_pred_map = fe.threadPredMap();

  for (const auto expr : kernel->exprs()) {
    auto tv = ir_utils::getTvOutput(expr);
    if (tv->name() == 5 || tv->name() == 6) {
      const auto& thread_pred = thread_pred_map.getPredicateInfo(tv);
      bool predicted = thread_pred.redundant_types.get(ParallelType::BIDx) &&
          thread_pred.broadcast_rd_indices_map.count(ParallelType::BIDx);
      TORCH_CHECK(
          predicted,
          "TV5 and TV6 should be predicted by ParallelType::BIDx with a broadcast_rd_indices_map!");
    }
  }

  // validate outputs
  at::Tensor tb = t0;
  for (int i = 0; i < ndim; i++) {
    if (is_broadcast[i]) {
      tb = tb.unsqueeze(i);
    }
  }
  auto ref_1 = tb + t1;
  auto ref_2 = tb + 2.0;
  testValidate(
      fusion_ptr.get(), cg_outputs, inputs, {ref_1, ref_2}, __LINE__, __FILE__);
}

// Test for ir_utils::validateDomainEquivalence. We could consider
// it well tested as it's always used when TensorDomain is created, but
// here's some corner cases.
TEST_F(NVFuserTest, FusionDomainEquivalence_CUDA) {
  Fusion fusion;
  FusionGuard fg(&fusion);

  auto tv0 = makeSymbolicTensor(2);
  fusion.addInput(tv0);
  auto tv1 = set(tv0);
  fusion.addOutput(tv1);

  // [I0, I1]
  tv1->split(0, 4);
  // [I0/4, 4, I1]

  // Initial domain: root domain
  // Derived domain: [4, I1]
  // Should fail as the derived domain only partially covers the
  // root domain
  EXPECT_THAT(
      [&]() {
        ir_utils::validateDomainEquivalence(
            tv1->getRootDomain(), {tv1->axis(1), tv1->axis(2)});
      },
      testing::ThrowsMessage<c10::Error>(
          testing::HasSubstr("Invalid derived domain")));

  tv1->merge(0);
  // [I0/4*4, I1]

  // Initial domain: root domain
  // Derived domain: leaf domain
  // Should succeed.
  ir_utils::validateDomainEquivalence(
      tv1->getRootDomain(), tv1->getLeafDomain());

  auto tv1_intermediate_id = tv1->axis(0);

  tv1->split(0, 3);
  // [I0/4*4/3, 3, I1]

  // Initial domain: root domain
  // Derived domain: leaf + tv1_intermediate_id
  // Should fail as the intermediate ID and the first two leaves are redundant
  EXPECT_THAT(
      [&]() {
        ir_utils::validateDomainEquivalence(
            tv1->getRootDomain(),
            {tv1_intermediate_id, tv1->axis(0), tv1->axis(1), tv1->axis(2)});
      },
      testing::ThrowsMessage<c10::Error>(
          testing::HasSubstr("Invalid derived domain")));

  // Testing symbolic domains
  auto tv2 = reshape(
      tv0,
      {IrBuilder::create<Val>(DataType::Int),
       IrBuilder::create<Val>(DataType::Int)});

  ir_utils::validateDomainEquivalence(
      tv2->getRootDomain(), tv2->getLeafDomain());

  // create a 2D tensor with one symbolid and another non-symbolic
  auto tv4 = broadcast(sum(tv2, {1}), {false, true});
  fusion.addOutput(tv4);

  // [S0, B0]
  tv4->split(1, 4);
  // [S0, B0/4, 4]

  ir_utils::validateDomainEquivalence(
      tv4->getRootDomain(), tv4->getLeafDomain());

  // Initial domain: root domain
  // Derived domain: [S0, B0/4]
  // Should fail as the derived domain only partially covers the
  // root domain
  EXPECT_THAT(
      [&]() {
        ir_utils::validateDomainEquivalence(
            tv4->getRootDomain(), {tv4->axis(0), tv4->axis(1)});
      },
      testing::ThrowsMessage<c10::Error>(
          testing::HasSubstr("Invalid derived domain")));
}

// Repro for issue #236 (https://github.com/NVIDIA/Fuser/issues/236)
TEST_F(NVFuserTest, DoublePrecisionNorm_CUDA) {
  auto fusion = std::make_unique<Fusion>();
  FusionGuard fg(fusion.get());

  DataType dt = DataType::Float;

  auto tv0 = makeSymbolicTensor(1, dt);
  fusion->addInput(tv0);
  auto tv1 = makeSymbolicTensor(1, dt);
  fusion->addInput(tv1);

  auto tv2 = sum(tv1, {0});
  auto tv3 = broadcast(tv2, {true});
  auto tv4 = sub(tv1, tv3);
  auto tv5 = mul(tv4, tv0);
  fusion->addOutput(tv5);

  // The persistent scheduler with this problem size resulted in an
  // error as reported in #236
  auto options =
      at::TensorOptions().dtype(data_type_to_aten(dt)).device(at::kCUDA, 0);
  at::Tensor t0 = at::randn({11}, options);
  at::Tensor t1 = at::randn({11}, options);
  std::vector<c10::IValue> aten_inputs({t0, t1});

  FusionExecutorCache executor_cache(std::move(fusion));
  auto cg_outputs = executor_cache.runFusionWithInputs(aten_inputs);

  t1 = t1.to(at::kDouble);
  auto ref = (t1 - t1.sum().unsqueeze(0)) * t0;

  testValidate(
      executor_cache.fusion(),
      cg_outputs,
      aten_inputs,
      {ref},
      __LINE__,
      __FILE__);
}

// Test for void IterDomain::parallelize(ParallelType t)
// Only allowed to parallelize a leaf domain.
TEST_F(NVFuserTest, FusionIllegalParallelizeNonLeafDomain_CUDA) {
  Fusion fusion;
  FusionGuard fg(&fusion);

  auto tv0 = makeSymbolicTensor(2);
  fusion.addInput(tv0);
  auto tv1 = set(tv0);
  fusion.addOutput(tv1);

  // [I0, I1]
  tv1->split(1, 4);
  // [I0, I1/4, 4]

  const auto& root_domain = tv1->getRootDomain();

  // legal, as I0 is also a leaf domain
  root_domain[0]->parallelize(ParallelType::BIDx);

  // llegal, as I1 is not a leaf domain
  EXPECT_THAT(
      [&]() { root_domain[1]->parallelize(ParallelType::BIDy); },
      testing::ThrowsMessage<c10::Error>(
          testing::HasSubstr("Only allowed to parallelize a leaf domain")));
}

// delete intermediate tensors between segments to reduce memory usage of large
// segmented graphs
TEST_F(NVFuserTest, FusionClearGmemBetweenSegments_CUDA) {
  auto fusion = std::make_unique<Fusion>();
  FusionGuard fg(fusion.get());
  std::vector<int64_t> input_shape{32, 64, 8, 128};
  auto tv0 = TensorViewBuilder()
                 .ndims(input_shape.size())
                 .dtype(DataType::Double)
                 .build();
  fusion->addInput(tv0);
  auto tv1 = add(tv0, IrBuilder::create<Val>(1.0));
  auto tv2 = sum(tv1, {0}); // Group 0
  auto tv3 = sum(tv2, {-1}); // Group 1
  auto output = sum(tv3, {0}); // Group 2
  fusion->addOutput(output);

  auto options = at::TensorOptions().dtype(at::kDouble).device(at::kCUDA, 0);
  at::Tensor at_x = at::randn(input_shape, options);
  FusionExecutorCache executor_cache(std::move(fusion));
  auto outputs = executor_cache.runFusionWithInputs({at_x});
  auto t1 = at_x.add(1.0);
  auto t2 = t1.sum({0});
  auto t3 = t2.sum({-1});
  auto t4 = t3.sum({0});
  auto optimized_fusion = executor_cache.getMostRecentKernelRuntime();
  auto args_num = optimized_fusion->getArgsNumAfterSegmentRuns();

  TORCH_CHECK(optimized_fusion->isSegmented(), "segmentation didn't happen");
  TORCH_CHECK(
      optimized_fusion->fusionSegments()->groups().size() == 3,
      "segmentation didn't happen as expected");
  // group-0: tv1 -> tv2
  // group-1: tv2 -> tv3
  // group-2: tv3 -> tv4
  // -----------without args erase------------------------
  // after group-0, args: {t0, 32, 64, 8, 128, t2}
  // after group-1, args: {t0, 32, 64, 8, 128, t2, t3}
  // after group-2, args: {t0, 32, 64, 8, 128, t2, t3, t4}
  // -----------with args erase---------------------------
  // after group-0, args: {t0, 32, 64, 8, 128, t2}
  // after group-1, args: {t0, 32, 64, 8, 128, t3} (t2 is erased)
  // after group-2, args: {t0, 32, 64, 8, 128, t4} (t3 is erased)
  TORCH_CHECK(
      args_num[1] == args_num[0] && args_num[2] == args_num[0],
      "unused intermediate args should be deleted");
  testValidate(
      executor_cache.fusion(), outputs, {at_x}, {t4}, __LINE__, __FILE__);
}

// Test nan propagation during min/max with floats and doubles
TEST_F(NVFuserTest, FusionMinMaxNanPropagation_CUDA) {
  for (auto dtype : {DataType::Float, DataType::Double}) {
    for (auto do_min : {true, false}) {
      auto fusion = std::make_unique<Fusion>();
      FusionGuard fg(fusion.get());

      auto tv0 = makeSymbolicTensor(2, dtype);
      fusion->addInput(tv0);
      auto tv1 = do_min ? min(tv0, {1}) : max(tv0, {1});
      fusion->addOutput(tv1);

      FusionExecutorCache executor_cache(std::move(fusion));

      auto options =
          at::TensorOptions()
              .dtype(dtype == DataType::Float ? at::kFloat : at::kDouble)
              .device(at::kCUDA, 0);
      // Test size 1 since it will have a single comparison, which checks
      // missing propagation in one position even if it propagates properly in
      // the other position
      for (auto size : {1, 2, 5}) {
        // To check nans in multiple positions along reduction axis create a 2D
        // tensor that is ones except the diagonal, which are nans
        auto at_x = at::eye(size, options);
        at_x = (1 - at_x) / (1 - at_x);
        std::vector<c10::IValue> inputs{at_x};

        std::vector<at::Tensor> at_outputs(
            {do_min ? at_x.amin(1) : at_x.amax(1)});
        auto nvf_outputs = executor_cache.runFusionWithInputs(inputs);

        testValidate(
            executor_cache.fusion(),
            nvf_outputs,
            inputs,
            at_outputs,
            __LINE__,
            __FILE__);
      }
    }
  }
}

class ExpandedBroadcastGlobalIntermediateTest : public NVFuserTest {
 protected:
  void SetUp() override {
    NVFuserTest::SetUp();
    // Do not fill allocation with NaN. The logical output size of this test is
    // huge, although they are just because of expand, the pointwise kernel in
    // PyTorch eager mode is not smart enough to not iterating on the entire
    // logical space
    setFillAllocationWithNan(false);
  }
};

TEST_F(ExpandedBroadcastGlobalIntermediateTest, TheTest_CUDA) {
  auto fusion_ptr = std::make_unique<Fusion>();
  Fusion& fusion = *fusion_ptr.get();
  FusionGuard fg(&fusion);

  auto tv0 = makeContigConcreteTensor({2, 1, 2});
  fusion.addInput(tv0);
  auto tv1 = expand(
      tv0,
<<<<<<< HEAD
      {IrBuilder::create<Val>(2),
       IrBuilder::create<Val>(1L << 60L),
       IrBuilder::create<Val>(2)});
=======
      {IrBuilder::create<Scalar>(2L),
       IrBuilder::create<Scalar>(1L << 60L),
       IrBuilder::create<Scalar>(2L)});
>>>>>>> fb9845e7
  auto tv2 = set(tv1);
  fusion.addOutput(tv2);
  tv1->setMemoryType(MemoryType::Global);

  tv1->axis(2)->parallelize(ParallelType::TIDx);
  tv2->axis(2)->parallelize(ParallelType::TIDx);
  tv1->axis(0)->parallelize(ParallelType::BIDx);
  tv2->axis(0)->parallelize(ParallelType::BIDx);

  auto options = at::TensorOptions().dtype(at::kFloat).device(at::kCUDA, 0);

  at::Tensor t0 = at::randn({2, 1, 2}, options);

  FusionExecutor fe;
  fe.compileFusion(fusion_ptr.get(), {t0});
  auto cg_output = fe.runFusion({t0}).at(0);

  ASSERT_EQ(cg_output.size(0), 2);
  ASSERT_EQ(cg_output.size(1), (1L << 60L));
  ASSERT_EQ(cg_output.size(2), 2);
  ASSERT_EQ(cg_output.stride(0), 2);
  ASSERT_EQ(cg_output.stride(1), 0);
  ASSERT_EQ(cg_output.stride(2), 1);
  ASSERT_TRUE(at::eq(t0.squeeze(1), cg_output.select(1, 0)).all().item<bool>());
}

// Test forced segmentation hint
TEST_F(NVFuserTest, FusionTestSegmenterHint_CUDA) {
  auto fusion = std::make_unique<Fusion>();
  FusionGuard fg(fusion.get());
  std::vector<int64_t> input_shape{32, 64, 8, 128};
  auto tv0 = TensorViewBuilder()
                 .ndims(input_shape.size())
                 .dtype(DataType::Double)
                 .build();
  fusion->addInput(tv0);
  auto tv1 = relu(tv0);
  auto tv2 = segment_set(tv1);
  auto tv3 = neg(tv2);
  fusion->addOutput(tv3);

  auto options = at::TensorOptions().dtype(at::kDouble).device(at::kCUDA, 0);
  at::Tensor at_x = at::randn(input_shape, options);
  FusionExecutorCache executor_cache(std::move(fusion));
  auto outputs = executor_cache.runFusionWithInputs({at_x});
  auto ref_out = at_x.clone().relu().neg();

  auto optimized_fusion = executor_cache.getMostRecentKernelRuntime();

  TORCH_CHECK(optimized_fusion->isSegmented(), "segmentation didn't happen");
  auto groups = optimized_fusion->fusionSegments()->groups();
  TORCH_CHECK(
      groups.size() == 2, "segmentation hint isn't working as expected");
  // with the hint, segment_set should be grouped with its producer
  // [relu, segment_set], [neg]
  for (auto& group : groups) {
    // we only check the group with a single node
    if (group->exprs().size() == 1) {
      auto relu_expr = group->exprs()[0];
      TORCH_CHECK(
          relu_expr->isA<UnaryOp>() &&
              relu_expr->as<UnaryOp>()->getUnaryOpType() == UnaryOpType::Neg,
          "segmentation result is not expected");
    }
  }
  testValidate(
      executor_cache.fusion(), outputs, {at_x}, {ref_out}, __LINE__, __FILE__);
}

TEST_F(NVFuserTest, FusionTestWarnRegisterSpill_CUDA) {
  const int hidden_size = 1024 * 10;
  std::unique_ptr<Fusion> fusion_ptr = std::make_unique<Fusion>();
  Fusion& fusion = *fusion_ptr.get();
  FusionGuard fg(&fusion);
  const float kEps = 1e-5;
  Val* eps_ptr = IrBuilder::create<Val>(kEps);
  std::vector<int64_t> input_shape{2048, hidden_size};
  std::vector<int64_t> norm_shape{hidden_size};

  auto input = makeSymbolicTensor(input_shape.size());
  fusion.addInput(input);
  auto result = layer_norm(input, norm_shape, nullptr, nullptr, eps_ptr);
  fusion.addOutput(result.output);
  fusion.addOutput(result.mean);
  fusion.addOutput(result.invstd);

  auto options = at::TensorOptions().dtype(at::kFloat).device(at::kCUDA, 0);
  at::Tensor aten_input = at::randn(input_shape, options);
  c10::optional<at::Tensor> aten_weight = c10::nullopt;
  c10::optional<at::Tensor> aten_bias = c10::nullopt;
  auto aten_outputs = at::native_layer_norm(
      aten_input, norm_shape, aten_weight, aten_bias, kEps);

  // capture stdout and check stdout contains register spill warning
  testing::internal::CaptureStdout();
  {
    // generate persistent kernel
    auto persistent_params = getPersistentHeuristics(&fusion, {aten_input});
    TORCH_CHECK(persistent_params, "Persistent schedule was not generated!");
    schedulePersistentKernel(&fusion, *persistent_params);

    // compile and run persistent kernel
    // intentionally set maxrregcount to 32 to trigger register spill
    CompileParams compile_opts = {
        .maxrregcount = 32, .enable_ptxas_verbose = true};
    auto lparams = persistent_params->lparams;
    FusionExecutor fe;
    fe.compileFusion(&fusion, {aten_input}, lparams, compile_opts);
    auto cg_outputs = fe.runFusion({aten_input});

    // validate results
    testValidate(
        &fusion,
        cg_outputs,
        {aten_input},
        {std::get<0>(aten_outputs),
         std::get<1>(aten_outputs),
         std::get<2>(aten_outputs)},
        __LINE__,
        __FILE__,
        "");
  }
  std::string output = testing::internal::GetCapturedStdout();
  TORCH_CHECK(
      output.find("Register spill detected") != std::string::npos,
      "Register spill is not captured!");
}

// https://github.com/NVIDIA/Fuser/issues/335
// This test is to make sure the benchmark in layer_norm_fused.cpp is correctly
// implemented.
TEST_F(NVFuserTest, FusionLayerNormFusedOpsRedundantCast_CUDA) {
  std::unique_ptr<Fusion> fusion_ptr = std::make_unique<Fusion>();
  auto fusion = fusion_ptr.get();
  FusionGuard fg(fusion);

  const float kEps = 1e-5;
  const int batch_size = 2048 * 8;
  const int hidden_size = 20480;
  {
    DataType dtype = DataType::Half;
    auto tv0 = makeContigTensor(1, dtype);
    auto tv1 = makeContigTensor(2, dtype);
    auto tv2 = makeContigTensor(1, dtype);
    auto tv3 = makeContigTensor(1, dtype);
    auto tv4 = makeContigTensor(1, dtype);

    fusion->addInput(tv0);
    fusion->addInput(tv1);
    fusion->addInput(tv2);
    fusion->addInput(tv3);
    fusion->addInput(tv4);
    auto tv5 = broadcast(tv0, {true, false});
    auto tv6 = castOp(DataType::Float, tv1);
    auto tv7 = castOp(DataType::Float, tv5);
    auto tv8 = add(tv6, tv7);
    auto tv9 = castOp(DataType::Half, tv8);
    auto tv10 = broadcast(tv2, {true, false});
    auto tv11 = castOp(DataType::Float, tv9);
    auto tv12 = castOp(DataType::Float, tv10);
    auto tv13 = add(tv11, tv12);
    auto tv14 = castOp(DataType::Half, tv13);
    auto tv15 = castOp(DataType::Float, tv14);
    auto tv16 = variance(tv15, {1}, false, false);
    auto tv17 = broadcast(tv16, {false, true});
    auto tv18 = sum(tv15, {1}, false);
    auto tv19 = broadcast(tv18, {false, true});

    nvfuser::Val* num_features = IrBuilder::create<Val>(1.0);
    num_features = mul(num_features, tv0->getLeafDomain()[0]->extent());
    auto s20 = num_features;

    auto s21 = reciprocal(s20);
    auto tv22 = mul(tv19, s21);
    auto s23 = IrBuilder::create<Val>(kEps);
    auto tv24 = add(tv17, s23);
    auto tv25 = rsqrt(tv24);
    auto tv26 = broadcast(tv22, {false, false});
    auto tv27 = castOp(DataType::Float, tv14);
    auto tv28 = sub(tv27, tv26);
    auto tv29 = broadcast(tv25, {false, false});
    auto tv30 = mul(tv28, tv29);
    auto tv31 = broadcast(tv4, {true, false});
    auto tv32 = castOp(DataType::Float, tv31);
    auto tv33 = mul(tv30, tv32);
    auto tv34 = broadcast(tv3, {true, false});
    auto tv35 = castOp(DataType::Float, tv34);
    auto tv36 = add(tv33, tv35);
    auto tv37 = castOp(DataType::Half, tv36);
    fusion->addOutput(tv37);
  }

  auto options = at::TensorOptions().dtype(at::kHalf).device(at::kCUDA, 0);
  std::vector<c10::IValue> inputs;
  std::vector<at::Tensor> outputs;

  {
    auto t0 = at::randn({hidden_size}, options);
    auto t1 = at::randn({batch_size, hidden_size}, options);
    auto t2 = at::randn({hidden_size}, options);
    auto t3 = at::randn({hidden_size}, options);
    auto t4 = at::randn({hidden_size}, options);
    inputs.emplace_back(t0);
    inputs.emplace_back(t1);
    inputs.emplace_back(t2);
    inputs.emplace_back(t3);
    inputs.emplace_back(t4);
    auto t5 = t0.unsqueeze(0).expand({batch_size, hidden_size});
    auto t6 = t1.to(at::kFloat);
    auto t7 = t5.to(at::kFloat);
    auto t8 = at::add(t6, t7);
    auto t9 = t8.to(at::kHalf);
    auto t10 = t2.unsqueeze(0).expand({batch_size, hidden_size});
    auto t11 = t9.to(at::kFloat);
    auto t12 = t10.to(at::kFloat);
    auto t13 = at::add(t11, t12);
    auto t14 = t13.to(at::kHalf);
    auto aten_outputs = at::native_layer_norm(t14, {hidden_size}, t4, t3, kEps);
    auto t33 = std::get<0>(aten_outputs);
    outputs.emplace_back(t33);
  }

  auto persistent_buffer_info1 = scheduler_utils::persistentBuffers(fusion);
  TORCH_CHECK(
      persistent_buffer_info1.persistent_buffers.size() == 2,
      "Before project to other buffers, should have two persistent buffers!");

  reduction_scheduler_utils::projectPersistentBuffers(fusion, false);
  auto persistent_buffer_info2 = scheduler_utils::persistentBuffers(fusion);
  TORCH_CHECK(
      persistent_buffer_info2.persistent_buffers.size() == 1,
      "After project to other buffers, should have one persistent buffer!");

  FusionExecutorCache fec(std::move(fusion_ptr));
  auto cg_outputs = fec.runFusionWithInputs(inputs);
  testValidate(fusion, cg_outputs, inputs, outputs, __LINE__, __FILE__);
}

// Simple test to check if the aligned block sync is used in aligned
// reductions
TEST_F(NVFuserTest, AlignedSyncReduction1_CUDA) {
  Fusion fusion;
  FusionGuard fg(&fusion);

  auto tv0 = makeSymbolicTensor(1);
  fusion.addInput(tv0);
  auto tv1 = sum(tv0, {0});
  fusion.addOutput(tv1);

  const int gdimx = 16;
  const int bdimx = 100;
  const int per_thread_reductions = 8;

  std::vector<int64_t> shape({gdimx * bdimx * per_thread_reductions});

  tv1->split(0, bdimx);
  tv1->split(0, per_thread_reductions);

  // Serial reduction
  auto tv2 = tv1->rFactor({1});
  // Block reduction
  tv1->rFactor({1});

  tv2->axis(0)->parallelize(ParallelType::BIDx);
  tv2->axis(-1)->parallelize(ParallelType::TIDx);

  scheduler_utils::parallelizeAllLike(tv2);

  const std::string kernel_string =
      codegen::generateCudaKernel(GpuLower(&fusion).kernel());

  // The block reduction should use the aligned sync
  TORCH_CHECK(
      kernel_string.find("blockReduce<true, false, false, true>(") !=
          std::string::npos,
      "blockReduce with aligned sync not found: ",
      kernel_string);
}

TEST_F(NVFuserTest, IntegerDivision_CUDA) {
  auto fusion = std::make_unique<Fusion>();
  FusionGuard fg(fusion.get());

  auto tv0 = makeSymbolicTensor(1, DataType::Int);
  auto tv1 = makeSymbolicTensor(1, DataType::Int);
  fusion->addInput(tv0);
  fusion->addInput(tv1);
  auto tv2 = div(tv0, tv1);
  auto tv3 = truediv(tv0, tv1);
  fusion->addOutput(tv2);
  fusion->addOutput(tv3);

  FusionExecutorCache executor_cache(std::move(fusion));

  auto options = at::TensorOptions().dtype(at::kFloat).device(at::kCUDA, 0);
  at::Tensor input0 = (at::randn({1024 * 1024}, options) * 1024).to(at::kLong);
  at::Tensor input1 = (at::randn({1024 * 1024}, options) * 1024).to(at::kLong);
  auto div_expect = at::div(input0, input1, "trunc");
  auto truediv_expect = at::true_divide(input0, input1);

  auto cg_outputs = executor_cache.runFusionWithInputs({input0, input1});

  ASSERT_TRUE(cg_outputs.at(0).scalar_type() == at::kLong);
  ASSERT_TRUE(cg_outputs.at(1).scalar_type() == at::kFloat);

  testValidate(
      executor_cache.fusion(),
      cg_outputs,
      {input0, input1},
      {div_expect, truediv_expect},
      __LINE__,
      __FILE__);
}

TEST_F(NVFuserTest, IsFinite_CUDA) {
  for (const auto& [nvfuser_dtype, aten_dtype] :
       std::vector<std::pair<DataType, at::ScalarType>>{
           {DataType::Float, at::kFloat},
           {DataType::Half, at::kHalf},
           {DataType::BFloat16, at::kBFloat16}}) {
    std::unique_ptr<Fusion> fusion_ptr = std::make_unique<Fusion>();
    auto fusion = fusion_ptr.get();
    FusionGuard fg(fusion);
    auto tv0 = makeContigTensor(1, nvfuser_dtype);
    fusion->addInput(tv0);
    auto tv1 = isfinite(tv0);
    fusion->addOutput(tv1);

    auto options = at::TensorOptions().dtype(aten_dtype).device(at::kCUDA, 0);
    std::array<float, 3> data{1.0, INFINITY, NAN};
    const auto input = at::from_blob(data.data(), {3}, {1}).to(options);

    FusionExecutor fe;
    fe.compileFusion(fusion, {input});
    const auto output = fe.runFusion({input});

    testValidate(
        fusion, output, {input}, {at::isfinite(input)}, __LINE__, __FILE__);
  }
}

TEST_F(NVFuserTest, Repro413_CUDA) {
  int64_t n = 10240;

  for (int64_t m : {3, 6, 12, 24}) {
    for (int64_t k : {10, 20, 40}) {
      std::unique_ptr<Fusion> fusion_ptr = std::make_unique<Fusion>();
      Fusion& fusion = *fusion_ptr.get();
      FusionGuard fg(&fusion);

      auto tv0 = makeContigConcreteTensor({n, m}, DataType::Half);
      fusion.addInput(tv0);
      auto tv1 = broadcast(tv0, {false, true, false});
      auto tv2 = expand(
          tv1,
          {IrBuilder::create<Val>(n),
           IrBuilder::create<Val>(k),
           IrBuilder::create<Val>(m)});
      auto tv3 = reshape(tv2, {n, k, m}, {n, k * m});
      auto tv4 = reshape(tv3, {n, k * m}, {n, m, k});
      auto tv5 = transpose(tv4, 0, 1);
      auto tv6 = reshape(tv5, {m, n, k}, {m * n, k});
      fusion.addOutput(tv6);

      auto options = at::TensorOptions().dtype(at::kHalf).device(at::kCUDA, 0);
      auto t0 = at::randn({n, m}, options);

      auto lparams = schedulePointwise(fusion_ptr.get(), {t0});

      auto expect_vec_factor = std::gcd(m, k);

      auto getVectorizationFactor = [](TensorView* tv) -> int64_t {
        for (auto i : tv->getLeafDomain()) {
          if (i->getParallelType() == ParallelType::Vectorize) {
            return i->extent()->evaluateInt();
          }
        }
        return 1;
      };

      for (auto o : fusion.outputs()) {
        EXPECT_EQ(
            getVectorizationFactor(o->as<TensorView>()), expect_vec_factor);
      }
      for (auto i : fusion.inputs()) {
        for (auto c : ir_utils::consumerTvsOf(i->as<TensorView>())) {
          EXPECT_EQ(getVectorizationFactor(c), expect_vec_factor);
        }
      }

      FusionExecutor fe;
      fe.compileFusion(&fusion, {t0}, lparams);
      auto cg_outputs = fe.runFusion({t0}, lparams);

      auto ref = t0.unsqueeze(1)
                     .expand({-1, k, -1})
                     .reshape({n, m, k})
                     .transpose(0, 1)
                     .reshape({m * n, k});

      testValidate(
          fusion_ptr.get(), cg_outputs, {t0}, {ref}, __LINE__, __FILE__);
    }
  }
}

TEST_F(NVFuserTest, FusionRecomputePersistentBuffer_CUDA) {
  std::unique_ptr<Fusion> fusion_ptr = std::make_unique<Fusion>();
  auto fusion = fusion_ptr.get();
  FusionGuard fg(fusion);

  const int batch_size = 1024;
  const int hidden_size = 2048;
  {
    DataType dtype = DataType::Float;
    auto tv0 = makeContigTensor(2, dtype);
    auto tv1 = makeContigTensor(2, dtype);
    fusion->addInput(tv0);
    fusion->addInput(tv1);

    auto tv2 = add(tv0, tv1);
    auto tv3 = castOp(DataType::Half, tv2);

    auto tv4 = castOp(DataType::Float, tv3);
    auto tv5 = sum(tv4, {1});
    auto tv6 = broadcast(tv5, {false, true});
    auto tv7 = add(tv4, tv6);

    auto tv8 = castOp(DataType::Float, tv3);
    auto tv9 = add(tv6, tv8);

    fusion->addOutput(tv7);
    fusion->addOutput(tv9);
  }

  auto options = at::TensorOptions().dtype(at::kFloat).device(at::kCUDA, 0);
  std::vector<c10::IValue> inputs;
  std::vector<at::Tensor> outputs;

  {
    auto t0 = at::randn({batch_size, hidden_size}, options);
    auto t1 = at::randn({batch_size, hidden_size}, options);
    inputs.emplace_back(t0);
    inputs.emplace_back(t1);

    auto t2 = t0.add(t1);
    auto t3 = t2.to(at::kHalf);
    auto t4 = t3.to(at::kFloat);
    auto t5 = t4.sum({1});
    auto t6 = t5.unsqueeze(1).expand({batch_size, hidden_size});
    auto t7 = t4.add(t6);
    auto t8 = t3.to(at::kFloat);
    auto t9 = t8.add(t6);

    outputs.emplace_back(t7);
    outputs.emplace_back(t9);
  }

  auto persistent_buffer_info1 = scheduler_utils::persistentBuffers(fusion);
  TORCH_CHECK(
      persistent_buffer_info1.persistent_buffers.size() == 2,
      "Before project to other buffers, should have two persistent buffers!");

  reduction_scheduler_utils::projectPersistentBuffers(fusion, false);
  auto persistent_buffer_info2 = scheduler_utils::persistentBuffers(fusion);
  TORCH_CHECK(
      persistent_buffer_info2.persistent_buffers.size() == 1,
      "After project to other buffers, should have one persistent buffer!");

  FusionExecutorCache fec(std::move(fusion_ptr));
  auto cg_outputs = fec.runFusionWithInputs(inputs);
  testValidate(fusion, cg_outputs, inputs, outputs, __LINE__, __FILE__);
}

// Based on FusionTestWarnRegisterSpill_CUDA but modified to test OptionsGuard
TEST_F(NVFuserTest, FusionOptionsGuard_CUDA) {
  const int hidden_size = 1024 * 10;
  std::unique_ptr<Fusion> fusion_ptr = std::make_unique<Fusion>();
  Fusion& fusion = *fusion_ptr.get();
  FusionGuard fg(&fusion);
  const float kEps = 1e-5;
  Val* eps_ptr = IrBuilder::create<Val>(kEps);
  std::vector<int64_t> input_shape{2048, hidden_size};
  std::vector<int64_t> norm_shape{hidden_size};

  auto input = makeSymbolicTensor(input_shape.size());
  fusion.addInput(input);
  auto result = layer_norm(input, norm_shape, nullptr, nullptr, eps_ptr);
  fusion.addOutput(result.output);
  fusion.addOutput(result.mean);
  fusion.addOutput(result.invstd);

  auto options = at::TensorOptions().dtype(at::kFloat).device(at::kCUDA, 0);
  at::Tensor aten_input = at::randn(input_shape, options);
  c10::optional<at::Tensor> aten_weight = c10::nullopt;
  c10::optional<at::Tensor> aten_bias = c10::nullopt;
  auto aten_outputs = at::native_layer_norm(
      aten_input, norm_shape, aten_weight, aten_bias, kEps);

  // generate persistent kernel
  auto persistent_params = getPersistentHeuristics(&fusion, {aten_input});
  ASSERT_TRUE(persistent_params) << "Persistent schedule was not generated!";
  schedulePersistentKernel(&fusion, *persistent_params);

  // capture stdout and check stdout contains register spill warning
  testing::internal::CaptureStdout();

  // compile and run persistent kernel
  // intentionally set maxrregcount to 32 to trigger register spill
  CompileParams compile_opts = {.maxrregcount = 32};
  auto lparams = persistent_params->lparams;

  EnableOptionsGuard opt_guard;
  EnableOptionsGuard::getCurOptions().set(EnableOption::WarnRegisterSpill);

  FusionExecutor fe;
  fe.compileFusion(&fusion, {aten_input}, lparams, compile_opts);

  std::string output = testing::internal::GetCapturedStdout();
  ASSERT_NE(output.find("Register spill detected"), std::string::npos)
      << "Register spill is not captured!";
}

// Test that DebugStreamGuard captures output
TEST_F(NVFuserTest, FusionDebugStreamGuard_CUDA) {
  std::stringstream ss;
  std::string text("test debug output");

  debug() << "text before guard";

  { // Test using the guard
    DebugStreamGuard dsg(ss);

    debug() << text;
  }

  debug() << "text after guard";

  // If the guard failed, we might write nothing to ss or we might write the
  // text after the guard to ss.
  ASSERT_EQ(ss.str(), text);
}

// Test that disabling kernel re-use leads to resegmented Fusion
TEST_F(NVFuserTest, FusionDisableKernelReuse_CUDA) {
  std::unique_ptr<Fusion> fusion_ptr = std::make_unique<Fusion>();
  auto fusion = fusion_ptr.get();
  FusionGuard fg(fusion);

  auto tv0 = makeSymbolicTensor(1);
  fusion->addInput(tv0);

  auto tv1 = add(tv0, tv0);
  fusion->addOutput(tv1);

  FusionExecutorCache fec(std::move(fusion_ptr));

  auto options = at::TensorOptions().dtype(at::kFloat).device(at::kCUDA, 0);
  auto a5 = at::zeros({5}, options);
  auto a6 = at::zeros({6}, options);
  auto a7 = at::zeros({7}, options);

  fec.runFusionWithInputs({a5});

  auto numRuntimes = [&fec]() -> size_t {
    // this is map<pair<device, conc_info>, vector<FusionKernelRuntime>>
    const auto& runtime_map = fec.getKernelRuntimes();
    return runtime_map
        .begin() // There should be only one device/concretization pair
        ->second.size();
  };

  {
    DisableOptionsGuard og;
    DisableOptionsGuard::getCurOptions().unset(DisableOption::KernelReuse);

    fec.runFusionWithInputs({a6});

    // Since kernel reuse is enabled, we should not generate a new runtime
    EXPECT_EQ(numRuntimes(), 1);
  }

  {
    DisableOptionsGuard og;
    DisableOptionsGuard::getCurOptions().set(DisableOption::KernelReuse);

    fec.runFusionWithInputs({a7});

    // Disabling reuse means we should get a new runtime
    EXPECT_EQ(numRuntimes(), 2);
  }
}

// Repro of https://github.com/NVIDIA/Fuser/issues/585
TEST_F(NVFuserTest, FusionDanglingUnaryOp_CUDA) {
  auto fusion = std::make_unique<Fusion>();
  FusionGuard fg(fusion.get());

  // Create a segmented Fusion. We call segment_set here to ensure the whole
  // Fusion cannot be scheduled. This triggers segmentation, so that
  // forwardInputs() is called. The structure of this Fusion is not important;
  // it is only important that it must be segmented.
<<<<<<< HEAD
  auto size = IrBuilder::create<Val>(5);
=======
  auto size = IrBuilder::create<Scalar>(5L);
>>>>>>> fb9845e7
  auto tv0 = full({size}, fusion->zeroVal(), DataType::Int);
  auto tv1 = segment_set(tv0);
  fusion->addOutput(tv1);

  // Now take in an input that has a chain of UnaryOp uses that terminates in a
  // Val with no uses. This triggers a segfault in forwardInputs().
  Val* alpha = IrBuilder::create<Val>(DataType::Int);
  fusion->addInput(alpha);
  neg(castOp(DataType::Float, alpha));

  FusionExecutorCache executor_cache(std::move(fusion));

  auto cg_outputs = executor_cache.runFusionWithInputs({11});

  auto options = at::TensorOptions().dtype(at::kInt).device(at::kCUDA, 0);
  auto aten_out = at::zeros({5}, options);

  testValidate(
      executor_cache.fusion(),
      cg_outputs,
      {11},
      {aten_out},
      __LINE__,
      __FILE__);
}

// Test file size should be up to 10K LoC. Create a new file for more tests.

} // namespace nvfuser<|MERGE_RESOLUTION|>--- conflicted
+++ resolved
@@ -3977,15 +3977,9 @@
 
   auto tv2 = expand(
       tv1,
-<<<<<<< HEAD
       {IrBuilder::create<Val>(x),
-       IrBuilder::create<Val>(-1),
-       IrBuilder::create<Val>(-1)});
-=======
-      {IrBuilder::create<Scalar>(x),
-       IrBuilder::create<Scalar>(-1L),
-       IrBuilder::create<Scalar>(-1L)});
->>>>>>> fb9845e7
+       IrBuilder::create<Val>(-1L),
+       IrBuilder::create<Val>(-1L)});
 
   auto tv3 = expand(
       tv1,
@@ -4597,11 +4591,7 @@
       sum_to_shape.begin(),
       sum_to_shape.end(),
       std::back_inserter(sum_to_symb),
-<<<<<<< HEAD
-      [](int s) -> Val* { return IrBuilder::create<Val>(s); });
-=======
-      [](int64_t s) -> Scalar* { return IrBuilder::create<Scalar>(s); });
->>>>>>> fb9845e7
+      [](int64_t s) -> Val* { return IrBuilder::create<Val>(s); });
 
   TensorView* tv0 = makeContigConcreteTensor(shape);
   TensorView* tv1 = makeContigConcreteTensor(shape);
@@ -4690,33 +4680,18 @@
   std::vector<IterDomain*> domain1(3, nullptr);
   for (const auto i : c10::irange(3)) {
     if (i == 0) {
-<<<<<<< HEAD
-      domain1[i] =
-          IterDomainBuilder(
-              FusionGuard::getCurFusion()->zeroVal(), IrBuilder::create<Val>(1))
-              .iter_type(IterType::Broadcast)
-              .build();
-    } else {
-      domain1[i] =
-          IterDomainBuilder(
-              FusionGuard::getCurFusion()->zeroVal(), IrBuilder::create<Val>(1))
-              .expanded_extent(IrBuilder::create<Val>(1 + i))
-              .iter_type(IterType::Broadcast)
-              .build();
-=======
       domain1[i] = IterDomainBuilder(
                        FusionGuard::getCurFusion()->zeroVal(),
-                       IrBuilder::create<Scalar>(1L))
+                       IrBuilder::create<Val>(1L))
                        .iter_type(IterType::Broadcast)
                        .build();
     } else {
       domain1[i] = IterDomainBuilder(
                        FusionGuard::getCurFusion()->zeroVal(),
-                       IrBuilder::create<Scalar>(1L))
-                       .expanded_extent(IrBuilder::create<Scalar>(1L + i))
+                       IrBuilder::create<Val>(1L))
+                       .expanded_extent(IrBuilder::create<Val>(1L + i))
                        .iter_type(IterType::Broadcast)
                        .build();
->>>>>>> fb9845e7
     }
   }
 
@@ -4749,13 +4724,8 @@
   auto tv0 = makeConcreteTensor({1, 8});
   fusion->addInput(tv0);
 
-<<<<<<< HEAD
-  auto tv1 =
-      expand(tv0, {IrBuilder::create<Val>(12), IrBuilder::create<Val>(8)});
-=======
   auto tv1 = expand(
-      tv0, {IrBuilder::create<Scalar>(12L), IrBuilder::create<Scalar>(8L)});
->>>>>>> fb9845e7
+      tv0, {IrBuilder::create<Val>(12L), IrBuilder::create<Val>(8L)});
 
   auto tv2 = sum(tv1, {0});
   fusion->addOutput(tv2);
@@ -4780,13 +4750,8 @@
   auto tv0 = makeConcreteTensor({1, 4});
   fusion->addInput(tv0);
 
-<<<<<<< HEAD
-  auto tv1 =
-      expand(tv0, {IrBuilder::create<Val>(3), IrBuilder::create<Val>(4)});
-=======
   auto tv1 = expand(
-      tv0, {IrBuilder::create<Scalar>(3L), IrBuilder::create<Scalar>(4L)});
->>>>>>> fb9845e7
+      tv0, {IrBuilder::create<Val>(3L), IrBuilder::create<Val>(4L)});
 
   auto tv2 = sum(tv1, {0});
   fusion->addOutput(tv2);
@@ -4869,13 +4834,8 @@
           IrBuilder::create<Val>(DataType::Int))
           .build(),
       IterDomainBuilder(
-<<<<<<< HEAD
-          FusionGuard::getCurFusion()->zeroVal(), IrBuilder::create<Val>(1))
-          .expanded_extent(IrBuilder::create<Val>(10))
-=======
-          FusionGuard::getCurFusion()->zeroVal(), IrBuilder::create<Scalar>(1L))
-          .expanded_extent(IrBuilder::create<Scalar>(10L))
->>>>>>> fb9845e7
+          FusionGuard::getCurFusion()->zeroVal(), IrBuilder::create<Val>(1L))
+          .expanded_extent(IrBuilder::create<Val>(10L))
           .iter_type(IterType::Broadcast)
           .build()};
 
@@ -6027,11 +5987,7 @@
 
   auto tv7 = sum(tv0, {1}, true);
   auto tv_exp =
-<<<<<<< HEAD
-      expand(tv7, {tv0->axis(0)->extent(), IrBuilder::create<Val>(32128)});
-=======
-      expand(tv7, {tv0->axis(0)->extent(), IrBuilder::create<Scalar>(32128L)});
->>>>>>> fb9845e7
+      expand(tv7, {tv0->axis(0)->extent(), IrBuilder::create<Val>(32128L)});
   auto tv3 = exp(tv1);
   auto tv8 = mul(tv3, tv_exp);
   auto tv13 = sub(tv0, tv8);
@@ -6110,25 +6066,14 @@
     fusion->addInput(tv2);
     auto tv3 = expand(
         broadcast(tv0, {true, true, false}),
-<<<<<<< HEAD
-        {IrBuilder::create<Val>(1),
-         IrBuilder::create<Val>(1024),
-         IrBuilder::create<Val>(768)});
+        {IrBuilder::create<Val>(1L),
+         IrBuilder::create<Val>(1024L),
+         IrBuilder::create<Val>(768L)});
     auto tv4 = expand(
         broadcast(tv1, {true, true, false}),
-        {IrBuilder::create<Val>(1),
-         IrBuilder::create<Val>(1024),
-         IrBuilder::create<Val>(768)});
-=======
-        {IrBuilder::create<Scalar>(1L),
-         IrBuilder::create<Scalar>(1024L),
-         IrBuilder::create<Scalar>(768L)});
-    auto tv4 = expand(
-        broadcast(tv1, {true, true, false}),
-        {IrBuilder::create<Scalar>(1L),
-         IrBuilder::create<Scalar>(1024L),
-         IrBuilder::create<Scalar>(768L)});
->>>>>>> fb9845e7
+        {IrBuilder::create<Val>(1L),
+         IrBuilder::create<Val>(1024L),
+         IrBuilder::create<Val>(768L)});
     auto tv5 = reshape(tv2, {1024, 768}, {1, 1024, 768});
     auto tv6 = castOp(DataType::Float, tv5);
     auto s7 = IrBuilder::create<Val>(0.5);
@@ -6146,52 +6091,28 @@
     auto tv18 = std::get<1>(tv17_tv18);
     auto tv19 = expand(
         broadcast(tv17, {false, false, true}),
-<<<<<<< HEAD
-        {IrBuilder::create<Val>(1),
-         IrBuilder::create<Val>(1024),
-         IrBuilder::create<Val>(1)});
+        {IrBuilder::create<Val>(1L),
+         IrBuilder::create<Val>(1024L),
+         IrBuilder::create<Val>(1L)});
     auto tv20 = expand(
         broadcast(tv18, {false, false, true}),
-        {IrBuilder::create<Val>(1),
-         IrBuilder::create<Val>(1024),
-         IrBuilder::create<Val>(1)});
+        {IrBuilder::create<Val>(1L),
+         IrBuilder::create<Val>(1024L),
+         IrBuilder::create<Val>(1L)});
     auto s21 = IrBuilder::create<Val>(1e-05);
     auto tv22 = add(tv19, s21);
     auto tv23 = expand(
         broadcast(tv20, {false, false, false}),
-        {IrBuilder::create<Val>(1),
-         IrBuilder::create<Val>(1024),
-         IrBuilder::create<Val>(768)});
-=======
-        {IrBuilder::create<Scalar>(1L),
-         IrBuilder::create<Scalar>(1024L),
-         IrBuilder::create<Scalar>(1L)});
-    auto tv20 = expand(
-        broadcast(tv18, {false, false, true}),
-        {IrBuilder::create<Scalar>(1L),
-         IrBuilder::create<Scalar>(1024L),
-         IrBuilder::create<Scalar>(1L)});
-    auto s21 = IrBuilder::create<Scalar>(1e-05);
-    auto tv22 = add(tv19, s21);
-    auto tv23 = expand(
-        broadcast(tv20, {false, false, false}),
-        {IrBuilder::create<Scalar>(1L),
-         IrBuilder::create<Scalar>(1024L),
-         IrBuilder::create<Scalar>(768L)});
->>>>>>> fb9845e7
+        {IrBuilder::create<Val>(1L),
+         IrBuilder::create<Val>(1024L),
+         IrBuilder::create<Val>(768L)});
     auto tv24 = rsqrt(tv22);
     auto tv25 = sub(tv16, tv23);
     auto tv26 = expand(
         broadcast(tv24, {false, false, false}),
-<<<<<<< HEAD
-        {IrBuilder::create<Val>(1),
-         IrBuilder::create<Val>(1024),
-         IrBuilder::create<Val>(768)});
-=======
-        {IrBuilder::create<Scalar>(1L),
-         IrBuilder::create<Scalar>(1024L),
-         IrBuilder::create<Scalar>(768L)});
->>>>>>> fb9845e7
+        {IrBuilder::create<Val>(1L),
+         IrBuilder::create<Val>(1024L),
+         IrBuilder::create<Val>(768L)});
     auto tv27 = mul(tv25, tv26);
     auto tv28 = mul(tv27, tv3);
     auto tv29 = add(tv28, tv4);
@@ -6589,17 +6510,10 @@
 
   auto tv0 = makeContigTensor(2, DataType::Int32);
   fusion.addInput(tv0);
-<<<<<<< HEAD
-  auto tv1 = ne(tv0, IrBuilder::create<Val>(0));
+  auto tv1 = ne(tv0, IrBuilder::create<Val>(0L));
   auto tv2 = castOp(DataType::Int32, tv1);
   auto tv3 = sum(tv2, {1});
-  auto tv4 = sub(tv3, IrBuilder::create<Val>(1));
-=======
-  auto tv1 = ne(tv0, IrBuilder::create<Scalar>(0L));
-  auto tv2 = castOp(DataType::Int32, tv1);
-  auto tv3 = sum(tv2, {1});
-  auto tv4 = sub(tv3, IrBuilder::create<Scalar>(1L));
->>>>>>> fb9845e7
+  auto tv4 = sub(tv3, IrBuilder::create<Val>(1L));
   fusion.addOutput(tv0);
   fusion.addOutput(tv4);
 
@@ -6625,13 +6539,8 @@
   fusion.addInput(tv0);
 
   auto tv1 = castOp(DataType::Float, tv0);
-<<<<<<< HEAD
-  auto tv3 = mul(tv1, IrBuilder::create<Val>(1));
+  auto tv3 = mul(tv1, IrBuilder::create<Val>(1L));
   auto tv5 = sub(IrBuilder::create<Val>(1.), tv3);
-=======
-  auto tv3 = mul(tv1, IrBuilder::create<Scalar>(1L));
-  auto tv5 = sub(IrBuilder::create<Scalar>(1.), tv3);
->>>>>>> fb9845e7
   auto tv6 = castOp(DataType::Half, tv5);
   auto tv7 = castOp(DataType::Bool, tv6);
 
@@ -7093,13 +7002,8 @@
     auto tv0 = makeConcreteTensor({10}, DataType::Int32);
     fusion.addInput(tv0);
 
-<<<<<<< HEAD
     auto i2 = IrBuilder::create<Val>(int64_val, DataType::Int);
-    auto i3 = IrBuilder::create<Val>(int_val, DataType::Int32);
-=======
-    auto i2 = IrBuilder::create<Scalar>(int64_val, DataType::Int);
-    auto i3 = IrBuilder::create<Scalar>((int64_t)int_val, DataType::Int32);
->>>>>>> fb9845e7
+    auto i3 = IrBuilder::create<Val>((int64_t)int_val, DataType::Int32);
 
     // Adding two Ints produces an Int
     auto i4 = add(i2, i2);
@@ -8071,13 +7975,8 @@
 
   auto tv1 = slice(
       tv0,
-<<<<<<< HEAD
-      {{IrBuilder::create<Val>(1),
-        sub(tv0->axis(0)->extent(), IrBuilder::create<Val>(1))}});
-=======
-      {{IrBuilder::create<Scalar>(1L),
-        sub(tv0->axis(0)->extent(), IrBuilder::create<Scalar>(1L))}});
->>>>>>> fb9845e7
+      {{IrBuilder::create<Val>(1L),
+        sub(tv0->axis(0)->extent(), IrBuilder::create<Val>(1L))}});
   fusion.addOutput(tv1);
 
   auto tv1_resize = tv1->axis(0)->definition()->as<Resize>();
@@ -8771,15 +8670,9 @@
   fusion.addInput(tv0);
   auto tv1 = expand(
       tv0,
-<<<<<<< HEAD
-      {IrBuilder::create<Val>(2),
+      {IrBuilder::create<Val>(2L),
        IrBuilder::create<Val>(1L << 60L),
-       IrBuilder::create<Val>(2)});
-=======
-      {IrBuilder::create<Scalar>(2L),
-       IrBuilder::create<Scalar>(1L << 60L),
-       IrBuilder::create<Scalar>(2L)});
->>>>>>> fb9845e7
+       IrBuilder::create<Val>(2L)});
   auto tv2 = set(tv1);
   fusion.addOutput(tv2);
   tv1->setMemoryType(MemoryType::Global);
@@ -9382,11 +9275,7 @@
   // Fusion cannot be scheduled. This triggers segmentation, so that
   // forwardInputs() is called. The structure of this Fusion is not important;
   // it is only important that it must be segmented.
-<<<<<<< HEAD
-  auto size = IrBuilder::create<Val>(5);
-=======
-  auto size = IrBuilder::create<Scalar>(5L);
->>>>>>> fb9845e7
+  auto size = IrBuilder::create<Val>(5L);
   auto tv0 = full({size}, fusion->zeroVal(), DataType::Int);
   auto tv1 = segment_set(tv0);
   fusion->addOutput(tv1);
