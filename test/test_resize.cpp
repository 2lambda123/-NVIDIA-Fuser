--- conflicted
+++ resolved
@@ -23,12 +23,7 @@
   auto tv0 = makeSymbolicTensor(1);
   fusion.addInput(tv0);
 
-<<<<<<< HEAD
-  auto tv1 = pad(tv0, {IrBuilder::create<Val>(1), IrBuilder::create<Val>(1)});
-=======
-  auto tv1 =
-      pad(tv0, {IrBuilder::create<Scalar>(1L), IrBuilder::create<Scalar>(1L)});
->>>>>>> fb9845e7
+  auto tv1 = pad(tv0, {IrBuilder::create<Val>(1L), IrBuilder::create<Val>(1L)});
   fusion.addOutput(tv1);
 
   auto options = at::TensorOptions().dtype(at::kFloat).device(at::kCUDA, 0);
@@ -55,12 +50,7 @@
   auto tv0 = makeSymbolicTensor(1);
   fusion.addInput(tv0);
 
-<<<<<<< HEAD
-  auto tv1 = pad(tv0, {IrBuilder::create<Val>(1), IrBuilder::create<Val>(1)});
-=======
-  auto tv1 =
-      pad(tv0, {IrBuilder::create<Scalar>(1L), IrBuilder::create<Scalar>(1L)});
->>>>>>> fb9845e7
+  auto tv1 = pad(tv0, {IrBuilder::create<Val>(1L), IrBuilder::create<Val>(1L)});
   fusion.addOutput(tv1);
 
   tv1->split(0, 4);
@@ -93,12 +83,7 @@
   fusion.addInput(tv1);
 
   auto tv2 = set(tv0);
-<<<<<<< HEAD
-  auto tv3 = pad(tv2, {IrBuilder::create<Val>(1), IrBuilder::create<Val>(1)});
-=======
-  auto tv3 =
-      pad(tv2, {IrBuilder::create<Scalar>(1L), IrBuilder::create<Scalar>(1L)});
->>>>>>> fb9845e7
+  auto tv3 = pad(tv2, {IrBuilder::create<Val>(1L), IrBuilder::create<Val>(1L)});
   auto tv4 = add(tv3, tv1);
   fusion.addOutput(tv4);
 
@@ -141,12 +126,7 @@
   auto tv0 = makeSymbolicTensor(1);
   fusion.addInput(tv0);
 
-<<<<<<< HEAD
-  auto tv1 = pad(tv0, {IrBuilder::create<Val>(1), IrBuilder::create<Val>(1)});
-=======
-  auto tv1 =
-      pad(tv0, {IrBuilder::create<Scalar>(1L), IrBuilder::create<Scalar>(1L)});
->>>>>>> fb9845e7
+  auto tv1 = pad(tv0, {IrBuilder::create<Val>(1L), IrBuilder::create<Val>(1L)});
   fusion.addOutput(tv1);
 
   tv1->axis(0)->parallelize(ParallelType::TIDx);
@@ -176,12 +156,7 @@
   fusion.addInput(tv0);
 
   auto tv1 = set(tv0);
-<<<<<<< HEAD
-  auto tv2 = pad(tv1, {IrBuilder::create<Val>(1), IrBuilder::create<Val>(1)});
-=======
-  auto tv2 =
-      pad(tv1, {IrBuilder::create<Scalar>(1L), IrBuilder::create<Scalar>(1L)});
->>>>>>> fb9845e7
+  auto tv2 = pad(tv1, {IrBuilder::create<Val>(1L), IrBuilder::create<Val>(1L)});
   fusion.addOutput(tv2);
 
   tv1->axis(0)->parallelize(ParallelType::TIDx);
@@ -231,14 +206,8 @@
   auto tv1 = makeConcreteTensor(padded_shape);
   fusion.addInput(tv1);
 
-<<<<<<< HEAD
   auto tv2 = add(tv0, IrBuilder::create<Val>(1.0));
-  auto tv3 = pad(tv2, {IrBuilder::create<Val>(1), IrBuilder::create<Val>(1)});
-=======
-  auto tv2 = add(tv0, IrBuilder::create<Scalar>(1.0));
-  auto tv3 =
-      pad(tv2, {IrBuilder::create<Scalar>(1L), IrBuilder::create<Scalar>(1L)});
->>>>>>> fb9845e7
+  auto tv3 = pad(tv2, {IrBuilder::create<Val>(1L), IrBuilder::create<Val>(1L)});
   auto tv4 = add(tv3, tv1);
   fusion.addOutput(tv4);
 
@@ -282,12 +251,7 @@
   fusion.addInput(tv0);
 
   auto tv1 = set(tv0);
-<<<<<<< HEAD
-  auto tv2 = pad(tv1, {IrBuilder::create<Val>(1), IrBuilder::create<Val>(1)});
-=======
-  auto tv2 =
-      pad(tv1, {IrBuilder::create<Scalar>(1L), IrBuilder::create<Scalar>(1L)});
->>>>>>> fb9845e7
+  auto tv2 = pad(tv1, {IrBuilder::create<Val>(1L), IrBuilder::create<Val>(1L)});
   auto tv3 = set(tv2);
   fusion.addOutput(tv3);
 
@@ -335,15 +299,9 @@
 
   auto tv1 = set(tv0);
   // Sort of shift(tv1, {-1});
-<<<<<<< HEAD
-  auto tv2 = pad(tv1, {IrBuilder::create<Val>(0), IrBuilder::create<Val>(1)});
+  auto tv2 = pad(tv1, {IrBuilder::create<Val>(0L), IrBuilder::create<Val>(1L)});
   // Sort of shift(tv1, {1});
-  auto tv3 = pad(tv1, {IrBuilder::create<Val>(1), IrBuilder::create<Val>(0)});
-=======
-  auto tv2 = pad(tv1, {IrBuilder::create<Scalar>(0L), IrBuilder::create<Scalar>(1L)});
-  // Sort of shift(tv1, {1});
-  auto tv3 = pad(tv1, {IrBuilder::create<Scalar>(1L), IrBuilder::create<Scalar>(0L)});
->>>>>>> fb9845e7
+  auto tv3 = pad(tv1, {IrBuilder::create<Val>(1L), IrBuilder::create<Val>(0L)});
   auto tv4 = add(tv2, tv3);
   fusion.addOutput(tv4);
 
@@ -382,12 +340,7 @@
   auto tv0 = makeSymbolicTensor(2);
   fusion->addInput(tv0);
 
-<<<<<<< HEAD
-  auto tv1 = pad(tv0, {IrBuilder::create<Val>(1), IrBuilder::create<Val>(1)});
-=======
-  auto tv1 =
-      pad(tv0, {IrBuilder::create<Scalar>(1L), IrBuilder::create<Scalar>(1L)});
->>>>>>> fb9845e7
+  auto tv1 = pad(tv0, {IrBuilder::create<Val>(1L), IrBuilder::create<Val>(1L)});
   fusion->addOutput(tv1);
 
   std::vector<int64_t> shape({99, 111});
@@ -419,12 +372,7 @@
   fusion.addInput(tv1);
 
   auto tv2 = set(tv0);
-<<<<<<< HEAD
-  auto tv3 = pad(tv2, {IrBuilder::create<Val>(1), IrBuilder::create<Val>(1)});
-=======
-  auto tv3 =
-      pad(tv2, {IrBuilder::create<Scalar>(1L), IrBuilder::create<Scalar>(1L)});
->>>>>>> fb9845e7
+  auto tv3 = pad(tv2, {IrBuilder::create<Val>(1L), IrBuilder::create<Val>(1L)});
   auto tv4 = add(tv3, tv1);
   fusion.addOutput(tv4);
 
@@ -461,13 +409,8 @@
   fusion.addInput(tv0);
 
   auto tv1 = set(tv0);
-<<<<<<< HEAD
-  auto tv2 = pad(tv1, {IrBuilder::create<Val>(0), IrBuilder::create<Val>(1)});
-  auto tv3 = pad(tv1, {IrBuilder::create<Val>(1), IrBuilder::create<Val>(0)});
-=======
-  auto tv2 = pad(tv1, {IrBuilder::create<Scalar>(0L), IrBuilder::create<Scalar>(1L)});
-  auto tv3 = pad(tv1, {IrBuilder::create<Scalar>(1L), IrBuilder::create<Scalar>(0L)});
->>>>>>> fb9845e7
+  auto tv2 = pad(tv1, {IrBuilder::create<Val>(0L), IrBuilder::create<Val>(1L)});
+  auto tv3 = pad(tv1, {IrBuilder::create<Val>(1L), IrBuilder::create<Val>(0L)});
   auto tv4 = add(tv2, tv3);
   fusion.addOutput(tv4);
 
@@ -961,13 +904,8 @@
 
   auto tv1 = slice(
       tv0,
-<<<<<<< HEAD
-      {{IrBuilder::create<Val>(1),
-        sub(tv0->axis(0)->extent(), IrBuilder::create<Val>(1))}});
-=======
-      {{IrBuilder::create<Scalar>(1L),
-        sub(tv0->axis(0)->extent(), IrBuilder::create<Scalar>(1L))}});
->>>>>>> fb9845e7
+      {{IrBuilder::create<Val>(1L),
+        sub(tv0->axis(0)->extent(), IrBuilder::create<Val>(1L))}});
   fusion.addOutput(tv1);
 
   auto options = at::TensorOptions().dtype(at::kFloat).device(at::kCUDA, 0);
@@ -999,14 +937,8 @@
   auto tv1 = slice(
       tv0,
       {Slice(),
-<<<<<<< HEAD
-       {IrBuilder::create<Val>(0), IrBuilder::create<Val>(shape[1] / 2)}});
+       {IrBuilder::create<Val>(0L), IrBuilder::create<Val>(shape[1] / 2)}});
   auto tv2 = slice(tv0, {Slice(), {IrBuilder::create<Val>(shape[1] / 2)}});
-=======
-       {IrBuilder::create<Scalar>(0L),
-        IrBuilder::create<Scalar>(shape[1] / 2)}});
-  auto tv2 = slice(tv0, {Slice(), {IrBuilder::create<Scalar>(shape[1] / 2)}});
->>>>>>> fb9845e7
   auto tv3 = add(tv1, tv2);
   fusion.addOutput(tv3);
 
@@ -1067,15 +999,8 @@
 
   // Split the input to [0:2, :] and [2:, :]
   auto tv1 = slice(
-<<<<<<< HEAD
-      tv0, {{IrBuilder::create<Val>(0), IrBuilder::create<Val>(2)}, Slice()});
-  auto tv2 = slice(tv0, {{IrBuilder::create<Val>(2)}, Slice()});
-=======
-      tv0,
-      {{IrBuilder::create<Scalar>(0L), IrBuilder::create<Scalar>(2L)},
-       Slice()});
-  auto tv2 = slice(tv0, {{IrBuilder::create<Scalar>(2L)}, Slice()});
->>>>>>> fb9845e7
+      tv0, {{IrBuilder::create<Val>(0L), IrBuilder::create<Val>(2L)}, Slice()});
+  auto tv2 = slice(tv0, {{IrBuilder::create<Val>(2L)}, Slice()});
 
   auto tv3 = add(tv1, IrBuilder::create<Val>(1.0));
   auto tv4 = add(tv2, IrBuilder::create<Val>(1.0));
@@ -1150,25 +1075,15 @@
   auto tv1 = slice(
       tv0,
       {Slice(),
-<<<<<<< HEAD
-       {IrBuilder::create<Val>(1),
-        sub(tv0->axis(1)->extent(), IrBuilder::create<Val>(1))}});
-=======
-       {IrBuilder::create<Scalar>(1L),
-        sub(tv0->axis(1)->extent(), IrBuilder::create<Scalar>(1L))}});
->>>>>>> fb9845e7
+       {IrBuilder::create<Val>(1L),
+        sub(tv0->axis(1)->extent(), IrBuilder::create<Val>(1L))}});
   auto tv2 = sum(tv1, {1});
   fusion.addOutput(tv2);
   auto tv3 = slice(
       tv0,
       {Slice(),
-<<<<<<< HEAD
-       {IrBuilder::create<Val>(1),
-        sub(tv0->axis(1)->extent(), IrBuilder::create<Val>(1))}});
-=======
-       {IrBuilder::create<Scalar>(1L),
-        sub(tv0->axis(1)->extent(), IrBuilder::create<Scalar>(1L))}});
->>>>>>> fb9845e7
+       {IrBuilder::create<Val>(1L),
+        sub(tv0->axis(1)->extent(), IrBuilder::create<Val>(1L))}});
   auto tv4 = sum(tv3, {1});
   fusion.addOutput(tv4);
 
@@ -1218,13 +1133,8 @@
 
   auto tv1 = slice(
       tv0,
-<<<<<<< HEAD
-      {{IrBuilder::create<Val>(1),
-        sub(tv0->axis(0)->extent(), IrBuilder::create<Val>(1))}});
-=======
-      {{IrBuilder::create<Scalar>(1L),
-        sub(tv0->axis(0)->extent(), IrBuilder::create<Scalar>(1L))}});
->>>>>>> fb9845e7
+      {{IrBuilder::create<Val>(1L),
+        sub(tv0->axis(0)->extent(), IrBuilder::create<Val>(1L))}});
   fusion.addOutput(tv1);
 
   std::vector<int64_t> shape({9});
@@ -1538,13 +1448,8 @@
   auto tv1 = sum(tv0, {1});
   auto tv2 = slice(
       tv1,
-<<<<<<< HEAD
-      {{IrBuilder::create<Val>(1),
-        sub(tv1->axis(0)->extent(), IrBuilder::create<Val>(2))}});
-=======
-      {{IrBuilder::create<Scalar>(1L),
-        sub(tv1->axis(0)->extent(), IrBuilder::create<Scalar>(2L))}});
->>>>>>> fb9845e7
+      {{IrBuilder::create<Val>(1L),
+        sub(tv1->axis(0)->extent(), IrBuilder::create<Val>(2L))}});
   fusion.addOutput(tv2);
 
   std::vector<int64_t> shape0({10, 1234});
@@ -1581,13 +1486,8 @@
   auto tv1 = softmax(tv0, 1);
   auto tv2 = slice(
       tv1,
-<<<<<<< HEAD
-      {{IrBuilder::create<Val>(1),
-        sub(tv1->axis(0)->extent(), IrBuilder::create<Val>(2))},
-=======
-      {{IrBuilder::create<Scalar>(1L),
-        sub(tv1->axis(0)->extent(), IrBuilder::create<Scalar>(2L))},
->>>>>>> fb9845e7
+      {{IrBuilder::create<Val>(1L),
+        sub(tv1->axis(0)->extent(), IrBuilder::create<Val>(2L))},
        Slice()});
   fusion.addOutput(tv2);
 
@@ -1628,13 +1528,8 @@
   auto tv2 = slice(
       tv1,
       {Slice(),
-<<<<<<< HEAD
-       {IrBuilder::create<Val>(1),
-        sub(tv1->axis(1)->extent(), IrBuilder::create<Val>(2))}});
-=======
-       {IrBuilder::create<Scalar>(1L),
-        sub(tv1->axis(1)->extent(), IrBuilder::create<Scalar>(2L))}});
->>>>>>> fb9845e7
+       {IrBuilder::create<Val>(1L),
+        sub(tv1->axis(1)->extent(), IrBuilder::create<Val>(2L))}});
   fusion.addOutput(tv2);
 
   std::vector<int64_t> shape0({110, 12345});
@@ -1673,13 +1568,8 @@
 
   auto tv1 =
       pad(tv0,
-<<<<<<< HEAD
-          {IrBuilder::create<Val>(1), IrBuilder::create<Val>(1)},
+          {IrBuilder::create<Val>(1L), IrBuilder::create<Val>(1L)},
           IrBuilder::create<Val>(2.0));
-=======
-          {IrBuilder::create<Scalar>(1L), IrBuilder::create<Scalar>(1L)},
-          IrBuilder::create<Scalar>(2.0));
->>>>>>> fb9845e7
   fusion.addOutput(tv1);
 
   auto options = at::TensorOptions().dtype(at::kFloat).device(at::kCUDA, 0);
@@ -1708,13 +1598,8 @@
 
   auto tv1 =
       pad(tv0,
-<<<<<<< HEAD
-          {IrBuilder::create<Val>(1), IrBuilder::create<Val>(1)},
+          {IrBuilder::create<Val>(1L), IrBuilder::create<Val>(1L)},
           IrBuilder::create<Val>(2.5));
-=======
-          {IrBuilder::create<Scalar>(1L), IrBuilder::create<Scalar>(1L)},
-          IrBuilder::create<Scalar>(2.5));
->>>>>>> fb9845e7
   fusion.addOutput(tv1);
 
   auto options = at::TensorOptions().dtype(at::kHalf).device(at::kCUDA, 0);
@@ -1747,39 +1632,21 @@
   fusion.addInput(tv1);
 
   Slice dim0{
-<<<<<<< HEAD
-      IrBuilder::create<Val>(0),
-      IrBuilder::create<Val>(1),
-      IrBuilder::create<Val>(1)};
+      IrBuilder::create<Val>(0L),
+      IrBuilder::create<Val>(1L),
+      IrBuilder::create<Val>(1L)};
   Slice dim1{
-      IrBuilder::create<Val>(0),
-      IrBuilder::create<Val>(1),
-      IrBuilder::create<Val>(1)};
+      IrBuilder::create<Val>(0L),
+      IrBuilder::create<Val>(1L),
+      IrBuilder::create<Val>(1L)};
   Slice dim2{
-      IrBuilder::create<Val>(0),
-      IrBuilder::create<Val>(128),
-      IrBuilder::create<Val>(1)};
+      IrBuilder::create<Val>(0L),
+      IrBuilder::create<Val>(128L),
+      IrBuilder::create<Val>(1L)};
   Slice dim3{
-      IrBuilder::create<Val>(0),
-      IrBuilder::create<Val>(128),
-      IrBuilder::create<Val>(1)};
-=======
-      IrBuilder::create<Scalar>(0L),
-      IrBuilder::create<Scalar>(1L),
-      IrBuilder::create<Scalar>(1L)};
-  Slice dim1{
-      IrBuilder::create<Scalar>(0L),
-      IrBuilder::create<Scalar>(1L),
-      IrBuilder::create<Scalar>(1L)};
-  Slice dim2{
-      IrBuilder::create<Scalar>(0L),
-      IrBuilder::create<Scalar>(128L),
-      IrBuilder::create<Scalar>(1L)};
-  Slice dim3{
-      IrBuilder::create<Scalar>(0L),
-      IrBuilder::create<Scalar>(128L),
-      IrBuilder::create<Scalar>(1L)};
->>>>>>> fb9845e7
+      IrBuilder::create<Val>(0L),
+      IrBuilder::create<Val>(128L),
+      IrBuilder::create<Val>(1L)};
   auto tv2 = slice(tv0, {dim0, dim1, dim2, dim3});
 
   auto tv3 = add(tv2, tv1);
@@ -1843,23 +1710,13 @@
   auto tv2 = add(tv0, IrBuilder::create<Val>(1.0));
 
   Slice dim0{
-<<<<<<< HEAD
-      IrBuilder::create<Val>(0),
-      IrBuilder::create<Val>(32),
-      IrBuilder::create<Val>(1)};
+      IrBuilder::create<Val>(0L),
+      IrBuilder::create<Val>(32L),
+      IrBuilder::create<Val>(1L)};
   Slice dim1{
-      IrBuilder::create<Val>(0),
-      IrBuilder::create<Val>(32),
-      IrBuilder::create<Val>(1)};
-=======
-      IrBuilder::create<Scalar>(0L),
-      IrBuilder::create<Scalar>(32L),
-      IrBuilder::create<Scalar>(1L)};
-  Slice dim1{
-      IrBuilder::create<Scalar>(0L),
-      IrBuilder::create<Scalar>(32L),
-      IrBuilder::create<Scalar>(1L)};
->>>>>>> fb9845e7
+      IrBuilder::create<Val>(0L),
+      IrBuilder::create<Val>(32L),
+      IrBuilder::create<Val>(1L)};
 
   auto tv3 = slice(tv2, {dim0, dim1});
   auto tv4 = add(tv3, tv1);
@@ -1977,35 +1834,19 @@
 
   auto tv1 = slice(
       tv0,
-<<<<<<< HEAD
-      {{IrBuilder::create<Val>(0), IrBuilder::create<Val>(16)},
-       {IrBuilder::create<Val>(0), IrBuilder::create<Val>(128)},
-       {IrBuilder::create<Val>(0), IrBuilder::create<Val>(1024)}});
+      {{IrBuilder::create<Val>(0L), IrBuilder::create<Val>(16L)},
+       {IrBuilder::create<Val>(0L), IrBuilder::create<Val>(128L)},
+       {IrBuilder::create<Val>(0L), IrBuilder::create<Val>(1024L)}});
   auto tv2 = slice(
       tv0,
-      {{IrBuilder::create<Val>(0), IrBuilder::create<Val>(16)},
-       {IrBuilder::create<Val>(0), IrBuilder::create<Val>(128)},
-       {IrBuilder::create<Val>(1024), IrBuilder::create<Val>(2048)}});
+      {{IrBuilder::create<Val>(0L), IrBuilder::create<Val>(16L)},
+       {IrBuilder::create<Val>(0L), IrBuilder::create<Val>(128L)},
+       {IrBuilder::create<Val>(1024L), IrBuilder::create<Val>(2048L)}});
   auto tv3 = slice(
       tv0,
-      {{IrBuilder::create<Val>(0), IrBuilder::create<Val>(16)},
-       {IrBuilder::create<Val>(0), IrBuilder::create<Val>(128)},
-       {IrBuilder::create<Val>(2048), IrBuilder::create<Val>(3072)}});
-=======
-      {{IrBuilder::create<Scalar>(0L), IrBuilder::create<Scalar>(16L)},
-       {IrBuilder::create<Scalar>(0L), IrBuilder::create<Scalar>(128L)},
-       {IrBuilder::create<Scalar>(0L), IrBuilder::create<Scalar>(1024L)}});
-  auto tv2 = slice(
-      tv0,
-      {{IrBuilder::create<Scalar>(0L), IrBuilder::create<Scalar>(16L)},
-       {IrBuilder::create<Scalar>(0L), IrBuilder::create<Scalar>(128L)},
-       {IrBuilder::create<Scalar>(1024L), IrBuilder::create<Scalar>(2048L)}});
-  auto tv3 = slice(
-      tv0,
-      {{IrBuilder::create<Scalar>(0L), IrBuilder::create<Scalar>(16L)},
-       {IrBuilder::create<Scalar>(0L), IrBuilder::create<Scalar>(128L)},
-       {IrBuilder::create<Scalar>(2048L), IrBuilder::create<Scalar>(3072L)}});
->>>>>>> fb9845e7
+      {{IrBuilder::create<Val>(0L), IrBuilder::create<Val>(16L)},
+       {IrBuilder::create<Val>(0L), IrBuilder::create<Val>(128L)},
+       {IrBuilder::create<Val>(2048L), IrBuilder::create<Val>(3072L)}});
 
   auto tv4 = reshape(tv1, {16, 128, 1024}, {16, 128, 16, 64});
   auto tv5 = reshape(tv2, {16, 128, 1024}, {16, 128, 16, 64});
@@ -2067,13 +1908,8 @@
   auto tv1 = reshape(tv0, {4, 8}, {8, 4});
   auto tv2 = slice(
       tv1,
-<<<<<<< HEAD
-      {{IrBuilder::create<Val>(0), IrBuilder::create<Val>(2)},
-       {IrBuilder::create<Val>(0), IrBuilder::create<Val>(2)}});
-=======
-      {{IrBuilder::create<Scalar>(0L), IrBuilder::create<Scalar>(2L)},
-       {IrBuilder::create<Scalar>(0L), IrBuilder::create<Scalar>(2L)}});
->>>>>>> fb9845e7
+      {{IrBuilder::create<Val>(0L), IrBuilder::create<Val>(2L)},
+       {IrBuilder::create<Val>(0L), IrBuilder::create<Val>(2L)}});
   fusion->addOutput(tv2);
 
   std::vector<int64_t> shape({4, 8});
@@ -2115,15 +1951,8 @@
   auto tv1 = add(tv0, IrBuilder::create<Val>(1.0));
   auto tv2 = slice(
       tv1,
-<<<<<<< HEAD
-      {{IrBuilder::create<Val>(1), IrBuilder::create<Val>(shape.at(0) - 1)},
-       {IrBuilder::create<Val>(2), IrBuilder::create<Val>(shape.at(1) - 2)}});
-=======
-      {{IrBuilder::create<Scalar>(1L),
-        IrBuilder::create<Scalar>(shape.at(0) - 1)},
-       {IrBuilder::create<Scalar>(2L),
-        IrBuilder::create<Scalar>(shape.at(1) - 2)}});
->>>>>>> fb9845e7
+      {{IrBuilder::create<Val>(1L), IrBuilder::create<Val>(shape.at(0) - 1)},
+       {IrBuilder::create<Val>(2L), IrBuilder::create<Val>(shape.at(1) - 2)}});
   auto tv3 = transpose(tv2, 0, 1);
   fusion->addOutput(tv3);
   auto tv4 = add(tv2, IrBuilder::create<Val>(1.0));
@@ -2176,65 +2005,34 @@
 
   auto tv1 = slice(
       tv0,
-<<<<<<< HEAD
-      {{IrBuilder::create<Val>(0),
-        IrBuilder::create<Val>(2),
-        IrBuilder::create<Val>(1)}});
+      {{IrBuilder::create<Val>(0L),
+        IrBuilder::create<Val>(2L),
+        IrBuilder::create<Val>(1L)}});
   auto tv2 = slice(
       tv0,
-      {{IrBuilder::create<Val>(2),
-        IrBuilder::create<Val>(4),
-        IrBuilder::create<Val>(1)}});
+      {{IrBuilder::create<Val>(2L),
+        IrBuilder::create<Val>(4L),
+        IrBuilder::create<Val>(1L)}});
   auto tv3 = slice(
       tv0,
-      {{IrBuilder::create<Val>(4),
-        IrBuilder::create<Val>(6),
-        IrBuilder::create<Val>(1)}});
+      {{IrBuilder::create<Val>(4L),
+        IrBuilder::create<Val>(6L),
+        IrBuilder::create<Val>(1L)}});
   auto tv4 = slice(
       tv0,
-      {{IrBuilder::create<Val>(6),
-        IrBuilder::create<Val>(6),
-        IrBuilder::create<Val>(1)}});
+      {{IrBuilder::create<Val>(6L),
+        IrBuilder::create<Val>(6L),
+        IrBuilder::create<Val>(1L)}});
   auto tv5 = slice(
       tv0,
-      {{IrBuilder::create<Val>(6),
-        IrBuilder::create<Val>(6),
-        IrBuilder::create<Val>(1)}});
+      {{IrBuilder::create<Val>(6L),
+        IrBuilder::create<Val>(6L),
+        IrBuilder::create<Val>(1L)}});
   auto tv6 = slice(
       tv0,
-      {{IrBuilder::create<Val>(6),
-        IrBuilder::create<Val>(8),
-        IrBuilder::create<Val>(1)}});
-=======
-      {{IrBuilder::create<Scalar>(0L),
-        IrBuilder::create<Scalar>(2L),
-        IrBuilder::create<Scalar>(1L)}});
-  auto tv2 = slice(
-      tv0,
-      {{IrBuilder::create<Scalar>(2L),
-        IrBuilder::create<Scalar>(4L),
-        IrBuilder::create<Scalar>(1L)}});
-  auto tv3 = slice(
-      tv0,
-      {{IrBuilder::create<Scalar>(4L),
-        IrBuilder::create<Scalar>(6L),
-        IrBuilder::create<Scalar>(1L)}});
-  auto tv4 = slice(
-      tv0,
-      {{IrBuilder::create<Scalar>(6L),
-        IrBuilder::create<Scalar>(6L),
-        IrBuilder::create<Scalar>(1L)}});
-  auto tv5 = slice(
-      tv0,
-      {{IrBuilder::create<Scalar>(6L),
-        IrBuilder::create<Scalar>(6L),
-        IrBuilder::create<Scalar>(1L)}});
-  auto tv6 = slice(
-      tv0,
-      {{IrBuilder::create<Scalar>(6L),
-        IrBuilder::create<Scalar>(8L),
-        IrBuilder::create<Scalar>(1L)}});
->>>>>>> fb9845e7
+      {{IrBuilder::create<Val>(6L),
+        IrBuilder::create<Val>(8L),
+        IrBuilder::create<Val>(1L)}});
   fusion->addOutput(tv1);
   fusion->addOutput(tv2);
   fusion->addOutput(tv3);
@@ -2279,21 +2077,12 @@
 
   auto tv1 = slice(
       tv0,
-<<<<<<< HEAD
-      {{IrBuilder::create<Val>(2),
-        IrBuilder::create<Val>(2),
-        IrBuilder::create<Val>(1)},
-       {IrBuilder::create<Val>(0),
-        IrBuilder::create<Val>(5),
-        IrBuilder::create<Val>(1)}});
-=======
-      {{IrBuilder::create<Scalar>(2L),
-        IrBuilder::create<Scalar>(2L),
-        IrBuilder::create<Scalar>(1L)},
-       {IrBuilder::create<Scalar>(0L),
-        IrBuilder::create<Scalar>(5L),
-        IrBuilder::create<Scalar>(1L)}});
->>>>>>> fb9845e7
+      {{IrBuilder::create<Val>(2L),
+        IrBuilder::create<Val>(2L),
+        IrBuilder::create<Val>(1L)},
+       {IrBuilder::create<Val>(0L),
+        IrBuilder::create<Val>(5L),
+        IrBuilder::create<Val>(1L)}});
   // tv1 is of shape {0, 5}
   fusion->addOutput(tv1);
 
@@ -2377,27 +2166,15 @@
   // slices will be replaced with full(), and vectorization can work properly.
   auto tv1 = slice(
       tv0,
-<<<<<<< HEAD
-      {{IrBuilder::create<Val>(0),
-        IrBuilder::create<Val>(1),
-        IrBuilder::create<Val>(1)}});
+      {{IrBuilder::create<Val>(0L),
+        IrBuilder::create<Val>(1L),
+        IrBuilder::create<Val>(1L)}});
   fusion->addOutput(tv1);
   auto tv2 = slice(
       tv0,
-      {{IrBuilder::create<Val>(0),
-        IrBuilder::create<Val>(0),
-        IrBuilder::create<Val>(1)}});
-=======
-      {{IrBuilder::create<Scalar>(0L),
-        IrBuilder::create<Scalar>(1L),
-        IrBuilder::create<Scalar>(1L)}});
-  fusion->addOutput(tv1);
-  auto tv2 = slice(
-      tv0,
-      {{IrBuilder::create<Scalar>(0L),
-        IrBuilder::create<Scalar>(0L),
-        IrBuilder::create<Scalar>(1L)}});
->>>>>>> fb9845e7
+      {{IrBuilder::create<Val>(0L),
+        IrBuilder::create<Val>(0L),
+        IrBuilder::create<Val>(1L)}});
   fusion->addOutput(tv2);
 
   auto options = at::TensorOptions().dtype(at::kFloat).device(at::kCUDA, 0);
@@ -2437,15 +2214,9 @@
 
   auto tv2 = slice(
       tv0,
-<<<<<<< HEAD
-      {{IrBuilder::create<Val>(1),
-        IrBuilder::create<Val>(N + 1),
-        IrBuilder::create<Val>(1)}});
-=======
-      {{IrBuilder::create<Scalar>(1L),
-        IrBuilder::create<Scalar>(N + 1L),
-        IrBuilder::create<Scalar>(1L)}});
->>>>>>> fb9845e7
+      {{IrBuilder::create<Val>(1L),
+        IrBuilder::create<Val>(N + 1L),
+        IrBuilder::create<Val>(1L)}});
 
   auto tv3 = add(tv2, tv1);
 
