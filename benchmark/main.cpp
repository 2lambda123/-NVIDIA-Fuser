// clang-format off
/*
 * SPDX-FileCopyrightText: Copyright (c) 2023-present NVIDIA CORPORATION & AFFILIATES.
 * All rights reserved.
 * SPDX-License-Identifier: BSD-3-Clause
 */
// clang-format on
#include "utils.h"

#include <benchmark/benchmark.h>
#include <cuda_runtime.h>

#if defined(__linux__)
#include <unistd.h>
#endif

<<<<<<< HEAD
#include "cupti_test.h"

=======
>>>>>>> 59506629
namespace {

std::string getHostName() {
#if defined(__linux__)
  constexpr int len = 128;
  char name[len];
  gethostname(name, len);
  return std::string(name);
#else
  return "UNKNOWN";
#endif
}

std::string getDeviceName() {
  int dev_idx;
<<<<<<< HEAD
  CUDA_RT_SAFE_CALL(cudaGetDevice(&dev_idx));

  cudaDeviceProp prop;
  CUDA_RT_SAFE_CALL(cudaGetDeviceProperties(&prop, dev_idx));
=======
  NVFUSER_CUDA_RT_SAFE_CALL(cudaGetDevice(&dev_idx));

  cudaDeviceProp prop;
  NVFUSER_CUDA_RT_SAFE_CALL(cudaGetDeviceProperties(&prop, dev_idx));
>>>>>>> 59506629

  return std::string(prop.name);
}

} // namespace

// Copied from BENCHMARK_MAIN with extra custom settings
int main(int argc, char** argv) {
  ::benchmark::Initialize(&argc, argv);
  if (::benchmark::ReportUnrecognizedArguments(argc, argv)) {
    return 1;
  }

  ::benchmark::AddCustomContext("Host", getHostName());
  ::benchmark::AddCustomContext("GPU", getDeviceName());

<<<<<<< HEAD
  ProfilingData_t* prof = nullptr;
  if (getenv("CUPTI")) {
    prof = initCupti(argc, argv);
  }

  ::benchmark::RunSpecifiedBenchmarks();

  if (getenv("CUPTI")) {
    finishCupti(prof);
  }
=======
  ::benchmark::RunSpecifiedBenchmarks();
>>>>>>> 59506629

  ::benchmark::Shutdown();
  return 0;
}<|MERGE_RESOLUTION|>--- conflicted
+++ resolved
@@ -14,11 +14,8 @@
 #include <unistd.h>
 #endif
 
-<<<<<<< HEAD
 #include "cupti_test.h"
 
-=======
->>>>>>> 59506629
 namespace {
 
 std::string getHostName() {
@@ -34,17 +31,10 @@
 
 std::string getDeviceName() {
   int dev_idx;
-<<<<<<< HEAD
-  CUDA_RT_SAFE_CALL(cudaGetDevice(&dev_idx));
-
-  cudaDeviceProp prop;
-  CUDA_RT_SAFE_CALL(cudaGetDeviceProperties(&prop, dev_idx));
-=======
   NVFUSER_CUDA_RT_SAFE_CALL(cudaGetDevice(&dev_idx));
 
   cudaDeviceProp prop;
   NVFUSER_CUDA_RT_SAFE_CALL(cudaGetDeviceProperties(&prop, dev_idx));
->>>>>>> 59506629
 
   return std::string(prop.name);
 }
@@ -61,7 +51,6 @@
   ::benchmark::AddCustomContext("Host", getHostName());
   ::benchmark::AddCustomContext("GPU", getDeviceName());
 
-<<<<<<< HEAD
   ProfilingData_t* prof = nullptr;
   if (getenv("CUPTI")) {
     prof = initCupti(argc, argv);
@@ -72,9 +61,6 @@
   if (getenv("CUPTI")) {
     finishCupti(prof);
   }
-=======
-  ::benchmark::RunSpecifiedBenchmarks();
->>>>>>> 59506629
 
   ::benchmark::Shutdown();
   return 0;
