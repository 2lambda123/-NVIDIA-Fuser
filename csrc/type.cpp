--- conflicted
+++ resolved
@@ -1336,7 +1336,6 @@
       ptype == ParallelType::BIDz;
 }
 
-<<<<<<< HEAD
 bool isParallelTypeClusterDim(ParallelType ptype) {
   return ptype == ParallelType::CIDx || ptype == ParallelType::CIDy ||
       ptype == ParallelType::CIDz;
@@ -1346,10 +1345,10 @@
 bool isParallelTypeBlusterDim(ParallelType ptype) {
   return ptype == ParallelType::KIDx || ptype == ParallelType::KIDy ||
       ptype == ParallelType::KIDz;
-=======
+}
+
 bool isParallelTypeDeviceDim(ParallelType ptype) {
   return ptype == ParallelType::DIDx;
->>>>>>> 9cf4b3d6
 }
 
 bool isParallelTypeThread(ParallelType ptype) {
