// clang-format off
/*
 * SPDX-FileCopyrightText: Copyright (c) 2023-present NVIDIA CORPORATION & AFFILIATES.
 * All rights reserved.
 * SPDX-License-Identifier: BSD-3-Clause
 */
// clang-format on
#pragma once

#include <c10/macros/Export.h>
#include <exceptions.h>

#include <expr_evaluator.h>
#include <ir/all_nodes.h>
#include <ir/cloner.h>
#include <iter_visitor.h>
#include <transform_view.h>
#include <utils.h>

#include <functional>
#include <memory>
#include <vector>

namespace nvfuser {

class Fusion;
class DynamicTransformInitialInfoBuilder;

//! Initial information derived only from the symbolic Fusion without input
//! sizes
class DynamicTransformInitialInfo {
 public:
  bool operator==(const DynamicTransformConcretizationInfo& other) const;

  bool operator!=(const DynamicTransformConcretizationInfo& other) const {
    return !(*this == other);
  }

  Fusion* fusion() const {
    return fusion_;
  }

  //! Return whether any dynamic transforms exist in the Fusion, or whether
  //! there are any tensors which could potentially be empty (size-0 extent)
  //! given some user input. In either of these cases, concretization may change
  //! the structure of the Fusion.
  bool isDynamic() const {
    return hasPossibleEmptyTensor() || !dynamic_reshaped_tvs_.empty() ||
        !dynamic_resized_ids_.empty();
  }

  //! Return whether there are any tensors with unknown extent in some
  //! dimension, so that they might be empty
  bool hasPossibleEmptyTensor() const {
    return !maybe_zero_extents_.empty();
  }

  //! Return a set of scalars that are inputs or extents of input TensorViews
  //! and that appear in inputs to dynamic expressions. Any Vals not in this
  //! list do not affect concretization.
  const std::unordered_set<Val*>& getRootDynamicVals() const {
    return root_dynamic_vals_;
  }

  //! Return getRootDynamicVals() sorted by name()
  const std::vector<Val*>& getSortedRootDynamicVals() const {
    return sorted_root_dynamic_vals_;
  }

  //! Return a set of scalars that appear as extents in TensorViews in the
  //! Fusion. If any of these evaluate to zero, there is at least one empty
  //! TensorView present.
  const std::vector<Val*>& getMaybeZeroExtents() const {
    return maybe_zero_extents_;
  }

  //! Return a vector of outputs of ViewOp expressions that have dynamic output
  //! shapes
  const std::vector<TensorView*>& getDynamicReshapedTensorViews() const {
    return dynamic_reshaped_tvs_;
  }

  //! Return a vector of outputs of Resize expressions that have symbolic output
  //! IterTypes
  const std::vector<IterDomain*>& getDynamicResizedIterDomains() const {
    return dynamic_resized_ids_;
  }

  std::string toString() const;

  DynamicTransformInitialInfo clone(IrCloner& ir_cloner) const;

  //! Return a set containing positions in inputs() holding any scalar input
  //! that would affect the structure of the concretized Fusion.
  const std::unordered_set<size_t>& scalarInputsAffectingConcretization()
      const {
    return scalar_inputs_affecting_concretization_;
  }

 protected:
  //! Holds the set of scalar fusion inputs that affect concretization.
  std::unordered_set<size_t> scalar_inputs_affecting_concretization_;

 private:
  DynamicTransformInitialInfo(Fusion* fusion) : fusion_(fusion) {}

 private:
  Fusion* fusion_ = nullptr;

  // We hold vectors of the _outputs_ of dynamic ops. The reason we don't hold
  // the ops themselves is that during concretization, the ops will actually be
  // removed by ir_utils::replaceValInExprInputs. The outputs will not: their
  // definitions will merely be altered. When the ops are replaced, if we had
  // referred to them directly here, we would run into segfaults. Referring only
  // to the outputs avoids this issue.
  std::vector<TensorView*> dynamic_reshaped_tvs_;

  std::vector<IterDomain*> dynamic_resized_ids_;

  // This is a minimal set of scalars to check for empty tensors. If any are
  // zero, we should traverse to find empty tensors.
  std::unordered_set<Val*> maybe_zero_extents_set_;
  // The set above is populated then used to create this unique vector
  std::vector<Val*> maybe_zero_extents_;

  // Root Vals that determine concretization
  std::unordered_set<Val*> root_dynamic_vals_;

  // Sorted version of above, computed only if requested
  std::vector<Val*> sorted_root_dynamic_vals_;

  friend class DynamicTransformInitialInfoBuilder;
};

//! A set of transformations for a symbolic fusion with concrete sizes
//! of the fusion inputs
class DynamicTransformConcretizationInfo {
 public:
  DynamicTransformConcretizationInfo(
      const DynamicTransformInitialInfo* initial_info,
      ExpressionEvaluator* expr_eval);

<<<<<<< HEAD
  //! Return a vector holding indices in the vector returned by
  //! initialInfo->getMaybeZeroExtents(). Each element is an extent that
  //! evaluates to zero.
=======
  //! Return a vector of integers each corresponding to the position in
  //! initialInfo()->getMaybeZeroExtents() of an extent Val which is guaranteed
  //! to be zero.
>>>>>>> 9c648195
  const std::vector<size_t>& getEmptyExtents() const {
    return empty_extents_;
  }

  //! Return a vector holding concrete tensor sizes. If
  //! EnableOption::StaticShapes is not enabled, this vector will always be
  //! empty. Otherwise, it will be the same size as
  //! initialInfo->getRootDynamicVals(). Each element is the concrete value of
  //! the associated scalar.
  const std::vector<int64_t>& getRootStaticVals() const {
    return root_static_vals_;
  }

  //! Return a vector of pairs holding the index of each reshaped TensorView in
  //! the vector returned by initialInfo()->getDynamicReshapedTensorViews(),
  //! along with an AnalyzeViewResult describing how that reshape operation
  //! should be decomposed into split, merge, squeeze, and broadcast transforms.
  const std::vector<std::pair<size_t, AnalyzeViewResult>>& getReshapeTransforms()
      const {
    return reshape_transforms_;
  }

  //! Return a vector of pairs holding the index of each resized IterDomain in
  //! the vector returned by initialInfo()->getDynamicResizedIterDomains(),
  //! along with the IterType it should be concretized to.
  const std::vector<std::pair<size_t, IterType>>& getResizeIterTypes() const {
    return resize_itertypes_;
  }

  //! Comparison operator for the purposes of determining cache hits. This does
  //! not guarantee equality of all members. Instead, it returns equal if the
  //! resulting concretizations would be structurally equivalent. Note that
  //! pointers to Statements may differ between equivalent concretizations due
  //! to cloning before concretization.
  bool operator==(const DynamicTransformConcretizationInfo& other) const;

  bool operator!=(const DynamicTransformConcretizationInfo& other) const {
    return !(*this == other);
  }

  //! Given an ExpressionEvaluator which already has input scalars bound to it,
  //! determine the decomposition of each dynamic reshape operation to use
  //! during concretization.
  void analyzeReshapes(ExpressionEvaluator* expr_eval);

  //! Given an ExpressionEvaluator which already has input scalars bound to it,
  //! determine the concrete IterType of each resized IterDomain.
  void analyzeResizes(ExpressionEvaluator* expr_eval);

  //! Given an ExpressionEvaluator which already has input scalars bound to it,
  //! evaluate TensorView extents to find empty tensors.
  void analyzeEmptyExtents(ExpressionEvaluator* expr_eval);

  //! Given an ExpressionEvaluator which already has input scalars bound to it,
  //! evaluate root dynamic scalars so that we can later replace them with
  //! constants.
  void analyzeStaticShapes(ExpressionEvaluator* expr_eval);

  const DynamicTransformInitialInfo* initialInfo() const {
    return initial_info_;
  }

  void setInitialInfo(const DynamicTransformInitialInfo* initial_info) {
    initial_info_ = initial_info;
  }

  Fusion* fusion() const {
    return initial_info_->fusion();
  }

  std::string toString() const;

  size_t hash() const;

 private:
  DynamicTransformConcretizationInfo(
      const DynamicTransformInitialInfo* initial_info)
      : initial_info_(initial_info) {}

 private:
  const DynamicTransformInitialInfo* initial_info_ = nullptr;

  //! Holds the index of the output TensorView in the vector returned by
  //! initial_info_->getDynamicReshapedTensorViews(), and the corresponding
  //! result of analyzeView
  std::vector<std::pair<size_t, AnalyzeViewResult>> reshape_transforms_;

  //! Holds a vector of indices into initial_info_.getMaybeZeroExtents() which
  //! evaluate to 0
  std::vector<size_t> empty_extents_;

  //! Holds the index of the resized IterDomain (output of the Resize op) in the
  //! vector returned by initial_info_->getDynamicResizedIterDomains() along
  //! with its concretized IterType
  std::vector<std::pair<size_t, IterType>> resize_itertypes_;

  //! If EnableOption::StaticShapes is enabled, we will replace each
  //! possibly-empty dynamic root val with the corresponding static one.
  std::vector<int64_t> root_static_vals_;

  friend class DynamicTransformInfoBuilder;
};

class DynamicTransform {
 public:
  //! Get initial information before we have inputs. This analyzes the Fusion to
  //! determine whether it has dynamic operations, and caches their position for
  //! faster concretization once inputs are available.
  static DynamicTransformInitialInfo getInitialInfo(Fusion* fusion);

  //! Concretizes a given fusion. Note that the concretization is
  //! in-place and the given fusion is modified.
  static void concretizeFusion(
      Fusion* fusion,
      const DynamicTransformConcretizationInfo* info);
};

} // namespace nvfuser

namespace std {
template <>
struct hash<nvfuser::DynamicTransformConcretizationInfo> {
  size_t operator()(
      const nvfuser::DynamicTransformConcretizationInfo& info) const {
    return info.hash();
  }
};
} // namespace std<|MERGE_RESOLUTION|>--- conflicted
+++ resolved
@@ -140,15 +140,9 @@
       const DynamicTransformInitialInfo* initial_info,
       ExpressionEvaluator* expr_eval);
 
-<<<<<<< HEAD
-  //! Return a vector holding indices in the vector returned by
-  //! initialInfo->getMaybeZeroExtents(). Each element is an extent that
-  //! evaluates to zero.
-=======
   //! Return a vector of integers each corresponding to the position in
   //! initialInfo()->getMaybeZeroExtents() of an extent Val which is guaranteed
   //! to be zero.
->>>>>>> 9c648195
   const std::vector<size_t>& getEmptyExtents() const {
     return empty_extents_;
   }
