// clang-format off
/*
 * SPDX-FileCopyrightText: Copyright (c) 2023-present NVIDIA CORPORATION & AFFILIATES.
 * All rights reserved.
 * SPDX-License-Identifier: BSD-3-Clause
 */
namespace nvfuser.serde;

// This indicates the flatbuffer compatibility. The number will bump up when a
// breaking change is applied to the schema.
file_identifier "NV00";

// =====================================================================================
// Enum definitions

// Datatype enum represents the data type of a Tensor, Scalar, or Function.
enum DataType : int {
    None = 0,
    Double,
    Float,
    Half,
    Int,
    Int32,
    Bool,
    BFloat16,
    ComplexFloat,
    ComplexDouble,
}

// The StateType enum indicates whether the state object is a Scalar or Tensor.
enum StateType : int {
    None = 0,
    Scalar,
    Vector,
    Tensor,
}

// The Contiguity enum shows whether a tensor dimension is contiguous
// with the dimension to its right.
enum Contiguity : int {
    None = 0,
    Strided,
    Contiguous,
}

// Each RecordFunctor is assigned a RecordType for the hash function.
// Otherwise, the record type is determined via the success of dynamic casting.
// We enumerate the template arguments of a RecordFunctor, so we can specify
// them during deserialization.
enum RecordType : int {
    Base = 0,
    AtOp,
    BatchNormOp,
    BroadcastOp,
    BroadcastInDim,
    BroadcastInDimSymbolic,
    CastTv,
    CastVal,
    CatOp,
    End,
    FullOp,
    IotaOp,
    IndexSelectOp,
    TorchGatherOp,
    TakeAlongAxisOp,
    Unary_TV,
    Unary_VAL,
    Binary_TV,
    Binary_VAL,
    Binary_TV_VAL,
    Binary_VAL_TV,
    Ternary_TV,
    Ternary_VAL,
    Ternary_TV_TV_VAL,
    Ternary_TV_VAL_TV,
    Ternary_VAL_TV_TV,
    Ternary_VAL_VAL_TV,
    Ternary_TV_VAL_VAL,
    Ternary_VAL_TV_VAL,
    Ternary_Alpha_TV,
    Ternary_Alpha_VAL,
    Ternary_Alpha_TV_TV_VAL,
    Ternary_Alpha_TV_VAL_TV,
    Ternary_Alpha_VAL_TV_TV,
    Ternary_Alpha_VAL_VAL_TV,
    Ternary_Alpha_TV_VAL_VAL,
    Ternary_Alpha_VAL_TV_VAL,
    OutputTv,
    OutputVal,
    PadOp,
    PermuteOp,
    RandomOp,
    ReductionMax,
    ReductionMin,
    ReductionProd,
    ReductionSum,
    ReshapeOp,
    Scalar,
    ShapeOp,
    SizeOp,
    SliceOp,
    SqueezeOp,
    Start,
    Tensor,
    TensorSizes,
    VarianceOp,
    VarianceMeanOp,
    Vector,
}

enum UnaryOpType : int {
  None = 0,
  Cast,
  Neg,
}

enum BinaryOpType : int {
  None = 0,
  Add,
  CeilDiv,
  Div,
  Mod,
  Mul,
  Sub,
}

enum Swizzle2DType : int {
  None = 0,
  ZShape,
  Xor,
  Shift,
}

enum SwizzleMode : int {
  None = 0,
  Data,
  Loop,
}

enum IterType : int {
  Iteration = 0,
  Reduction,
  Broadcast,
  Gather,
  Stride,
  GatherScatter,
  VectorComponent,
  Symbolic,
}

// =====================================================================================
// Union definitions

// The RecordData hold the attribute information for each Record Functor.
union RecordData {
  At,
  BatchNorm,
  Broadcast,
  BroadcastInDim,
  BroadcastInDimSymbolic,
  Dimension,
  Dtype,
  Norm,
  Output,
  Pad,
  Permute,
  Slice,
  Squeeze,
  Reduction,
  Reshape,
  Scalar,
  Size,
  Tensor,
  TensorCreation,
  TensorCreationSymbolic,
  Vector,
}

// The PolymorphicValueData union holds the attribute information for each PolymorphicValue.
union PolymorphicValueData {
  Scalar,
  ScalarCpu,
  TensorArg,
}

// The Instruction union holds the attribute information for each Instruction in NaiveValueGenerator.
union InstructionData {
  BinaryOp,
  Symbolic,
  Long,
  Merge,
  NamedScalar,
  Resize,
  Split,
  Swizzle2D,
  UnaryOp,
}

// =====================================================================================
// Basic data tables

// The State struct represents each scalar and tensor value.
// e.g., all input, output and intermediate values in the fusion.
struct State {
  index: int;
  type: StateType;
}

// Data for Scalar
table Scalar {
  dtype: DataType;
  has_value: bool;
  value_type: DataType;
  bool_value: bool;
  long_value: long;
  double_value: double;
  real_value: double;
  imag_value: double;
}

<<<<<<< HEAD
// Data for Constant Long and Int32
table Long {
  value: long;
  dtype: DataType;
}


// Data representing a tensor shape
table TensorShape {
  shape : [long];
}

// Data for Scalar Input
table ScalarInput {
  dtype: DataType;
}

//
// =====================================================================================
// Tables for NaiveValueGenerator and AllocateBuffer used in FusionExecutor.

table Symbolic {
  src0 : long;
  name : string;
}

table NamedScalar {
  name : string;
}

table UnaryOp {
  unary_type : UnaryOpType;
  data_type : DataType;
  src0 : long;
  dest : long;
  name : string;
}

table BinaryOp {
  binary_type : BinaryOpType;
  src0 : long;
  src1 : long;
  dest : long;
  name : string;
}

table Split {
  in : long;
  factor : long;
  inner : long;
  outer : long;
  inner_split : bool;
  trim_out_of_bounds : bool;
}

table Merge {
  inner : long;
  outer : long;
  out : long;
}

table Swizzle2D {
  in_x : long;
  in_y : long;
  swizzle_type : Swizzle2DType;
  swizzle_mode : SwizzleMode;
  out_x : long;
  out_y : long;
}

table Resize {
  in : long;
  left_expansion : long;
  right_expansion : long;
  out : long;
}

table Instruction {
  data : InstructionData;
}

// NaiveValueGenerator creates Fusion IR values
table NaiveValueGenerator {
  instructions : [Instruction];
}

// The extent maps to an instruction in the NaiveValueGenerator.
table IterationDomain {
  extent : long;
}

// Table represents a single TensorView domain
table Domain {
  dims : [IterationDomain];
}

// Table represents nvfuser::TensorView
table SymbolicTensor {
  dtype : DataType;
  root : Domain;
  rfactor : Domain;
  allocate : Domain;
  leaf : Domain;
}

// Table represents kir::Allocate node
table AllocateBuffer {
  tv : SymbolicTensor;
  shape : [long];
  zero_init : bool;
}

=======
>>>>>>> 5f4ee17b
// =====================================================================================
// Tables for PolymorphicValue, ScalarCpu, TensorArg, KernelArgumentHolder used in FusionExecutor.

// The ScalarCpu is represented by a fixed size array of raw bytes.
table ScalarCpu {
  scalar_value : Scalar;
}

// Data of TensorArg.
// The original cpp TensorArg holds real data.
// However, only a metadata tensor is returned upon deserialization.
// The ptr parameter is used to determine vectorization during scheduling.
table TensorArg {
  ptr : ulong;
  sizes : [long];
  strides : [long];
  dtype: DataType;
}

// This table corresponds with a given PolymorphicValue object.
table PolymorphicValue {
  data : PolymorphicValueData;
}

// This table holds multiple PolymorphicValue objects.
table KernelArgumentHolder {
  arguments : [PolymorphicValue];
  device_index : byte;
  cache_id : ulong;
}

//
// =====================================================================================
// Tables for LaunchParams, GlobalBufferInfo, ExecutorEntry, and TensorShape used in FusionExecutor

// Data representing a tensor shape used in LaunchParam
table TensorShape {
  shape : [long];
}

// This table holds the cached launch parameters for a kernel.
table LaunchParams {
  gdimx : long;
  gdimy : long;
  gdimz : long;
  bdimx : long;
  bdimy : long;
  bdimz : long;
  smem : long;
  output_sizes : [TensorShape];
}

// This table describes the cached global buffers for a kernel.
// The original cpp GlobalBufferInfo contains a TensorView pointer.
// For this table, we represent the pointer with an integer position.
// For output tensors, we use its position in the fusion outputs.
// For intermediate tensors, we use its position in the KernelSummary global_allocations.
table GlobalBufferInfo {
  tv : long = -1;
  sizes : [long];
  strides : [long];
  dtype : DataType;
  zero_init : bool;
  is_profile_buffer : bool;
  is_fusion_output : bool;
}

// This table describes the cached ExecutorEntry for a kernel.
table ExecutorEntry {
    init : bool;
    launch_params : LaunchParams;
    // Aliased output and input mappings
    output_aliases : [int];
    input_aliases : [int];
    outputs : [GlobalBufferInfo];
    intermediates : [GlobalBufferInfo];
}

// =====================================================================================
// RecordData tables for RecordFunctor objects

// Data for AtOpRecord
table At {
  index: long;
}

// Data for BatchNormOpRecord
table BatchNorm {
  training: bool;
  channels_last: bool;
}

// Data for BroadcastOpRecord
table Broadcast {
  broadcast_dims: [bool];
}

// Data for BroadcastInDimOpRecord<int64_t>
table BroadcastInDim {
  output_shape: [long];
  broadcast_dims: [long];
}

// Data for BroadcastInDimOpRecord<nvfuser::State>
table BroadcastInDimSymbolic {
  output_shape: [State];
  broadcast_dims: [long];
}

// Data for CastOpRecord, ScalarRecord, and IotaOpRecord
table Dtype {
  dtype: DataType;
}

// Data for TorchGatherOpRecord, TakeAlongAxisOpRecord, and IndexSelectOpRecord
table Dimension {
  dim: long;
}

// Data for NormOpRecord
table Norm {
  axes: [int];
  correction: long;
  keep_dim: bool;
}

// Data for OutputRecord
table Output {
  stride_order: [long];
}

// Data for PadOpRecord
table Pad {
  pad_widths: [long];
}

// Data for PermuteOpRecord
table Permute {
  dims: [long];
}

// Data for ReductionOpRecord
table Reduction {
  axes: [int];
  keep_dim: bool;
  dtype: DataType;
}

// Data for ReshapeOpRecord
table Reshape {
  original_shape: [long];
  new_shape: [long];
}

// Data for SizeOpRecord
table Size {
  dim: long;
}

// Data for SliceOpRecord
table Slice {
  start_indices: [long];
  end_indices:[long];
  strides: [long];
}

// Data for SqueezeOpRecord
table Squeeze {
  original_shape: [long];
  squeeze_dims: [long];
}

// Data for TensorRecord
table Tensor {
  sizes: [long];
  contiguity: [Contiguity];
  dtype: DataType;
  is_cpu: bool;
}

// Data for FullOpRecord
// The shape is defined with constant numbers.
table TensorCreation {
  shape: [long];
  dtype: DataType;
}

// Data for RandomOpRecord
// The shape is symbolic.
table TensorCreationSymbolic {
  shape: [State];
  dtype: DataType;
}

// Data for Vector
table Vector {
  dtype: DataType;
}

// =====================================================================================
//

// This table stores the KernelSummary value necessary for running compiled fusion.
table KernelSummary {
  max_rng_offsets : int;
  has_cooperative_grid_reduction : bool;
  has_dynamic_local_memory_allocations : bool;
  has_block_reductions : bool;
  has_grid_reductions : bool;
  has_block_broadcasts : bool;
  has_grid_broadcasts : bool;
  has_block_welford : bool;
  has_grid_welford : bool;
  has_outer_grouped_grid_welford : bool;
  largest_smem_data_type : DataType;
  outer_grouped_grid_welford_largest_smem_size : int = 0;
  generator : NaiveValueGenerator;
  global_allocations : [AllocateBuffer];
  dynamic_smem_allocations : [AllocateBuffer];
}

// Each Fusion Executor maps to a lowered and compiled kernel.
table FusionExecutor {
  device_smem_limit: long;
  block_size_high_water_mark: long;
  maxrregcount_high_water_mark: long;
  warp_size: long;
  fusion_id: long;
  fusion_id_counter : long;
  kernel_code : string;
  executor_entry_lookup_keys : [ulong];
  executor_entry_lookup_values : [ExecutorEntry];
  index_type : DataType;
  summary : KernelSummary;
}

// Each FusionKernelRuntime represents a concretized, segmented Fusion.
// We store the metadata for the original arguments to segment, schedule, and compile the Fusion at deserialization.
// Each fusion segment is given a FusionExecutor.
// The unscheduled fusion is defined by traversing Trie in FusionCache.
table FusionKernelRuntime {
  args : KernelArgumentHolder;
  executors : [FusionExecutor];
}

// EncodingEntry for InputsIdLookup LRU cache.
struct EncodingEntry {
  id: ulong;
  lru_iter: ulong;
}

// This table is a LRU cache containing input arguments known by the FusionExecutorCache.
table InputsIdLookup {
  max_cache_size : ulong;
  current_id : ulong;
  lru_cache : [string];

  // This field defines map<std::string, EncodingEntry> encoding_lookup
  encoding_lookup_keys : [string];
  encoding_lookup_values : [EncodingEntry];
}

// This table represents a key-value pair in the kernel_runtimes map in FusionExecutorCache.
table KernelRuntimeState {
  device_id : ulong;
  has_dynamic_transform_info : bool;
  runtimes : [FusionKernelRuntime];
}

// This table describes the FusionExecutorCache.
// The unscheduled fusion is defined by traversing Trie in FusionCache.
table FusionExecutorCache {
  inputs_cache : InputsIdLookup;

  // This field represents a map<<size_t, DynamicTransformConcretizationInfo>, vector<FusionKernelRuntime>>.
  // DynamicTransformConcretizationInfo is regenerated during deserialization.
  kernel_runtimes_map : [KernelRuntimeState];

  // This field defines a map<size_t, FusionKernelRuntime> id_to_kernel_runtime.
  kernel_cache_keys : [ulong];
  // indices into kernel_runtime_values
  kernel_cache_values : [ulong];
}

// RecordFunctor represents operations in the Fusion. It is a node in the graph with input and output edges.
// Some operations require storing extra attributes in the RecordData field.
table RecordFunctor {
  args: [State];
  outputs: [State];
  name: string;
  type: RecordType;
  data: RecordData;
}

// The trie node is represents a Node in the trie structure.
// Only the terminal leaf nodes have cached fusions.
table TrieNode {
  record: RecordFunctor;
  children: [ulong];
  fusion_id: ulong;
  visits: ulong;
  is_terminal: bool;
}

// The fusion cache is a prefix tree (trie) of records that caches fusions in
// its leaves. For serialization, we flatten the trie structure using
// breadth-first search.
//
// TODO We skipped these fields required for user-defined schedulers
// * fusion_schedules
// * user_def_input_encodings
table FusionCache {
  max_fusions: ulong;
  structure: [TrieNode];
  terminal_nodes: [ulong];
  auto_gen_schedules : [FusionExecutorCache];
}

root_type FusionCache;<|MERGE_RESOLUTION|>--- conflicted
+++ resolved
@@ -187,7 +187,7 @@
 union InstructionData {
   BinaryOp,
   Symbolic,
-  Long,
+  Scalar,
   Merge,
   NamedScalar,
   Resize,
@@ -218,24 +218,6 @@
   imag_value: double;
 }
 
-<<<<<<< HEAD
-// Data for Constant Long and Int32
-table Long {
-  value: long;
-  dtype: DataType;
-}
-
-
-// Data representing a tensor shape
-table TensorShape {
-  shape : [long];
-}
-
-// Data for Scalar Input
-table ScalarInput {
-  dtype: DataType;
-}
-
 //
 // =====================================================================================
 // Tables for NaiveValueGenerator and AllocateBuffer used in FusionExecutor.
@@ -331,8 +313,6 @@
   zero_init : bool;
 }
 
-=======
->>>>>>> 5f4ee17b
 // =====================================================================================
 // Tables for PolymorphicValue, ScalarCpu, TensorArg, KernelArgumentHolder used in FusionExecutor.
 
@@ -537,7 +517,6 @@
 
 // This table stores the KernelSummary value necessary for running compiled fusion.
 table KernelSummary {
-  max_rng_offsets : int;
   has_cooperative_grid_reduction : bool;
   has_dynamic_local_memory_allocations : bool;
   has_block_reductions : bool;
