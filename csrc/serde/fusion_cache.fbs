// clang-format off
/*
 * SPDX-FileCopyrightText: Copyright (c) 2023-present NVIDIA CORPORATION & AFFILIATES.
 * All rights reserved.
 * SPDX-License-Identifier: BSD-3-Clause
 */
namespace nvfuser.serde;

// This indicates the flatbuffer compatibility. The number will bump up when a
// breaking change is applied to the schema.
file_identifier "NV00";

// =====================================================================================
// Enum definitions

// Datatype enum represents the data type of a Tensor, Scalar, or Function.
enum DataType : int {
    Double = 0,
    Float,
    Half,
    Int,
    Int32,
    Bool,
    BFloat16,
    ComplexFloat,
    ComplexDouble,
    None
}

// The StateType enum indicates whether the state object is a Scalar or Tensor.
enum StateType : int {
    Tensor = 0,
    Scalar,
    Vector,
    None,
}

// The Contiguity enum shows whether a tensor dimension is contiguous
// with the dimension to its right.
enum Contiguity : int {
    Strided = 0,
    Contiguous,
    None,
}

// Each RecordFunctor is assigned a RecordType for the hash function.
// Otherwise, the record type is determined via the success of dynamic casting.
// We enumerate the template arguments of a RecordFunctor, so we can specify
// them during deserialization.
enum RecordType : int {
    Base = 0,
    BatchNormOp,
    BroadcastOp,
    BroadcastInDim,
    BroadcastInDimSymbolic,
    CastTv,
    CastVal,
    CatOp,
    End,
    FullOp,
    IotaOp,
    IndexSelectOp,
    TorchGatherOp,
    TakeAlongAxisOp,
    Unary_TV,
    Unary_VAL,
    Binary_TV,
    Binary_VAL,
    Binary_TV_VAL,
    Binary_VAL_TV,
    Ternary_TV,
    Ternary_VAL,
    Ternary_TV_TV_VAL,
    Ternary_TV_VAL_TV,
    Ternary_VAL_TV_TV,
    Ternary_VAL_VAL_TV,
    Ternary_TV_VAL_VAL,
    Ternary_VAL_TV_VAL,
    Ternary_Alpha_TV,
    Ternary_Alpha_VAL,
    Ternary_Alpha_TV_TV_VAL,
    Ternary_Alpha_TV_VAL_TV,
    Ternary_Alpha_VAL_TV_TV,
    Ternary_Alpha_VAL_VAL_TV,
    Ternary_Alpha_TV_VAL_VAL,
    Ternary_Alpha_VAL_TV_VAL,
    OutputTv,
    OutputVal,
    PadOp,
    PermuteOp,
    RandomOp,
    ReductionMax,
    ReductionMin,
    ReductionProd,
    ReductionSum,
    ReshapeOp,
    Scalar,
    SliceOp,
    SqueezeOp,
    Start,
    Tensor,
    TensorSizes,
    VarianceOp,
    VarianceMeanOp,
    Vector,
}

// =====================================================================================
// Union definitions

// The RecordData hold the attribute information for each Record Functor.
union RecordData {
  BatchNorm,
  Broadcast,
  BroadcastInDim,
  BroadcastInDimSymbolic,
  Dimension,
  Dtype,
  Norm,
  Output,
  Pad,
  Permute,
  Slice,
  Squeeze,
  Reduction,
  Reshape,
  Scalar,
  Tensor,
  TensorCreation,
  TensorCreationSymbolic,
  Vector,
}

// The ArgAbstractData union holds the attribute information for each ArgAbstract.
union ArgAbstractData {
  Bool,
  ComplexDouble,
  Double,
  Long,
  PhiloxCudaState,
  ScalarCpu,
  TensorArg,
}

// =====================================================================================
// Basic data tables

<<<<<<< HEAD
// The State struct represents each scalar and tensor value.
// e.g., all input, output and intermediate values in the fusion.
struct State {
  index: int;
  type: StateType;
}

// Data for Constant Bool
table Bool {
  value: bool;
}

// Data for Constant Double and Float
table Double {
  value: double;
  dtype: DataType;
}

// Data for Constant Long and Int32
table Long {
  value: long;
  dtype: DataType;
}

// Data for Half
table Half {
  value: ushort;
}

// Data for BFloat16
table BFloat16 {
  value: ushort;
}

// Data for Constant Complex Double and Float
table ComplexDouble {
  real: double;
  imag: double;
=======
// Data for Scalar
table Scalar {
>>>>>>> 590407d2
  dtype: DataType;
  has_value: bool;
  value_type: DataType;
  bool_value: bool;
  long_value: long;
  double_value: double;
  real_value: double;
  imag_value: double;
}

// Data representing a tensor shape
table TensorShape {
  shape : [long];
}

// Data for Scalar Input
table ScalarInput {
  dtype: DataType;
}

// =====================================================================================
// Tables for ArgAbstract, PhiloxCudaState, ScalarCpu, TensorArg, KernelArgumentHolder used in FusionExecutor.

// Data of PhiloxCudaState
table PhiloxCudaState {
  seed : ulong;
  offset : ulong;
}

// The ScalarCpu is represented by a fixed size array of raw bytes.
table ScalarCpu {
  instance : [byte];
  size : ulong;
}

// Data of TensorArg.
// The original cpp TensorArg holds real data.
// However, only a metadata tensor is returned upon deserialization.
// The ptr parameter is used to determine vectorization during scheduling.
table TensorArg {
  ptr : ulong;
  sizes : [long];
  strides : [long];
  dtype: DataType;
  is_int_index_mode : bool;
  index_type_resolved : bool;
}

// This table corresponds with a given ArgAbstract object.
table ArgAbstract {
  data : ArgAbstractData;
}

// This table holds multiple ArgAbstract objects.
table KernelArgumentHolder {
  arguments : [ArgAbstract];
  device_index : byte;
  cache_id : ulong;
}

//
// =====================================================================================
// Tables for LaunchParams, GlobalBufferInfo, ExecutorEntry used in FusionExecutor

// This table holds the cached launch parameters for a kernel.
table LaunchParams {
  gdimx : long;
  gdimy : long;
  gdimz : long;
  bdimx : long;
  bdimy : long;
  bdimz : long;
  smem : long;
  output_sizes : [TensorShape];
}

// This table describes the cached global buffers for a kernel.
// The original cpp GlobalBufferInfo contains a TensorView pointer.
// For this table, we represent the pointer with an integer position.
// For output tensors, we use its position in the fusion outputs.
// For intermediate tensors, we use its position in the KernelSummary global_allocations.
table GlobalBufferInfo {
  tv : long = -1;
  sizes : [long];
  strides : [long];
  dtype : DataType;
  zero_init : bool;
  is_profile_buffer : bool;
  is_fusion_output : bool;
}

// This table describes the cached ExecutorEntry for a kernel.
table ExecutorEntry {
    init : bool;
    launch_params : LaunchParams;
    // Aliased output and input mappings
    output_aliases : [int];
    input_aliases : [int];
    outputs : [GlobalBufferInfo];
    intermediates : [GlobalBufferInfo];
    rand_offset : ulong;
}

// =====================================================================================
// RecordData tables for RecordFunctor objects

// Data for BatchNormOpRecord
table BatchNorm {
  training: bool;
  channels_last: bool;
}

// Data for BroadcastOpRecord
table Broadcast {
  broadcast_dims: [bool];
}

// Data for BroadcastInDimOpRecord<int64_t>
table BroadcastInDim {
  output_shape: [long];
  broadcast_dims: [long];
}

// Data for BroadcastInDimOpRecord<nvfuser::State>
table BroadcastInDimSymbolic {
  output_shape: [State];
  broadcast_dims: [long];
}

// Data for CastOpRecord, ScalarRecord, and IotaOpRecord
table Dtype {
  dtype: DataType;
}

// Data for TorchGatherOpRecord, TakeAlongAxisOpRecord, and IndexSelectOpRecord
table Dimension {
  dim: long;
}

// Data for NormOpRecord
table Norm {
  axes: [int];
  correction: long;
  keep_dim: bool;
}

// Data for OutputRecord
table Output {
  stride_order: [long];
}

// Data for PadOpRecord
table Pad {
  pad_widths: [long];
}

// Data for PermuteOpRecord
table Permute {
  dims: [long];
}

// Data for ReductionOpRecord
table Reduction {
  axes: [int];
  keep_dim: bool;
  dtype: DataType;
}

// Data for ReshapeOpRecord
table Reshape {
  original_shape: [long];
  new_shape: [long];
}

// Data for SliceOpRecord
table Slice {
  start_indices: [long];
  end_indices:[long];
  strides: [long];
}

// Data for SqueezeOpRecord
table Squeeze {
  original_shape: [long];
  squeeze_dims: [long];
}

// Data for TensorRecord
table Tensor {
  sizes: [long];
  contiguity: [Contiguity];
  dtype: DataType;
  is_cpu: bool;
}

// Data for FullOpRecord
// The shape is defined with constant numbers.
table TensorCreation {
  shape: [long];
  dtype: DataType;
}

// Data for RandomOpRecord
// The shape is symbolic.
table TensorCreationSymbolic {
  shape: [State];
  dtype: DataType;
}

// Data for Vector
table Vector {
  dtype: DataType;
}

// =====================================================================================
//

// Each Fusion Executor maps to a lowered and compiled kernel.
table FusionExecutor {
  device_smem_limit: long;
  block_size_high_water_mark: long;
  maxrregcount_high_water_mark: long;
  warp_size: long;
  fusion_id: long;
  fusion_id_counter : long;
  kernel_code : string;
  executor_entry_lookup_keys : [ulong];
  executor_entry_lookup_values : [ExecutorEntry];
  // Is this kernel being compiled with int32 or int64 indexing. This
  // information is required to resolve DataType::Index
  index_type : DataType;
}

// Each FusionKernelRuntime represents a concretized, segmented Fusion.
// We store the metadata for the original arguments to segment, schedule, and compile the Fusion at deserialization.
// Each fusion segment is given a FusionExecutor.
// The unscheduled fusion is defined by traversing Trie in FusionCache.
table FusionKernelRuntime {
  args : KernelArgumentHolder;
  executors : [FusionExecutor];
}

// EncodingEntry for InputsIdLookup LRU cache.
struct EncodingEntry {
  id: ulong;
  lru_iter: ulong;
}

// This table is a LRU cache containing input arguments known by the FusionExecutorCache.
table InputsIdLookup {
  max_cache_size : ulong;
  current_id : ulong;
  lru_cache : [string];

  // This field defines map<std::string, EncodingEntry> encoding_lookup
  encoding_lookup_keys : [string];
  encoding_lookup_values : [EncodingEntry];
}

// This table represents a key-value pair in the kernel_runtimes map in FusionExecutorCache.
table KernelRuntimes {
  device_id : ulong;
  has_dynamic_transform_info : bool;
  runtimes : [FusionKernelRuntime];
}

// This table describes the FusionExecutorCache.
// The unscheduled fusion is defined by traversing Trie in FusionCache.
table FusionExecutorCache {
  inputs_cache : InputsIdLookup;

  // This field represents a map<size_t, vector<FusionKernelRuntime>>.
  kernel_runtimes : [KernelRuntimes];

  // This field defines a map<size_t, FusionKernelRuntime> id_to_kernel_runtime.
  kernel_cache_keys : [ulong];
  // indices into kernel_runtime_values
  kernel_cache_values : [ulong];
}

// RecordFunctor represents operations in the Fusion. It is a node in the graph with input and output edges.
// Some operations require storing extra attributes in the RecordData field.
table RecordFunctor {
  args: [State];
  outputs: [State];
  name: string;
  type: RecordType;
  data: RecordData;
}

// The trie node is represents a Node in the trie structure.
// Only the terminal leaf nodes have cached fusions.
table TrieNode {
  record: RecordFunctor;
  children: [ulong];
  fusion_id: ulong;
  visits: ulong;
  is_terminal: bool;
}

// The fusion cache is a prefix tree (trie) of records that caches fusions in
// its leaves. For serialization, we flatten the trie structure using
// breadth-first search.
//
// TODO We skipped these fields required for user-defined schedulers
// * fusion_schedules
// * user_def_input_encodings
table FusionCache {
  max_fusions: ulong;
  structure: [TrieNode];
  terminal_nodes: [ulong];
  auto_gen_schedules : [FusionExecutorCache];
}

root_type FusionCache;<|MERGE_RESOLUTION|>--- conflicted
+++ resolved
@@ -133,10 +133,7 @@
 
 // The ArgAbstractData union holds the attribute information for each ArgAbstract.
 union ArgAbstractData {
-  Bool,
-  ComplexDouble,
-  Double,
-  Long,
+  Scalar,
   PhiloxCudaState,
   ScalarCpu,
   TensorArg,
@@ -145,7 +142,6 @@
 // =====================================================================================
 // Basic data tables
 
-<<<<<<< HEAD
 // The State struct represents each scalar and tensor value.
 // e.g., all input, output and intermediate values in the fusion.
 struct State {
@@ -153,41 +149,8 @@
   type: StateType;
 }
 
-// Data for Constant Bool
-table Bool {
-  value: bool;
-}
-
-// Data for Constant Double and Float
-table Double {
-  value: double;
-  dtype: DataType;
-}
-
-// Data for Constant Long and Int32
-table Long {
-  value: long;
-  dtype: DataType;
-}
-
-// Data for Half
-table Half {
-  value: ushort;
-}
-
-// Data for BFloat16
-table BFloat16 {
-  value: ushort;
-}
-
-// Data for Constant Complex Double and Float
-table ComplexDouble {
-  real: double;
-  imag: double;
-=======
 // Data for Scalar
 table Scalar {
->>>>>>> 590407d2
   dtype: DataType;
   has_value: bool;
   value_type: DataType;
