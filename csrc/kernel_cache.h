// clang-format off
/*
 * SPDX-FileCopyrightText: Copyright (c) 2023-present NVIDIA CORPORATION & AFFILIATES.
 * All rights reserved.
 * SPDX-License-Identifier: BSD-3-Clause
 */
// clang-format on
#pragma once

#include <dynamic_transform.h>
#include <evaluator_common.h>
#include <executor.h>
#include <fusion.h>
#include <fusion_segmenter.h>
#include <scheduler/all_schedulers.h>
#include <scheduler/registry.h>
#include <serde/fusion_cache_generated.h>

#include <c10/macros/Export.h>
#include <c10/util/ArrayRef.h>

#include <mutex>
#include <type_traits>
#include <unordered_map>

namespace nvfuser {

class SegmentedGroup;
class FusionHeuristics;
class SchedulerRuntimeInfo;

// Utilities for benchmarking and profiling
struct ExecutorLog {
  std::shared_ptr<HeuristicParams> params = nullptr;
  FusionExecutor* fusion_executor = nullptr;
};

struct RuntimeWorkSpace {
  //! Pre-determined order to run the segmented groups
  std::vector<SegmentedGroup*> group_run_order;

  //! Pre-determined order to bind tensor input meta data
  std::vector<Val*> group_extent_binding_order;
};
//! Simple hasher for pair<T, const U*>. There is no default hasher for pairs,
//! since there are a lot of options how to combine hashes. In a case where one
//! element of the pair is unlikely to change much, the following hash is fast
//! and effective.
struct PairPointerHash {
  template <typename T, typename U>
  size_t operator()(const std::pair<T, const U*>& p) const {
    auto hT = std::hash<T>{}(p.first);
    // Using pointer as an optional
    auto hU =
        p.second ? std::hash<U>{}(*(p.second)) : std::hash<void*>{}(nullptr);
    return hT ^ hU;
  }
};

struct PairPointerEquals {
  template <typename T, typename U>
  bool operator()(
      const std::pair<T, const U*>& lhs,
      const std::pair<T, const U*>& rhs) const {
    if (lhs.first != rhs.first) {
      return false;
    }
    if (lhs.second == rhs.second) {
      return true;
    }
    // Compare by dereference, but only if both pointers are non-null
    if (!lhs.second || !rhs.second) {
      // We've already compared pointers, so if either is null, they're not both
      return false;
    }
    return *(lhs.second) == *(rhs.second);
  }
};

//! FusionKernelRuntime is the unified interface from fusion graphs into
//!  caching, compilation into kernels, and kernel launches.
//!
//! Each instance is also a cache entry tracked by FusionKernelRuntimeCache.
//!
//! Two types of instance can be created, one for complete/single-kernel fusion
//!  and one for segmented/multi-kernel fusion.
//! Conceptually this is a generalization of FusionExecutor that supports both
//!  single-kernel and multi-kernel caching/compiling/launching
class TORCH_CUDA_CU_API FusionKernelRuntime {
 public:
  explicit FusionKernelRuntime(
      std::unique_ptr<Fusion> fusion,
      const KernelArgumentHolder& inputs,
      std::optional<PrimDataType> forced_index_type = std::nullopt);

  //! Type notations within FusionKernelRuntime Context
  using HashType = size_t;
  using SchedulerEntryPtr = std::unique_ptr<SchedulerEntry>;

  //! Evicts internally cached parameters based on input sizes.
  //!  An interface used by runtime caches.
  void evictCache(size_t input_id) {
    for (auto& fe : executors_) {
      fe.evictCache(input_id);
    }
  }

  //! query if we already have a compiled kernel for execution
  bool isCompiled() {
    std::lock_guard<std::mutex> guard(mutex_);
    return std::all_of(
        executors_.begin(), executors_.end(), [](const auto& executor) {
          return executor.isCompiled();
        });
  }

  flatbuffers::Offset<serde::FusionKernelRuntime> serialize(
      flatbuffers::FlatBufferBuilder& builder) const;

  void deserialize(const serde::FusionKernelRuntime* buffer);

  //! Note that all heuristics use the same index type.
  PrimDataType getIndexType() const {
    // No scheduler means nothing to run. It may still be unsafe to
    // save tensor sizes and strides in Int32
    if (schedulers().empty()) {
      return PrimDataType::Int;
    }
    auto index_type = schedulers().at(0).get()->params()->cparams.index_type;
    TORCH_INTERNAL_ASSERT(index_type.has_value());
    return index_type.value();
  }

  //! Unified interface to run the managed kernels with given input
  std::vector<at::Tensor> runWithInputs(KernelArgumentHolder& args);

  //! Compile a kernel executor for given inputs. Note: The compilation is
  //! multithreaded. The segments in the fusion are compiled independently.
  void compileFusionParallel(KernelArgumentHolder args);

  const std::vector<int64_t>& getArgsNumAfterSegmentRuns() {
    return num_live_args_after_segment_runs_;
  }

  //! Turn On/Off profiling
  void profile(bool to_profile = true) {
    profiling_ = to_profile;
  }

  //! Enable kernel time measurement. Only the device time is
  //! inclued.
  void enableKernelTimeMeasurement() {
    measure_kernel_time_ = true;
  }

  void disableKernelTimeMeasurement() {
    measure_kernel_time_ = false;
  }

  //! Return the total kernel time of all segments
  float kernelTimeMs() const {
    return kernel_time_ms_;
  }

  //! Internal knob for profiling shape inference
  void disableLaunchParamCache() {
    for (auto& executor : executors_) {
      executor.disableLaunchParamCache();
    }
  }

  //! Internal knob for profiling shape inference
  void disableKernelLaunch() {
    for (auto& executor : executors_) {
      executor.setExecuteKernelFlag(false);
    }
  }

  //! Returns if this runtime is segmented
  bool isSegmented() {
    return is_segmented_;
  }

  //! Returns the fusion segments if applicable
  SegmentedFusion* fusionSegments() {
    return segmented_fusion_.get();
  }

  //! Returns the list of heuristics in this runtime
  FusionHeuristics* schedulerHeuristics() {
    return heuristics_.get();
  }

  //! Return the most recently used executor, corresponding to the
  //!  most recent kernel launch.
  //! TODO: have a interface for grabbing all recent logs. Need to put a buffer
  //! space for recent logs
  ExecutorLog getMostRecentExecutorLog() {
    TORCH_INTERNAL_ASSERT(
        profiling_, "Executor log is only produced in profiling mode");
    return most_recent_executor_log_;
  }

  // Try to compute heuristics based on the SegmentedFusion managed
  //  in this kernel runtime, and will return a nullopt if either
  //  any segment cannot be scheduled or the parameters don't match
  //
  // Heuristics must use the index type of forced_index_type if given.
  using HeuristicsPtr = std::unique_ptr<FusionHeuristics>;
  std::optional<HeuristicsPtr> getMaybeHeuristicsFor(
      const KernelArgumentHolder& args,
      std::optional<PrimDataType> forced_index_type = std::nullopt);

  //! Copy the launch params given in the parameter heuristics to prepare
  //!  for kernel launch for a new input dimension but same heuristics
  void updateHeuristicsLaunchParams(FusionHeuristics* update_heuristics);

  const std::vector<FusionExecutor>& executors() const {
    return executors_;
  }

 private:
  //! Runs each fusion segment given arguments. The outputs for a fusion are
  //! added back to the arguments, so they can be used as inputs to successive
  //! segments. Returns a map that links each NvFuser Val to its corresponding
  //! tensor.
  std::unordered_map<Val*, const ArgAbstract*> runSegmentsWithInputs(
      KernelArgumentHolder& args);

  //! Interface to run a single kernel, either one kernel for single-kernel
  //! fusions, or a kernel for a segmentedGrouup in a segmented fusion. Returns
  //! the kernel outputs.
  std::vector<at::Tensor> runKernelWithInput(
      KernelArgumentHolder& args,
      SegmentedGroup* sg);

  //! Interface to compile a single kernel. It is either a single kernel for a
  //! fusion or a kernel for a segmentedGrouup in a segmented fusion. Returns
  //! launch and compile parameters for kernel.
  void compileKernel(const KernelArgumentHolder& args, SegmentedGroup* sg);

  std::pair<LaunchParams, CompileParams> getKernelConfig(
      const KernelArgumentHolder& args,
      SegmentedGroup* sg);

  //! Access the list of schedulers maintained in this runtime instance
  const std::vector<SchedulerEntryPtr>& schedulers() const;

  void prepareRuntimeOrder();

 private:
  //! Entries indexed by groupID:
  //! Executors holding compiled kernels
  std::vector<FusionExecutor> executors_;

  std::vector<std::unique_ptr<Fusion>> fusions_;

  // KernelArgumentHolder containing the metadata associated with arguments used
  // to construct this FusionKernelRuntime
  KernelArgumentHolder args_metadata_;

  //! Heuristics object holding scheduler entries for all segments
  std::unique_ptr<FusionHeuristics> heuristics_;

  // Checks if this runtime instance is for a single-kernel fusion (false) or a
  //  segmented fusion (true).
  bool is_segmented_ = true;

  //! Multi-Kernel fusion segment when applies
  std::unique_ptr<SegmentedFusion> segmented_fusion_ = nullptr;

  //! Pre-allocated runtime workspace to speed up kernel launch preparation.
  RuntimeWorkSpace runtime_workspace_;

  //! Utility to speed up value evaluation at runtime
  std::unique_ptr<PrecomputedValues> precomputed_values_;

  //! Cache of all tensors in the complete fusion
  std::vector<TensorView*> all_tvs_;

  //! store number of arguments in KernelArgumentHolder after each segment
  //! used to check if arguments are erased if not being used in the following
  //! segments
  std::vector<int64_t> num_live_args_after_segment_runs_;

  // States for profiling support
  bool profiling_ = false;

  //! Flag to indicate kernel timing measurement. Should be disabled
  //! unless benchmarking the kernel timing only as the measurement
  //! itself incurs an overhead.
  bool measure_kernel_time_ = false;

  //! The sum of the last kernel execution times
  float kernel_time_ms_ = 0;

  std::mutex mutex_;

  // The heuristics and executor for most recent kernel launch
  ExecutorLog most_recent_executor_log_;
};

//! Encoding an input set to unique id, which is used to short-cut cache entry
//! selection in our nested cache implementation to cut off overhead.
//!
//! We have implemented naive LRU cache eviction policy here, since each entry
//! in `InputsIdLookup` is attached to a static input shape/stride, and could
//! grow gigantic when we have input shapes that does not stabalize to a finite
//! set.
//!
//! \note the uniqueness of the ide generated for a given input set is only
//!   local to the instance of `InputsIdLookup`.
//!
class TORCH_CUDA_CU_API InputsIdLookup : public NonCopyable {
 public:
  //! constructor where maximum cache size is fixed during init
  // NOLINTNEXTLINE(cppcoreguidelines-pro-type-member-init,cppcoreguidelines-avoid-magic-numbers)
  explicit InputsIdLookup(size_t max_cache_size = 100)
      : max_cache_size_(max_cache_size){};

  //! struct to hold return value for lookupId.
  struct IdLookupReturn {
    size_t id = 0;
    size_t evict_id = 0;
    bool eviction = false;
  };

  //! Encode each input sets to with an unique id;
  //! The returned data structure also indicates whether eviction has happened
  //! within the lookup cache. This is needed because lookup shortcut is also
  //! cached in nested `GraphCache`, `FusionExecutorCache` and `FusionExecutor`.
  //! see [ Note -- Post-definition cache implementation ] and [ Note -- 2 level
  //! cache implementation ].
  //!
  //! In the presence of dynamic operations like reshape and resize, the
  //! structure of the concretized Fusion might depend on not only the extents
  //! of input tensors, but on input scalars. For example,
  //!
  //!    auto s = IrBuilder::create<int>();
  //!    auto tv1 = reshape(tv0, {IrBuilder::create<Val>(-1), s});
  //!
  //!
  //! This code will accept an integer s and reshape tv0 such that its last
  //! dimension's extent is equal to s. During concretization,
  //! this _dynamic_ reshape is translated to a sequence of Merge and Split
  //! operations, which might differ depending on the value of s and the shape
  //! of tv0. This means that both the extents of tv0 as well as the value of s
  //! must affect the unique id returned by lookupId.
  //!
  //! By default, no scalar inputs affect the return value of this function.
  //! However, if scalar_inputs_to_record is provided, then the values of scalar
  //! inputs at the integer locations specified in that argument will affect the
  //! returned ID.
  IdLookupReturn lookupId(
      const at::ArrayRef<c10::IValue>& inputs,
      const std::unordered_set<size_t>& scalar_inputs_to_record = {},
      int8_t device = 0);

  //! debugging API that returns the size of lookup table
  size_t size() const {
    return encoding_lookup_.size();
  }

  //! Serialize InputsIdLookup using flatbuffers
  flatbuffers::Offset<serde::InputsIdLookup> serialize(
      flatbuffers::FlatBufferBuilder& builder) const;

  //! Deserialize InputsIdLookup using flatbuffers
  void deserialize(const serde::InputsIdLookup* buffer);

 private:
  // string to store encoded input meta information. Reuse the buffer instead of
  // stringtream gives few us perf gain.
  std::string encoding_; // Note: shared state, guarded by mutex_

  // mutex_ used to guard reused encoding_
  std::mutex mutex_;

  //! entry stored in `encoding_lookup_` to implement LRU
  // NOLINTNEXTLINE(cppcoreguidelines-pro-type-member-init)
  struct EncodingEntry {
    size_t id = 0;
    std::list<std::string>::iterator lru_iter;
  };

  //! maximum cache size for LRU
  size_t max_cache_size_ = 0;

  //! next available unique id, we monotonically increase `current_id_` avoid
  //! conflicts
  size_t current_id_ = 1;

  //! entry in the cache, This is used to implement LRU cache, where entries in
  //! the list is ordered by their recent usage (freshly used entry is placed at
  //! the beginning)
  std::list<std::string> used_entry_;

  //! map from `std::string` to a unique id `size_t` (packaged in
  //! `EncodingEntry`
  //! ). We store an iterator to `used_entry_` to implement LRU
  std::unordered_map<std::string, EncodingEntry> encoding_lookup_;
};

//! [ Note -- Post-definition cache implementation ]
//!
//! First note that depending on how we acquire a computational graph, there may
//! be additional levels of caching above those discussed in this note. For
//! example, our Python frontend contains a cache of defined Fusions in order to
//! speed up acquisition of a Fusion object in its designed use cases. In this
//! note, we will discuss caching that occurs below the definition level,
//! assuming there is another mechanism that builds a Fusion object and passes
//! it to us.
//!
//! The primary interface to post-definition caching is the
//! `FusionExecutorCache`. This class holds an unsegmented, unscheduled Fusion
//! object that might contain symbolic operations. This Fusion is then evaluated
//! using `FusionExecutorCache::runFusionWithInputs` to produce outputs in the
//! form of ATen Tensors.
//!
//! FusionKernelRuntime is responsible for segmentation and execution of a
//! single concretized Fusion object with a given set of inputs. Each
//! FusionKernelRuntime is valid only for a given concrete Fusion and applies
//! only to a range of input properties. If the properties of some inputs
//! change, we can check if a Fusion can be used with the new inputs, but if not
//! then a new FusionKernelRuntime would need to be created, which means a whole
//! new segmentation run. No additional caching is performed beneath the
//! FusionKernelRuntime level, so caching is implemented in
//! FusionExecutorCache::getKernelRuntimeFor to reduce the latency in mapping
//! from a set of inputs to a valid FusionKernelRuntime object.
//!
//! The content of input tensors does not affect the structure of the Fusion
//! graph or the validity of compiled CUDA kernels. However, the following other
//! properties might: rank, DataType, contiguity, stride order, size (whether a
//! dimension has size=1). When all of these properties are repeated, there is
//! an opportunity to reduce the latency of producing a compiled Fusion and
//! launch params (a FusionExecutor). Given inputs, we first compute an ID using
//! InputsIdLookup::lookupId that encodes tensor properties along with values of
//! any integer-valued input scalars that might affect concretization. This ID
//! is guaranteed not to conflict unless the inputs can be executed by the same
//! compiled Fusion. It is mapped to a segmented and compiled
//! FusionKernelRuntime that can be immediately run. This is the most common,
//! lowest-latency path and is followed when the Fusion is repeatedly evaluated
//! with inputs that differ only in their tensor values.
//!
//! When there is no FusionKernelRuntime matching the given input ID, we first
//! map the inputs to a concrete Fusion. For static Fusions this is trivial,
//! but when the Fusion is dynamic it means we must use the inputs to
//! "concretize" the Fusion by performing replacements such that the Fusion no
//! longer contains Symbolic IterDomains. A static Fusion is considered to be
//! already concretized. As discussed above, each concretized Fusion might have
//! multiple FusionKernelRuntimes applying to different ranges of inputs.
//! In the second layer of post-definition caching, we map concretized Fusions
//! (in the form of a DynamicTransformConcretizationInfo object) to a vector of
//! FusionKernelRuntimes, and check whether each one is able to run the present
//! inputs. If not, we create a new FusionKernelRuntime for those inputs and
//! record it in the list (as well as recording a mapping from the input ID to
//! the new runtime).
//!
//! In the case of a dynamic Fusion, input scalars such as integer parameters to
//! a model could potentially affect the structure of a concretized Fusion, so
//! we take care to include those scalars in the input ID along with the extents
//! of tensor arguments.
//!
//! * note on unique computational graph
//! In theory, computational graph should refer to only the computational nodes
//! in a subgraph and should remain agnostic to input meta info, like
//! shape, strides, type e.t.c.. However, the contract right here is fuzzy.
//! Different executor applies their own protocol of what is a unique
//! computational graph. e.g. Legacy Executor embeds tensor type &
//! dimensionality in the graph, while Profiling Executor keeps symbolic shape
//! as well as stride order in the graph as well.
//!
//! Our definition of a "unique" computational graph is aligned with `Fusion`
//! IR, hence the requirement extends to meta information on input tensors.
//! Which means, for each input tensor, following properties are fixed:
//!     a) stride order;
//!     b) contiguity information;
//!     c) broadcasting semantics (size-1 or not);
//!     d) rank;
//!     e) scalar type;
//!
//! [ Note -- Segmented Fusion Tentative Design ]
//! Segmentation adds an extra dimension in caching. Initial implementation,
//! assumed graph partition strategy is independent of input pattern, which we
//! can revisit once we have more advanced graph segmentation logic Each
//! FusionExecutorCache corresponds to one graph and one graph segmentation.
class TORCH_CUDA_CU_API FusionExecutorCache {
 public:
  //! create new fusion executor cache at a given device to handle kernel
  //! generation of dynamic sizes
  //! fusion executor is taking the ownership of `fusion`
  explicit FusionExecutorCache(std::unique_ptr<Fusion> fusion);

  //! Execute fusion graph with given inputs, create `FusionExecutor` as needed
  //! Note this function also handles permutation & input update outside of
  //! codegen.
  //!
  //! If given, the index type of forced_index_type is used no matter
  //! what inputs and the fusion look like. This may be useful in some
  //! cases as our analysis of index type may be overly conservative
  //! for intermediate tensors.
  //! WARING: Correctness is not guaranteed.
  std::vector<at::Tensor> runFusionWithInputs(
      const at::ArrayRef<c10::IValue>& inputs,
      std::optional<PrimDataType> forced_index_type = std::nullopt,
      std::optional<int8_t> selected_device = std::nullopt);

  //! Converts inputs from IValue to KernelArgumentHolder, also handles cache
  //! lookup
  KernelArgumentHolder prepareInputs(
      const at::ArrayRef<c10::IValue>& inputs,
      std::optional<int8_t> selected_device = std::nullopt);

  //! query if there's a kernel ready to go for given inputs
  bool isCompiled(const at::ArrayRef<c10::IValue>& inputs, int8_t device = 0);

  Fusion* fusion() {
    return fusion_.get();
  }

  const Fusion* fusion() const {
    return fusion_.get();
  }

  void printFusion() {
    fusion_->printMath();
  }

  FusionKernelRuntime* getMostRecentKernelRuntime() const {
    return most_recent_runtime_;
  }

  //! Gets the kernel code for the associated runtime
  std::string getCode(
      FusionKernelRuntime* kernel_runtime,
      bool instrinsic_code = false) const;
  //! Get the most recently executed kernel code
  std::string getMostRecentCode(bool instrinsic_code = false) const;
  //! Get the kernel code for the given inputs
  std::string getCodeFor(
      const at::ArrayRef<c10::IValue>& inputs,
      bool intrinsic_code);
  //! Gets the Scheduled IR for the associated runtime
  std::string getScheduledIr(
      FusionKernelRuntime* kernel_runtime,
      bool tensor_transforms = false) const;
  //! Get the most recently executed Scheduled IR
  std::string getMostRecentScheduledIr(bool tensor_transforms = false) const;
  //! Get the Scheduled IR for the given inputs
  std::string getScheduledIrFor(
      const at::ArrayRef<c10::IValue>& inputs,
      bool tensor_transforms = false);

  // TODO: in a follow up we need a global logging structure
  //  to capture runtime profiling info. We also need to define
  //  a suitable profiling window / buffer size.
  ExecutorLog getMostRecentExecutorInfo() {
    TORCH_INTERNAL_ASSERT(most_recent_runtime_ != nullptr);
    return most_recent_runtime_->getMostRecentExecutorLog();
  }

  //! Get all cached runtimes
  const auto& getKernelRuntimes() const {
    return kernel_runtimes_;
  }

  //! Count concretizations. Note that each might have multiple
  //! FusionKernelRuntimes. If device is given, count only concretizations on
  //! the given device; otherwise count concretizations on all devices.
  size_t countConcretizations(int8_t device = -1) const {
    size_t concs = 0;
    for (auto& it : kernel_runtimes_) {
      if (device >= 0 && it.first.first != device) {
        continue;
      }
      concs++;
    }
    return concs;
  }

  //! Count kernel runtimes across all concretizations. If device is given,
  //! count only runtimes on the given device; otherwise count
  //! runtimes on all devices.
  size_t countRuntimes(int8_t device = -1) const {
    size_t runtimes = 0;
    for (auto& it : kernel_runtimes_) {
      if (device >= 0 && it.first.first != device) {
        continue;
      }
      runtimes += it.second.size();
    }
    return runtimes;
  }

  void profile(bool to_profile) {
    profiling_ = to_profile;
    for (auto& it : kernel_runtimes_) {
      for (auto& kernel_runtime : it.second) {
        kernel_runtime->profile(to_profile);
      }
    }
  }

  //! Internal knob for profiling shape inference
  void disableLaunchParamCache() {
    for (auto& it : kernel_runtimes_) {
      for (auto& kernel_runtime : it.second) {
        kernel_runtime->disableLaunchParamCache();
      }
    }
  }

  //! Internal knob for profiling shape inference
  void disableKernelLaunch() {
    for (auto& it : kernel_runtimes_) {
      for (auto& kernel_runtime : it.second) {
        kernel_runtime->disableKernelLaunch();
      }
    }
  }

  //! Enable kernel time measurement through FusionKernelRuntime. See
  //! FusionKernelRuntime::enableKernelTimeMeasurement() as well
  void enableKernelTimeMeasurement() {
    measure_kernel_time_ = true;
  }

  void disableKernelTimeMeasurement() {
    measure_kernel_time_ = false;
  }

  //! Return the kernel time of the most recent fusion execution. Can
  //! be zero if the measurement is not enabled
  float getMostRecentKernelTimeMs() const {
    auto rt = getMostRecentKernelRuntime();
    TORCH_INTERNAL_ASSERT(rt != nullptr);
    return rt->kernelTimeMs();
  }

<<<<<<< HEAD
  //! Serialize FusionExecutorCache using flatbuffers
  flatbuffers::Offset<serde::FusionExecutorCache> serialize(
      flatbuffers::FlatBufferBuilder& builder) const;

  //! Deserialize FusionExecutorCache using flatbuffers
  void deserialize(const serde::FusionExecutorCache* buffer);
=======
  //! Allocate the outputs of the Fusion given inputs
  //! TODO: re-implement
  std::vector<at::Tensor> allocOutputSpace(
      const at::ArrayRef<c10::IValue>& inputs) {
    return runFusionWithInputs(inputs);
  }
>>>>>>> 590407d2

 private:
  //! evict cached short cut entry in `code_to_fe_lookup_` as well as cached
  //! entry in `FusionExecutor`
  void evictCache(size_t cache_id);

  //! The index type of forced_index_type is used to get a kernel
  //! runtime no matter what sizes inputs have
  FusionKernelRuntime* getKernelRuntimeFor(
      const KernelArgumentHolder& inputs,
      std::optional<PrimDataType> forced_index_type = std::nullopt);

  //! Get initial concretization info (without inputs). This computes the info
  //! if it has not yet been computed, then caches it for later use. This means
  //! this method should not be called until the definition of the Fusion is
  //! finalized.
  DynamicTransformInitialInfo& initialInfo();

 private:
  //! original un-scheduled `Fusion`. This may contain dynamic transforms and
  //! Symbolic IterDomains.
  std::unique_ptr<Fusion> fusion_;

  //! inputs to unique_id lookup table;
  InputsIdLookup inputs_id_lookup_;

  //! Holds FusionKernelRuntime for scheduled, static Fusions. The key in this
  //! map is a (device, concretization info) pair. In case fusion_ contains
  //! no dynamic transforms, the second part of the key is null. When a new set
  //! of inputs is received, we extract the corresponding value from this map,
  //! which is a vector of FusionKernelRuntime objects representing scheduled
  //! Fusions. We then check each of these to see if we can re-use any of those
  //! kernels and if not, we create a new one.
  std::unordered_map<
      std::pair<int8_t, const DynamicTransformConcretizationInfo*>,
      std::vector<std::unique_ptr<FusionKernelRuntime>>,
      PairPointerHash,
      PairPointerEquals>
      kernel_runtimes_;

  //! This class owns the initial info and concretization info associated to
  //! each vector of kernel runtimes
  std::vector<std::unique_ptr<DynamicTransformInitialInfo>>
      cached_initial_info_;
  std::vector<std::unique_ptr<DynamicTransformConcretizationInfo>>
      cached_conc_info_;

  //! Logging state for most recent compilation
  bool profiling_ = false;

  //! Flag to indicate kernel time measurement
  bool measure_kernel_time_ = false;

  //! Logging state for most recent compilation
  ExecutorLog most_recent_executor_log_;

  //! short-cut for cache hit
  std::unordered_map<size_t, FusionKernelRuntime*> id_to_kernel_runtime_;

  //! Profiling info:
  //! TODO: this can be largely expanded to look at complete
  //!   caching profiles. Currently it just makes it easier to test
  FusionKernelRuntime* most_recent_runtime_ = nullptr;

  //! Initial concretization info
  std::optional<DynamicTransformInitialInfo> initial_info_ = std::nullopt;
};

//! [ Note -- 2 level cache implementation ]
//!
//! Compiling PyTorch IR requires an addition translation to Fusion IR, which is
//! cached using `GraphCache`.
//!
//! 2 level hierarchically nested cache is to handle the code generation and
//! execution of a given PyTorch IR graph that is unique in its computational
//! graph (see note on unique computational graph down).
//!
//! The nested cache structures are:
//!     a. GraphCache
//!        - GraphCache translates PyTorch IR into Fusion IR and pass it to a
//!          `FusionExecutorCache`;
//!        - GraphCache assumes all inputs to comply with profiling information,
//!          mostly tensor size & contiguity (see note on unique computational
//!          graph). The assumption is assured at runtime by
//!          `prim::CudaFusionGuard`;
//!     b. FusionExecutorCache
//!        - has a single `Fusion`, FusionExecutorCache handles kernel schedule
//!          and passed scheduled tensor to `FusionExecutor` to generate code;
//!        - create `FusionExecutor` instances to handle heuristics from dynamic
//!          shape (varying tensor sizes);
//!        - create `FusionExecutor` instances to handle different devices;
//!        - holds input cache `InputsIdLookup`, which allow cache on heuristics
//!          and launch parameters to reduce latency.
//!
class GraphCache {
 public:
  //! TODO: we should probably change shared_ptr to unique_ptr, as we want to
  //!       claim the ownership of the computational graph.
  //! create GraphCache on a given graph;
  //! We extract global stride index order and translate PyTorch JIT IR to
  //! Fusion IR.
  explicit GraphCache(const std::shared_ptr<torch::jit::Graph>& graph);

  //! execute graph with given inputs
  std::vector<at::Tensor> runGraphWithInputs(
      const at::ArrayRef<c10::IValue>& inputs);

 private:
  //! construct FusionExecutorCache
  void createFusion(const std::shared_ptr<torch::jit::Graph>& graph);

 private:
  //! FusionExecutorCache that performs schedule and kernel execution;
  std::unique_ptr<FusionExecutorCache> fusion_executor_cache_;

  //! num of outputs
  size_t num_of_outputs_ = 0;
};

} // namespace nvfuser<|MERGE_RESOLUTION|>--- conflicted
+++ resolved
@@ -637,21 +637,19 @@
     return rt->kernelTimeMs();
   }
 
-<<<<<<< HEAD
   //! Serialize FusionExecutorCache using flatbuffers
   flatbuffers::Offset<serde::FusionExecutorCache> serialize(
       flatbuffers::FlatBufferBuilder& builder) const;
 
   //! Deserialize FusionExecutorCache using flatbuffers
   void deserialize(const serde::FusionExecutorCache* buffer);
-=======
+
   //! Allocate the outputs of the Fusion given inputs
   //! TODO: re-implement
   std::vector<at::Tensor> allocOutputSpace(
       const at::ArrayRef<c10::IValue>& inputs) {
     return runFusionWithInputs(inputs);
   }
->>>>>>> 590407d2
 
  private:
   //! evict cached short cut entry in `code_to_fe_lookup_` as well as cached
