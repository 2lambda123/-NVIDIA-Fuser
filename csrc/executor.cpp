--- conflicted
+++ resolved
@@ -2010,9 +2010,7 @@
       &executor_entry_lookup_keys_fb,
       &executor_entry_lookup_values_fb,
       serde::mapToSerdeDtype(kernel()->indexType()),
-<<<<<<< HEAD
-      serialize(builder, kernel_summary_));
-=======
+      serialize(builder, kernel_summary_),
       serialize(builder, compiled_kernel_));
 }
 
@@ -2056,7 +2054,6 @@
   ckb.add_compile_args(fb_compile_args);
   ckb.add_block_size(compiled_kernel.block_size);
   return ckb.Finish();
->>>>>>> fb0e25e5
 }
 
 flatbuffers::Offset<serde::ExecutorEntry> FusionExecutor::serialize(
