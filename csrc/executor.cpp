--- conflicted
+++ resolved
@@ -1217,14 +1217,6 @@
   used_tvs_.insert(used_tvs_.begin(), used_tvs.begin(), used_tvs.end());
 }
 
-<<<<<<< HEAD
-// TODO: replace use of inferAndAllocOutput
-KernelArgumentHolder FusionExecutor::evaluateOutputSizes(
-    const KernelArgumentHolder& args,
-    ExpressionEvaluator& expr_eval,
-    const std::unordered_set<int>& alias_indices) {
-  FUSER_PERF_SCOPE("FusionExecutor::AllocOutputs");
-=======
 KernelArgumentHolder FusionExecutor::inferOutputSizes(
     Fusion* fusion,
     const KernelArgumentHolder& args) {
@@ -1239,43 +1231,10 @@
 
   auto arg_index_type = args.getSmallestIndexTypeOfArguments();
   const auto& output_to_input_aliases = fusion->getOutputToInputAliasIndices();
->>>>>>> 454d0205
 
   KernelArgumentHolder ret;
   ret.setDeviceIndex(args.getDeviceIndex());
 
-<<<<<<< HEAD
-  CompileOptions meta_options = options_;
-  meta_options.device = c10::Device(c10::DeviceType::Meta, 0);
-
-  for (const auto out_i : c10::irange(fusion_->outputs().size())) {
-    // If the output is just trivially the input, just "copy" it over, see note
-    // [trivial forwarding]
-    if (fusion_->outputs()[out_i]->isFusionInput()) {
-      for (auto inp_i : c10::irange(fusion_->inputs().size())) {
-        if (fusion_->inputs()[inp_i] == fusion_->outputs()[out_i]) {
-          TORCH_INTERNAL_ASSERT(
-              inp_i < args.size(),
-              "Issue with an input showing up as output, couldn't find input.");
-
-          auto tensor_arg_abstract =
-              dynamic_cast<const TensorArgAbstract*>(args[inp_i]);
-          TORCH_INTERNAL_ASSERT(
-              tensor_arg_abstract,
-              "Cannot register a scalar as an output in a fusion.");
-          ret.push(tensor_arg_abstract);
-          break;
-        }
-      }
-    } else {
-      TORCH_INTERNAL_ASSERT(
-          fusion_->outputs()[out_i]->isA<TensorView>(),
-          "Cannot allocate outputs that are not tensors.");
-      auto output = fusion_->outputs()[out_i]->as<TensorView>();
-      if (alias_indices.count((int)out_i) != 0) {
-        // aliasing to inputs, no need to allocate real output
-        // but we still need to push an entry here.
-=======
   for (const auto out_i : c10::irange(fusion->outputs().size())) {
     // If the output is just trivially the input, just "copy" it over.
     // See note [trivial forwarding]
@@ -1310,7 +1269,6 @@
       if (alias_it != output_to_input_aliases.end()) {
         // When aliasing output to an input, we do not need to allocate a new
         // output but still need to push an entry.
->>>>>>> 454d0205
         ret.push(int64_t(0));
       } else {
         const auto& [sizes, strides] = inferShapeOfOutput(output_tv, expr_eval);
@@ -1322,59 +1280,8 @@
     }
   }
 
-<<<<<<< HEAD
-  at::cuda::jit::initializeCudaContext();
-
-  TORCH_INTERNAL_ASSERT(
-      !executor_entry || !executor_entry->init,
-      "compile kernel shouldn't hit a pre-existing cache");
-  FUSER_PERF_SCOPE("ExecutorRunFusion::ValidateAndInitialize");
-  // TODO: validate kernel inputs currently won't be happy, since our fusion
-  // args are mapped with `meta` tensor instead of `cuda` tensor, check if this
-  // would be resolved with FakeTensor
-  // executor_utils::validateKernelInputs(fusion_, args, options_.device);
-
-  ExpressionEvaluator expr_eval;
-  evaluatorPrecomputedValues()->bindInputs(args);
-  expr_eval.precomputedValues() = evaluatorPrecomputedValues().get();
-
-  // I think this binds something to expr_eval, so even though we are not using
-  // launch_params_, we still need this in order to infer output shapes.
-  // launch_params_ = computeLaunchParams(launch_constraints, expr_eval,
-  // warp_size_);
-
-  // Do we need to validate again at runtime?
-  executor_utils::validateVectorizedTensors(
-      fusion_, kernel_summary_, args, {}, compileTimeDataCache(), expr_eval);
-
-  auto alias_indices_entry = executor_utils::caching::ExecutorCompileTimeEntry<
-      executor_utils::caching::InputAliasIndices>(
-      compileTimeDataCache(), [&]() {
-        return std::make_unique<std::vector<std::pair<int, int>>>(
-            fusion_->getOutputToInputAliasIndices());
-      });
-
-  auto& alias_indices = alias_indices_entry.get();
-
-  auto output_alias_indices_entry =
-      executor_utils::caching::ExecutorCompileTimeEntry<
-          executor_utils::caching::OutputAliasIndices>(
-          compileTimeDataCache(), [&]() {
-            return std::make_unique<std::unordered_set<int>>(
-                fusion_->getIndicesOfAliasedOutputs());
-          });
-
-  auto& output_alias_indices = output_alias_indices_entry.get();
-
-  auto ret = evaluateOutputSizes(args, expr_eval, output_alias_indices);
-
-  for (const auto& entry : alias_indices) {
-    auto aliased_output_index = entry.first;
-    auto aliased_input_index = entry.second;
-=======
   for (const auto& [aliased_output_index, aliased_input_index] :
        output_to_input_aliases) {
->>>>>>> 454d0205
     TORCH_INTERNAL_ASSERT(
         args[aliased_input_index]->isType(ArgType::Tensor),
         "alias io only supports tensor");
