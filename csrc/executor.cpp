--- conflicted
+++ resolved
@@ -19,10 +19,7 @@
 #include <iter_visitor.h>
 #include <kernel_ir.h>
 #include <options.h>
-<<<<<<< HEAD
 #include <serde/expr_evaluator_serde.h>
-=======
->>>>>>> 1b74feaf
 #include <serde/utils.h>
 #include <utils.h>
 
@@ -1746,18 +1743,9 @@
       }
       args.push(intermediate_buffer);
       intermediates.push_back(intermediate_buffer);
-<<<<<<< HEAD
-      executor_utils::bindInputForExprEvaluation(
+      expr_eval.bind(
           kernel_summary_.global_allocations.at(i)->buffer(),
-          *args[inputs.size() + outputs.size() + i],
-          true,
-          expr_eval,
-          false);
-=======
-      expr_eval.bind(
-          kernel()->summary().global_allocations.at(i)->buffer(),
           *args[inputs.size() + outputs.size() + i]);
->>>>>>> 1b74feaf
       if (buf_info.is_profile_buffer) {
         profile_buffer = intermediate_buffer;
       }
@@ -1986,11 +1974,7 @@
     flatbuffers::FlatBufferBuilder& builder) const {
   // See table definition for FusionExecutor in serde/fusion_cache.fbs
 
-<<<<<<< HEAD
-  using fb_executor_entry = flatbuffers::Offset<nvfuser::serde::ExecutorEntry>;
-=======
   using fb_executor_entry = flatbuffers::Offset<serde::ExecutorEntry>;
->>>>>>> 1b74feaf
 
   // Separate unordered_map for executor_entry_lookup into key and value
   // vectors. The key value is the cache_id value in the KernelArgumentHolder.
@@ -2012,12 +1996,8 @@
       kernel_code_.c_str(),
       &executor_entry_lookup_keys_fb,
       &executor_entry_lookup_values_fb,
-<<<<<<< HEAD
       serde::mapToSerdeDtype(kernel()->indexType()),
       serialize(builder, kernel_summary_));
-=======
-      serde::mapToSerdeDtype(kernel()->indexType()));
->>>>>>> 1b74feaf
 }
 
 flatbuffers::Offset<serde::ExecutorEntry> FusionExecutor::serialize(
@@ -2039,12 +2019,7 @@
   // Serialize GlobalBufferInfo for outputs.
   // We map the output TensorView pointer to its corresponding position in
   // fusion outputs assuming that the output ordering is consistent.
-<<<<<<< HEAD
-  using fb_global_buffer_info =
-      flatbuffers::Offset<nvfuser::serde::GlobalBufferInfo>;
-=======
   using fb_global_buffer_info = flatbuffers::Offset<serde::GlobalBufferInfo>;
->>>>>>> 1b74feaf
   std::vector<fb_global_buffer_info> outputs_fb;
   outputs_fb.reserve(data.outputs.size());
   for (const auto& buffer : data.outputs) {
@@ -2068,32 +2043,17 @@
       return a->buffer() == buffer_tv;
     };
     auto tv_iter = std::find_if(
-<<<<<<< HEAD
         kernel_summary_.global_allocations.cbegin(),
         kernel_summary_.global_allocations.cend(),
         match_tv_predicate);
     auto tv_position = (tv_iter == kernel_summary_.global_allocations.cend())
         ? -1
         : std::distance(kernel_summary_.global_allocations.cbegin(), tv_iter);
-=======
-        kernel()->summary().global_allocations.cbegin(),
-        kernel()->summary().global_allocations.cend(),
-        match_tv_predicate);
-    auto tv_position =
-        (tv_iter == kernel()->summary().global_allocations.cend())
-        ? -1
-        : std::distance(
-              kernel()->summary().global_allocations.cbegin(), tv_iter);
->>>>>>> 1b74feaf
     intermediates_fb.push_back(
         serialize(builder, buffer, tv_position, false /* is_fusion_output */));
   }
 
-<<<<<<< HEAD
-  return CreateExecutorEntryDirect(
-=======
   return serde::CreateExecutorEntryDirect(
->>>>>>> 1b74feaf
       builder,
       data.init,
       data.launch_params.serialize(builder),
@@ -2120,7 +2080,6 @@
       is_fusion_output);
 }
 
-<<<<<<< HEAD
 flatbuffers::Offset<serde::KernelSummary> FusionExecutor::serialize(
     flatbuffers::FlatBufferBuilder& builder,
     const kir::KernelSummary& summary) const {
@@ -2161,8 +2120,6 @@
       &dynamic_smem_allocations);
 }
 
-=======
->>>>>>> 1b74feaf
 void FusionExecutor::deserialize(
     const serde::FusionExecutor* buffer,
     Fusion* fusion,
@@ -2186,26 +2143,18 @@
   compile_params.maxrregcount = maxrregcount_high_water_mark_;
 
   // Get lowered fusion
-<<<<<<< HEAD
   lowered_ =
       std::make_unique<GpuLower>(fusion, compile_params, true /* fastLower */);
-=======
-  lowered_ = std::make_unique<GpuLower>(fusion, compile_params);
->>>>>>> 1b74feaf
 
   // Replace integers that are tensor sizes by named scalars like "T0.size[0]"
   fusion_ = lowered_->kernel()->as<Fusion>();
   setUsedTVs();
 
-<<<<<<< HEAD
   kernel_summary_ = lowered_->kernel()->summary();
   deserialize(buffer->summary());
 
   // GlobalBufferInfo requires lowered kernel and kernel summary before
   // deserialization
-=======
-  // GlobalBufferInfo requires lowered kernel before deserialization
->>>>>>> 1b74feaf
   for (auto idx : c10::irange(buffer->executor_entry_lookup_keys()->size())) {
     executor_entry_lookup_.emplace(
         buffer->executor_entry_lookup_keys()->Get(idx),
@@ -2259,15 +2208,12 @@
 
   TORCH_INTERNAL_ASSERT(
       buffer != nullptr, "serde::GlobalBufferInfo is nullptr.");
-<<<<<<< HEAD
   TORCH_INTERNAL_ASSERT(
       buffer->tv() != -1, "Serialization failed to encode buffer tv position.");
-=======
 
   TORCH_INTERNAL_ASSERT(
       buffer->tv() != -1, "Serialization failed to encode buffer tv position.");
 
->>>>>>> 1b74feaf
   TORCH_INTERNAL_ASSERT(fusion_ != nullptr, "Fusion is not initialized.");
 
   GlobalBufferInfo info;
@@ -2276,11 +2222,7 @@
     TORCH_INTERNAL_ASSERT(out_val != nullptr);
     info.tv = dynamic_cast<TensorView*>(out_val);
   } else {
-<<<<<<< HEAD
     auto out_val = kernel_summary_.global_allocations.at(buffer->tv());
-=======
-    auto out_val = kernel()->summary().global_allocations.at(buffer->tv());
->>>>>>> 1b74feaf
     TORCH_INTERNAL_ASSERT(out_val != nullptr);
     info.tv = dynamic_cast<TensorView*>(out_val->buffer());
   }
@@ -2299,7 +2241,6 @@
   return info;
 }
 
-<<<<<<< HEAD
 void FusionExecutor::deserialize(const serde::KernelSummary* buffer) {
   // See table definition for GlobalBufferInfo in serde/fusion_cache.fbs
 
@@ -2329,6 +2270,4 @@
       es.deserialize(buffer->dynamic_smem_allocations());
 }
 
-=======
->>>>>>> 1b74feaf
 } // namespace nvfuser