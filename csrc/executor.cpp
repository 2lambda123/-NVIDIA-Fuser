// clang-format off
/*
 * SPDX-FileCopyrightText: Copyright (c) 2023-present NVIDIA CORPORATION & AFFILIATES.
 * All rights reserved.
 * SPDX-License-Identifier: BSD-3-Clause
 */
// clang-format on

#include <executor.h>

#include <codegen.h>
#include <debug.h>
#include <device_lower/analysis/bank_conflict.h>
#include <executor_kernel_arg.h>
#include <executor_utils.h>
#include <instrumentation.h>
#include <ir/all_nodes.h>
#include <ir/utils.h>
#include <iter_visitor.h>
#include <kernel_ir.h>
#include <options.h>
#include <utils.h>

#include <ATen/core/LegacyTypeDispatch.h>
#include <ATen/cuda/CUDAContext.h>
#include <ATen/cuda/llvm_jit_strings.h>
#include <ATen/native/cuda/jit_utils.h>
#include <c10/core/DeviceGuard.h>
#include <c10/cuda/CUDAFunctions.h>
#include <c10/cuda/CUDAStream.h>
#include <c10/util/irange.h>

#include <cmath>
#include <fstream>

namespace nvfuser {

int64_t FusionExecutor::fusion_id_counter_ = 0;

bool fill_allocation_with_nan_ = false;

bool shouldFillAllocationWithNan() {
  return fill_allocation_with_nan_;
}

void setFillAllocationWithNan(bool value) {
  fill_allocation_with_nan_ = value;
}

namespace {

static const char* defineIndexType(PrimDataType index_type) {
  if (index_type == DataType::Int32) {
    return "typedef int nvfuser_index_t;\n";
  } else if (index_type == DataType::Int) {
    return "typedef int64_t nvfuser_index_t;\n";
  } else {
    TORCH_INTERNAL_ASSERT(false, "invalid indexing type: ", index_type);
  }
}

static const char* defineTypes() {
  return R"(
using int8_t = signed char;
using uint8_t = unsigned char;
using int16_t = short int;
using uint16_t = unsigned short int;
using int32_t = int;
using uint32_t = unsigned int;
using int64_t = long long int;
using uint64_t = unsigned long long int;

// Modified from cuda.h
#define CU_TENSOR_MAP_NUM_QWORDS 16
struct TensorMap {
  alignas(64)
  uint64_t opaque[CU_TENSOR_MAP_NUM_QWORDS];
};
)";
}

static const std::string& includeStdComplex() {
  static std::string result = std::string(R"ESCAPE(
#ifdef __NVCC__
#include <complex>
#endif // __NVCC__
)ESCAPE");
  return result;
}

} // namespace

std::unique_ptr<PrecomputedValues>& FusionExecutor::
    evaluatorPrecomputedValues() {
  if (!evaluator_precomputed_values_) {
    evaluator_precomputed_values_ =
        std::make_unique<PrecomputedValues>(lowered_->kernel());
  }
  return evaluator_precomputed_values_;
}

std::string FusionExecutor::getStructuredCode(
    const std::string& kernel_str,
    PrimDataType index_type) const {
  // generating cuda code;
  std::string code = "";
  code += includeStdComplex();
  code += std::string("namespace ") + FusionExecutor::kernelNamespace() +
      " {\n" + defineTypes() + defineIndexType(index_type) +
      executor_utils::kernelPreamble() + kernel_str + "}\n";

  if (isDebugDumpEnabled(DebugDumpOption::CudaKernel)) {
    debug() << "\n======= Codegen output for kernel: " << kernelName()
            << " =======\n\n"
            << kernel_str << "\n======================================\n\n";
  } else if (isDebugDumpEnabled(DebugDumpOption::CudaFull)) {
    debug() << "\n======= Codegen output for kernel: " << kernelName()
            << " =======\n\n"
            << code << "\n======================================\n\n";
  }
  if (isDebugDumpEnabled(DebugDumpOption::CudaToFile) ||
      isDebugDumpEnabled(DebugDumpOption::DebugInfo)) {
    std::stringstream file_name;
    file_name << "__tmp_kernel" << fusion_id_ << ".cu";
    debug() << "PRINTING: " << file_name.str() << std::endl;
    std::ofstream out(file_name.str());
    out << code << std::endl;
    out.close();
  }

  return code;
}

std::string FusionExecutor::getStructuredCode() const {
  return getStructuredCode(kernelString(), kernel()->indexType());
}

// TODO: come up with a more user friendly interface
void FusionExecutor::debugCompileFusionFromStr(
    Fusion* fusion,
    const std::string& code,
    const std::string& name,
    int id,
    CompileOptions options) {
  options_ = options;

  if (isDebugDumpEnabled(DebugDumpOption::FusionIr)) {
    fusion->print();
  } else if (isDebugDumpEnabled(DebugDumpOption::FusionIrMath)) {
    fusion->printMath();
  }

  if (isDebugDumpEnabled(DebugDumpOption::CudaFull)) {
    debug() << "\n==== codegen output for kernel: " << kernelName()
            << " ====" << std::endl
            << code << std::endl
            << "======================================\n"
            << std::endl;
  }

  lowered_ = std::make_unique<GpuLower>(fusion);
  const auto kernel = lowered_->kernel();
  fusion_ = lowered_->kernel();

  fusion_id_ = id;
  setUsedTVs();

  if (isDebugDumpEnabled(DebugDumpOption::KernelIr)) {
    kernel->print();
  }

  const auto& kernel_summary = kernel->summary();

  if (!kernel_summary.static_smem_allocations.empty()) {
    ExpressionEvaluator static_evaluator;
    const auto static_smem_size = computeSharedMemory(
        static_evaluator, kernel_summary.static_smem_allocations);
    TORCH_INTERNAL_ASSERT(
        static_smem_size < max_static_smem_,
        "The static shared memory allocation is larger than available memory.");
  }

  std::tie(compiled_kernel_, last_compiler_log_, last_compiled_binary_) =
      executor_utils::getCompiledKernel(std::nullopt, code, name, fusion_id_);
  TORCH_INTERNAL_ASSERT(
      fusion_id_ > 0, "assign a fusion_id_ <= 0 is not accepted.");
}

void FusionExecutor::compileFusion(
    Fusion* fusion,
    const KernelArgumentHolder& args,
    const LaunchParams& launch_constraints,
    CompileParams compile_params) {
  FUSER_PERF_SCOPE("compileFusion");

  TORCH_INTERNAL_ASSERT(
      !fusion->outputs().empty(), "No output found for this kernel, aborting.");

  for (auto out : fusion->outputs()) {
    TORCH_INTERNAL_ASSERT(
        out->getValType() == ValType::TensorView,
        "Output types from fusions that are not tensors are not supported at this point.");

    const auto maybe_rfactor_domain =
        out->as<TensorView>()->getMaybeRFactorDomain();
    // walking through outputs to see if output shapes are dependent on
    // non-tensor inputs. For which case, we should have disabled output
    // allocation, since the caching id only looks at tensor shapes.
    // See issue https://github.com/csarofeen/pytorch/issues/2002
    std::vector<Val*> output_extents;
    for (const auto id : maybe_rfactor_domain) {
      Val* extent = nullptr;
      if (id->isReduction() || id->isStride()) {
        continue;
      } else if (id->isBroadcast() && id->hasExpandedExtent()) {
        extent = id->expandedExtent();
      } else {
        extent = id->extent();
      }
      output_extents.emplace_back(extent);
    }
    auto dependencies = InputsOf::outputs(fusion, output_extents);
    if (std::any_of(dependencies.begin(), dependencies.end(), [](Val* val) {
          return val->isFusionInput();
        })) {
      // TODO: parameter cache is too big a hammer here. We should consider
      // separate the caching logic of output sizes & launch params. Since
      // output size dependency should only invalidate the output sizes
      disable_parameter_cache_ = true;
      break;
    }
  }

  if (isDebugDumpEnabled(DebugDumpOption::FusionIr)) {
    fusion->print();
  } else if (isDebugDumpEnabled(DebugDumpOption::FusionIrMath)) {
    fusion->printMath();
  }

  // TODO: refactor the options_ passed through
  options_.device =
      c10::Device(c10::DeviceType::CUDA, (int8_t)args.getDeviceIndex());

  // Set the index type of compile params if not already set. If set,
  // make sure the compile param type is valid with the given kernel
  // arguments.
  auto arg_index_type = args.getSmallestIndexTypeOfArguments();
  if (compile_params.index_type.has_value()) {
    // If the int32 compilation is requested, but the arguments demand
    // int64, that's an error
    TORCH_INTERNAL_ASSERT(
        !(compile_params.index_type.value() == PrimDataType::Int32 &&
          arg_index_type == PrimDataType::Int),
        "Compilation with int32 is requested but int64 is required for the arguments");
  } else if (arg_index_type == PrimDataType::Int) {
    // If the given compile option doesn't specify the index type, and
    // the arguments require 64-bit indexing, we need to use 64-bit
    // indexing. Note that if the arg type is 32-bit, it doesn't mean
    // it's safe to use 32-bit for the whole kernel, so unless it's
    // specified through CompileParams, we do not use 32-bit indexing.
    compile_params.index_type = arg_index_type;
  }

  c10::DeviceGuard dg(options_.device);

  TORCH_INTERNAL_ASSERT(
      options_.device.is_cuda(), "Provided device to CUDA fuser is the CPU.");
  auto properties = at::cuda::getDeviceProperties(options_.device.index());
  // TODO: These properties should be set as part of the constructor so that it
  // can be const
  device_smem_limit_ = static_cast<int64_t>(properties->sharedMemPerBlockOptin);
  warp_size_ = properties->warpSize;

  lowered_ = std::make_unique<GpuLower>(fusion, compile_params);

  const auto kernel = lowered_->kernel();
  fusion_ = lowered_->kernel()->as<Fusion>();

  fusion_id_ = ++fusion_id_counter_;
  setUsedTVs();

  if (isDebugDumpEnabled(DebugDumpOption::KernelIr)) {
    kernel->print();
  }

  if (isDebugDumpEnabled(DebugDumpOption::BankConflictInfo)) {
    auto bank_conflict_info = getBankConflictInfo(kernel);
    if (bank_conflict_info.empty()) {
      debug() << "===== No bank confliction =====" << std::endl;
    } else {
      debug() << "======= Bank confliction =======" << std::endl;
      for (auto info : bank_conflict_info) {
        debug() << "Expr: " << info.first->toString() << std::endl;
        auto conflict = info.second;
        if (conflict.first > 1) {
          debug() << "input conflict: " << conflict.first << " way, ";
        }
        if (conflict.second > 1) {
          debug() << "output conflict: " << conflict.second << " way";
        }
        debug() << std::endl;
      }
      debug() << "================================" << std::endl;
    }
  }

  kernel_code_ = codegen::generateCudaKernel(kernel, kernelName());

  auto load_external_code = [](const char* external_code_path) {
    debug() << "--------> Compiling external cuda code: " << external_code_path
            << std::endl;
    std::ifstream cuda_src(external_code_path);
    std::stringstream buffer;
    buffer << cuda_src.rdbuf();
    return buffer.str();
  };
  auto external_code_path = getNvFuserEnv("EXTERNAL_SRC");
  const auto structured_code = external_code_path
      ? load_external_code(external_code_path)
      : getStructuredCode();

  const auto& kernel_summary = kernel->summary();

  // We currently shouldn't allocate any more shared mem
  //  tensors statically but could keep this path if
  //  needed in later development.
  if (!kernel_summary.static_smem_allocations.empty()) {
    ExpressionEvaluator static_evaluator;
    const auto static_smem_size = computeSharedMemory(
        static_evaluator, kernel_summary.static_smem_allocations);
    TORCH_INTERNAL_ASSERT(
        static_smem_size < max_static_smem_,
        "The static shared memory allocation is larger than available memory.");
  }

  if (kernel_summary.has_dynamic_local_memory_allocations) {
    std::stringstream ss;
    ss << "Allocations must be based on constant integers for local memory. However, found: ";
    for (auto alloc : kernel_summary.dynamic_lmem_allocations) {
      ss << alloc->buffer()->toString() << ", ";
    }
    ss << " have dynamic allocations but are placed in local memory.";
    TORCH_INTERNAL_ASSERT(false, ss.str());
  }

  // TODO: pass block_size here;
  std::optional<int64_t> dynamic_smem = std::nullopt;
  std::optional<int64_t> block_size = std::nullopt;
  if (!args.empty()) {
    auto expr_eval = executor_utils::bindInputs(args, kernel);
    auto launch_params =
        computeLaunchParams(launch_constraints, expr_eval, warp_size_);
    block_size = launch_params.nThreads();
    dynamic_smem = launch_params.smem();
    TORCH_INTERNAL_ASSERT(
        block_size > 0, "launch param inferred block size < 0");
  }

  // TODO: high water mark should be computed via occupancy API after
  // compilation.

  // Basically setting high water martk as 1 when we don't provide args for
  // compilation, it will just generate a kernel that gets ditched at the first
  // run - not great. We should have better heuristics.
  block_size_high_water_mark_ = std::max<int64_t>(
      (block_size.has_value() ? block_size.value() : 1),
      block_size_high_water_mark_);
  maxrregcount_high_water_mark_ = compile_params.maxrregcount;
  std::tie(compiled_kernel_, last_compiler_log_, last_compiled_binary_) =
      executor_utils::getCompiledKernel(
          kernel_code_,
          structured_code,
          getCanonicalKernelName(),
          fusion_id_,
          compile_params,
          block_size,
          save_compiled_binary_ || isDebugDumpEnabled(DebugDumpOption::Sass));
  TORCH_INTERNAL_ASSERT(
      fusion_id_ > 0, "failed to assign a fusion_id_ after compilation.");

  // These should be nullopt at this point, but reset just in case
  resetCompiledKernelProperties();

  // If the dynamic shmem size is known, make sure the compiled kernel
  // has at least that size of dynamic shmem
  if (dynamic_smem.has_value()) {
    ensureAvailableDynamicSmemSize(dynamic_smem.value());
  }

  if (isDebugDumpEnabled(DebugDumpOption::Sass)) {
    debug() << disassembledKernelSASS() << std::endl;
  }
}

namespace {

void fillTensorWithNan(at::Tensor& t) {
  switch (t.scalar_type()) {
    case at::ScalarType::Byte:
      t.fill_(0xFF);
      break;
    case at::ScalarType::Char:
      t.fill_(0x7F);
      break;
    case at::ScalarType::Short:
      t.fill_(0x7FFF);
      break;
    case at::ScalarType::Int:
      t.fill_(0x7FFFFFFF);
      break;
    case at::ScalarType::Long:
      t.fill_(0x7FFFFFFFFFFFFFFFL);
      break;
    case at::ScalarType::Bool:
      t.fill_(true);
      break;
    case at::ScalarType::Half:
    case at::ScalarType::Float:
    case at::ScalarType::Double:
    case at::ScalarType::BFloat16:
      t.fill_(std::nan(""));
      break;
    case at::ScalarType::ComplexHalf:
    case at::ScalarType::ComplexFloat:
    case at::ScalarType::ComplexDouble:
      t.fill_(c10::complex<double>(std::nan(""), std::nan("")));
      break;
    default:
      TORCH_INTERNAL_ASSERT(false, "Unknown dtype");
  }
}

std::vector<int64_t> getContiguousStrides(
    const std::vector<int64_t>& sizes,
    const std::vector<bool>& expand_flags) {
  TORCH_INTERNAL_ASSERT(sizes.size() == expand_flags.size());

  std::vector<int64_t> strides(sizes.size());
  int64_t cur_stride = 1;
  for (auto i = sizes.size(); i > 0; --i) {
    auto size = sizes.at(i - 1);
    TORCH_INTERNAL_ASSERT(
        size >= 0,
        "Positive size is assumed non-negative but received: ",
        size);

    int64_t stride = cur_stride;

    // If expanded, stride is 0
    if (expand_flags.at(i - 1)) {
      stride = 0;
    } else if (size == 0) {
      // If the size is 0, the stride is 1
      stride = 1;
    } else {
      cur_stride *= size;
    }

    strides.at(i - 1) = stride;
  }

  return strides;
}

// Infer the size and stride of each dimension
std::pair<std::vector<int64_t>, std::vector<int64_t>> inferShape(
    const TensorView* tv,
    std::vector<Val*> symbolic_sizes,
    std::vector<bool> expand_flags,
    ExpressionEvaluator& expr_eval) {
  FUSER_PERF_SCOPE("inferShape");

  // Allocate should be provided for intermediates. We just need to
  // grab a chunk of memory of the size dicatated by
  // Allocate::shape(). Fusion outputs do not come with Allocate and
  // need to be allocated while taking expanded broadcasts into
  // account.

  std::vector<int64_t> concrete_sizes(symbolic_sizes.size(), 0);

  for (const auto i : c10::irange(symbolic_sizes.size())) {
    auto symbolic_size = symbolic_sizes.at(i);
    const auto inferred_val = expr_eval.evaluate(symbolic_size);
    TORCH_INTERNAL_ASSERT(
        inferred_val.hasValue(),
        "Could not launch kernel as program could not infer ",
        symbolic_size->toInlineString(),
        "(",
        symbolic_size->toString(),
        ") for the buffer ",
        tv->toString());

    auto concrete_size = inferred_val.as<int64_t>();
    concrete_sizes.at(i) = concrete_size;
  }

  auto strides = getContiguousStrides(concrete_sizes, expand_flags);

  return {concrete_sizes, strides};
}

// Infer the shape of an intemediate tensor using kir::Allocate
std::pair<std::vector<int64_t>, std::vector<int64_t>> inferShapeOfIntermediate(
    const TensorView* tv,
    const kir::Allocate* alloc,
    ExpressionEvaluator& expr_eval) {
  // The allocation domain represents the logical allocation domain,
  // bu its actual allocation size may be different, e.g., for
  // supporting halo accesses. The actual size is currently computed
  // when creating the Allocate expr.
  TORCH_INTERNAL_ASSERT(alloc != nullptr);
  const auto& symbolic_sizes = alloc->shape();
  // For intermediate tensors, we just need to allocate a memory chunk
  // of the specified size. Broadcast expansion does not need to be considered.
  const auto expand_flags = std::vector<bool>(symbolic_sizes.size(), false);

  return inferShape(tv, symbolic_sizes, expand_flags, expr_eval);
}

// Infer the sizes and strides of an output tensor
std::pair<std::vector<int64_t>, std::vector<int64_t>> inferShapeOfOutput(
    const TensorView* tv,
    ExpressionEvaluator& expr_eval) {
  // Fusion outputs do not come with Allocate and
  // need to be allocated while taking expanded broadcasts into
  // account.

  std::vector<Val*> symbolic_sizes;
  std::vector<bool> expand_flags;

  // Allocate the allocation domain
  for (const auto id : tv->getMaybeAllocationDomain()) {
    if (id->isReduction() || id->isStride()) {
      continue;
    }
    symbolic_sizes.push_back(id->getMaybeExpandedExtent());
    if (id->hasExpandedExtent()) {
      TORCH_INTERNAL_ASSERT(
          id->isBroadcast(),
          "Non-broadcast domain should not have an expanded extent: ",
          id->toString());
      expand_flags.push_back(true);
    } else {
      expand_flags.push_back(false);
    }
  }

  return inferShape(tv, symbolic_sizes, expand_flags, expr_eval);
}

namespace {

class ForwardTraverseFromAllocToRFactor {
  at::Tensor tensor_;
  TensorView* tv_;
  ExpressionEvaluator& ee_;
  std::list<IterDomain*>& frontier_;

  // Forward traverse split from allocation to rFactor. Needs to, for example,
  // view tensor with shape [..., 15, ...] as [..., 3, 5, ...]
  void handle(Split* split) {
    auto in = split->in();
    auto inner = split->inner();
    auto outer = split->outer();
    auto factor = ee_.evaluate(split->factor()).as<int64_t>();
    auto in_it = std::find(frontier_.begin(), frontier_.end(), in);
    // TORCH_INTERNAL_ASSERT(in_it != frontier_.end());
    if (in_it == frontier_.end()) {
      // TODO: We should get rid of this return and enable the above assert.
      // Note [Allocation domain on both side of rFactor]
      // For cases where the allocation domain is on both side of rFactor, for
      // example, in Tensor3d_To_NHWC4d_FwdBwd_CUDA:
      // [alloc,root]   [alloc,root]           [root]
      //          \     /                      /    |
      //         [rFactor]                  split   [rFactor]
      //                                    /  \         |
      //                      [alloc,rFactor] [rFactor]  |
      //                                             \   |
      //                                             [alloc]
      // I have no idea why StmtSort::getExprsBetween is not returning the
      // expected set of exprs, but for now, I will just skip these illegal
      // exprs.
      return;
    }
    // view tensor
    int64_t dim = std::distance(frontier_.begin(), in_it);
    std::vector<int64_t> new_shape;
    for (auto i : c10::irange(tensor_.dim())) {
      if (i == dim) {
        new_shape.emplace_back(-1);
        new_shape.emplace_back(factor);
      } else {
        new_shape.emplace_back(tensor_.size(i));
      }
    }
    tensor_ = tensor_.view(new_shape);
    // update frontier
    frontier_.insert(in_it, outer);
    frontier_.insert(in_it, inner);
    frontier_.erase(in_it);
  }

  // Forward traverse split from allocation to rFactor. Needs to, for example,
  // view tensor with shape [..., 3, 5, ...] as [..., 15, ...]
  void handle(Merge* merge) {
    auto inner = merge->inner();
    auto outer = merge->outer();
    auto out = merge->out();
    auto inner_it = std::find(frontier_.begin(), frontier_.end(), inner);
    auto outer_it = std::find(frontier_.begin(), frontier_.end(), outer);
    // TORCH_INTERNAL_ASSERT(inner_it != frontier_.end());
    // TORCH_INTERNAL_ASSERT(outer_it != frontier_.end());
    if (inner_it == frontier_.end() || outer_it == frontier_.end()) {
      // TODO: see [Allocation domain on both side of rFactor]
      return;
    }
    int64_t inner_dim = std::distance(frontier_.begin(), inner_it);
    int64_t outer_dim = std::distance(frontier_.begin(), outer_it);
    int64_t left = std::min(inner_dim, outer_dim);
    // view the tensor
    if (outer_dim + 1 != inner_dim) {
      // need to permute the tensor in order to do a merging view
      // before: [..., outer, ..., inner, ...]
      // after: [..., outer, inner, ...]
      std::vector<int64_t> dims;
      int64_t i = 0;
      while (i < tensor_.dim() && i != left) {
        dims.emplace_back(i);
        i++;
      }
      dims.emplace_back(outer_dim);
      dims.emplace_back(inner_dim);
      while (i < tensor_.dim()) {
        if (i != outer_dim && i != inner_dim) {
          dims.emplace_back(i);
        }
        i++;
      }
      tensor_ = tensor_.permute(dims);
    }
    std::vector<int64_t> new_shape;
    for (auto i : c10::irange(tensor_.dim())) {
      if (i == left) {
        new_shape.emplace_back(-1);
      } else if (i != left + 1) {
        new_shape.emplace_back(tensor_.size(i));
      }
    }
    tensor_ = tensor_.view(new_shape);
    // update frontier
    if (inner_dim < outer_dim) {
      *inner_it = out;
      frontier_.erase(outer_it);
    } else {
      *outer_it = out;
      frontier_.erase(inner_it);
    }
  }

  void handle(Expr* expr) {
    if (auto split = dynamic_cast<Split*>(expr)) {
      handle(split);
    } else if (auto merge = dynamic_cast<Merge*>(expr)) {
      handle(merge);
    } else {
      TORCH_INTERNAL_ASSERT(
          false, "Unsupported transormation in allocation domain");
    }
  }

 public:
  ForwardTraverseFromAllocToRFactor(
      at::Tensor tensor,
      TensorView* tv,
      ExpressionEvaluator& ee,
      std::list<IterDomain*>& frontier)
      : tensor_(std::move(tensor)), tv_(tv), ee_(ee), frontier_(frontier) {}

  at::Tensor run(
      const std::vector<IterDomain*>& rfactor,
      const std::vector<IterDomain*>& alloc) {
    auto forward_exprs = StmtSort::getExprsBetween(
        tv_->fusion(),
        {alloc.begin(), alloc.end()},
        {rfactor.begin(), rfactor.end()});
    for (auto expr : forward_exprs) {
      handle(expr);
    }
    return tensor_;
  }
};

// Backward traverse is similar to forward traverse, but we need to do opposite
// transformations.
class BackwardTraverseFromAllocToRFactor {
  at::Tensor tensor_;
  TensorView* tv_;
  ExpressionEvaluator& ee_;
  std::list<IterDomain*>& frontier_;

  // Backward traverse split from allocation to rFactor. Needs to, for example,
  // view tensor with shape [..., 3, 5, ...] as [..., 15, ...]
  void handle(Split* split) {
    auto inner = split->inner();
    auto outer = split->outer();
    auto in = split->in();
    auto inner_it = std::find(frontier_.begin(), frontier_.end(), inner);
    auto outer_it = std::find(frontier_.begin(), frontier_.end(), outer);
    // TORCH_INTERNAL_ASSERT(inner_it != frontier_.end());
    // TORCH_INTERNAL_ASSERT(outer_it != frontier_.end());
    if (inner_it == frontier_.end() || outer_it == frontier_.end()) {
      // TODO: see [Allocation domain on both side of rFactor]
      return;
    }
    int64_t inner_dim = std::distance(frontier_.begin(), inner_it);
    int64_t outer_dim = std::distance(frontier_.begin(), outer_it);
    int64_t left = std::min(inner_dim, outer_dim);
    // view the tensor
    if (outer_dim + 1 != inner_dim) {
      // need to permute the tensor in order to do a merging view
      // before: [..., outer, ..., inner, ...]
      // after: [..., outer, inner, ...]
      std::vector<int64_t> dims;
      int64_t i = 0;
      while (i < tensor_.dim() && i != left) {
        dims.emplace_back(i);
        i++;
      }
      dims.emplace_back(outer_dim);
      dims.emplace_back(inner_dim);
      while (i < tensor_.dim()) {
        if (i != outer_dim && i != inner_dim) {
          dims.emplace_back(i);
        }
        i++;
      }
      tensor_ = tensor_.permute(dims);
    }
    std::vector<int64_t> new_shape;
    for (auto i : c10::irange(tensor_.dim())) {
      if (i == left) {
        new_shape.emplace_back(-1);
      } else if (i != left + 1) {
        new_shape.emplace_back(tensor_.size(i));
      }
    }
    tensor_ = tensor_.view(new_shape);
    // update frontier
    if (inner_dim < outer_dim) {
      *inner_it = in;
      frontier_.erase(outer_it);
    } else {
      *outer_it = in;
      frontier_.erase(inner_it);
    }
  }

  // Backward traverse split from allocation to rFactor. Needs to, for example,
  // view tensor with shape [..., 15, ...] as [..., 3, 5, ...]
  void handle(Merge* merge) {
    auto out = merge->out();
    auto inner = merge->inner();
    auto outer = merge->outer();
    auto factor = ee_.evaluate(inner->extent()).as<int64_t>();
    auto out_it = std::find(frontier_.begin(), frontier_.end(), out);
    // TORCH_INTERNAL_ASSERT(out_it != frontier_.end());
    if (out_it == frontier_.end()) {
      // TODO: see [Allocation domain on both side of rFactor]
      return;
    }
    // view tensor
    int64_t dim = std::distance(frontier_.begin(), out_it);
    std::vector<int64_t> new_shape;
    for (auto i : c10::irange(tensor_.dim())) {
      if (i == dim) {
        new_shape.emplace_back(-1);
        new_shape.emplace_back(factor);
      } else {
        new_shape.emplace_back(tensor_.size(i));
      }
    }
    tensor_ = tensor_.view(new_shape);
    // update frontier
    frontier_.insert(out_it, outer);
    frontier_.insert(out_it, inner);
    frontier_.erase(out_it);
  }

  void handle(Expr* expr) {
    if (auto split = dynamic_cast<Split*>(expr)) {
      handle(split);
    } else if (auto merge = dynamic_cast<Merge*>(expr)) {
      handle(merge);
    } else {
      TORCH_INTERNAL_ASSERT(
          false, "Unsupported transormation in allocation domain");
    }
  }

 public:
  BackwardTraverseFromAllocToRFactor(
      at::Tensor tensor,
      TensorView* tv,
      ExpressionEvaluator& ee,
      std::list<IterDomain*>& frontier)
      : tensor_(std::move(tensor)), tv_(tv), ee_(ee), frontier_(frontier) {}

  at::Tensor run(
      const std::vector<IterDomain*>& rfactor,
      const std::vector<IterDomain*>& alloc) {
    auto backward_exprs = StmtSort::getExprsBetween(
        tv_->fusion(),
        {rfactor.begin(), rfactor.end()},
        {alloc.begin(), alloc.end()});
    std::reverse(backward_exprs.begin(), backward_exprs.end());
    for (auto expr : backward_exprs) {
      handle(expr);
    }
    return tensor_;
  }
};

// Start from a tensor whose dimensions are consistent with the allocation
// domain of tv, apply a sequence of view/permute to the tensor to transform it
// into a format whose dimensions are consistent with the rFactor domain of tv.
// For example, if the rFactor domain is [I1, I2], and the allocation domain is
// [I2*I1], then we will allocate as [I2*I1], then do a tensor.view(I2, I1).t()
// to get a tensor whose semantics is [I1, I2] but its memory is [I2*I1].
// Another example, if the rFactor domain is [I1*I2] and the allocation domain
// is [I1, I2], then we will allocate as [I1, I2] and do a tensor.view(I1*I2) to
// get a tensor whose semantics is [I1*I2] but memory is [I1,I2]
at::Tensor transformOutputFromAllocationToRFactor(
    at::Tensor tensor,
    TensorView* tv,
    ExpressionEvaluator& ee) {
  // Ignore reductions because reductions does not exist in tensor's definition
  auto rfactor = TensorDomain::noReductions(tv->getMaybeRFactorDomain());
  auto alloc = TensorDomain::noReductions(tv->getMaybeAllocationDomain());
  // Traverse all affine transformations from allocation domain. Because
  // allocation domain can be before or after the rFactor domain, we need both a
  // forward and a backward traverse.
  std::list<IterDomain*> frontier(alloc.begin(), alloc.end());
  TORCH_INTERNAL_ASSERT(tensor.dim() == (int64_t)frontier.size());
  tensor = ForwardTraverseFromAllocToRFactor(tensor, tv, ee, frontier)
               .run(rfactor, alloc);
  tensor = BackwardTraverseFromAllocToRFactor(tensor, tv, ee, frontier)
               .run(rfactor, alloc);
  TORCH_INTERNAL_ASSERT(frontier.size() == rfactor.size());
  // Now that all affine transformations are handled, and frontiers should
  // contain the same set of IDs as rfactor. We still need to do a final
  // permutation so that their orders are also consistent.
  std::unordered_map<IterDomain*, int64_t> current_dims;
  int64_t counter = 0;
  for (auto id : frontier) {
    current_dims[id] = counter++;
  }
  std::vector<int64_t> dims;
  dims.reserve(frontier.size());
  for (auto id : rfactor) {
    dims.emplace_back(current_dims.at(id));
  }
  return tensor.permute(dims);
}

} // namespace

// Allocate output tensors for a given kernel. Outputs may alias inputs, in
// that case output tensors are shallow copies of the aliased inputs
std::vector<at::Tensor> allocOutputs(
    const kir::Kernel* kernel,
    const std::vector<FusionExecutor::GlobalBufferInfo>& output_info,
    const std::vector<std::pair<int, int>>& output_to_input_aliases,
    const KernelArgumentHolder& inputs,
    const c10::Device& device,
    ExpressionEvaluator& ee) {
  FUSER_PERF_SCOPE("ExecutorRunFusion::OutputAlloc");

  std::vector<at::Tensor> outputs;

  for (const auto output_idx : c10::irange(output_info.size())) {
    const auto& buf_info = output_info.at(output_idx);

    auto alias_it = std::find_if(
        output_to_input_aliases.begin(),
        output_to_input_aliases.end(),
        [&](const auto output_to_input) {
          return output_to_input.first == (int)output_idx;
        });

    // Note: aliased output is not returned as output. But we still need it
    // for kernel execution, so would need to push them to args
    if (alias_it != output_to_input_aliases.end()) {
      auto aliased_input_index = alias_it->second;
      auto tensor_arg_abstract = dynamic_cast<const TensorArgAbstract*>(
          inputs.at(aliased_input_index));
      TORCH_INTERNAL_ASSERT(
          tensor_arg_abstract, "alias io only supports tensor");
      outputs.emplace_back(tensor_arg_abstract->getTensor());
    } else if (kernel->outputs().at(output_idx)->isFusionInput()) {
      // pushing empty tensor for trivial forwarding. Since we handle this in
      // integration, see step 1 - note [trivial forwarding]
      auto alloc_dom =
          TensorDomain::noReductions(kernel->outputs()
                                         .at(output_idx)
                                         ->as<TensorView>()
                                         ->getMaybeAllocationDomain());
      const auto tensor_options =
          at::TensorOptions().dtype(at::kFloat).device(device);
      outputs.emplace_back(
          at::empty(std::vector<int64_t>(alloc_dom.size(), 0), tensor_options));
    } else {
      auto alloc_tensor = at::native::empty_strided_cuda(
          buf_info.sizes,
          buf_info.strides,
          buf_info.type,
          c10::nullopt,
          device,
          c10::nullopt);
      if (shouldFillAllocationWithNan()) {
        fillTensorWithNan(alloc_tensor);
      }
      outputs.emplace_back(transformOutputFromAllocationToRFactor(
          alloc_tensor, buf_info.tv, ee));
    }
  }

  return outputs;
}

} // namespace

int64_t FusionExecutor::computeSharedMemory(
    ExpressionEvaluator& expr_eval,
    const std::vector<const kir::Allocate*>& buffers,
    bool align_padding,
    int64_t total) {
  FUSER_PERF_SCOPE("computeSharedMemory");
  for (auto smem_alloc : buffers) {
    // If this buffer aliases another buffer,
    // then do not allocate memory for this buffer.
    if (smem_alloc->alias() == nullptr) {
      const auto inferred_val = expr_eval.evaluate(smem_alloc->size());
      if (inferred_val.hasValue()) {
        const auto data_size =
            static_cast<int64_t>(dataTypeSize(smem_alloc->buffer()->dtype()));
        // Add padding to align dynamic shared memory
        if (align_padding) {
          const int align_size = 16; // always align to 16B/128b.
          total = ceilDiv(total, align_size) * align_size;
        }
        total += inferred_val.as<int64_t>() * data_size;
      } else {
        TORCH_INTERNAL_ASSERT(
            false,
            "Failed to evaluate the size ",
            smem_alloc->size(),
            " of shared memory buffer - T",
            smem_alloc->buffer()->name());
      }
    }
  }
  return total;
}

LaunchParams FusionExecutor::computeLaunchParams(
    const LaunchParams& launch_constraints,
    ExpressionEvaluator& expr_eval,
    const int64_t warp_size) {
  FUSER_PERF_SCOPE("FusionExecutor::ComputeLaunchParams");
  TORCH_INTERNAL_ASSERT(warp_size > 0, "WARP_SIZE should be larger than 0");

  LaunchParams launch_params;

  auto data_cache = compileTimeDataCache();

  auto lower = lowered_.get();
  auto& used_tvs = getUsedTVs();
  auto parallel_binding_ids_entry =
      executor_utils::caching::ExecutorCompileTimeEntry<
          executor_utils::caching::ParallelBindingIterDomains>(
          data_cache, [&used_tvs, &lower]() {
            return std::make_unique<std::vector<IterDomain*>>(
                executor_utils::getParallelBindingsIterDomains(
                    lower, used_tvs));
          });
  auto& parallel_binding_ids = parallel_binding_ids_entry.get();

  auto parallel_iter_extent_entry =
      executor_utils::caching::ExecutorCompileTimeEntry<
          executor_utils::caching::ParallelIterExtentMap>(
          data_cache, [&parallel_binding_ids]() {
            return executor_utils::getParallelIterExtents(parallel_binding_ids);
          });
  auto& parallel_iter_extents = parallel_iter_extent_entry.get();

  const auto& simplified_parallel_iter_extents =
      lower->parallelDimensionMap().getMap();

  // TODO: Need to redesign this part a bit to
  //   find the right place to trigger evaluate
  if (expr_eval.precomputedValues()) {
    expr_eval.precomputedValues()->bindParallelExtents(
        parallel_iter_extents, launch_constraints);
    expr_eval.precomputedValues()->evaluate();
  }

  // If any dimension was set in launch constraints we need to run through
  // IterDomains that have been parallelized, and bind those values. Or make
  // sure if they could be inferred the inference matches what was set.
  for (auto& entry : parallel_iter_extents) {
    auto p_type = entry.first;
    if (launch_constraints.hasDim(p_type)) {
      auto parallel_extents = entry.second;
      for (auto extent : parallel_extents) {
        auto inferred_val = expr_eval.evaluate(extent);
        if (inferred_val.hasValue()) {
          // This value could have been inferred, make sure it was set right.
          bool valid =
              inferred_val.as<int64_t>() == launch_constraints.getDim(p_type) ||
              launch_constraints.getRawVal(p_type) == -1;
          if (!useFallback() && !valid) {
            TORCH_WARN_ONCE(
                "Cannot validate parallelization scheme, "
                "this may be due to mixed broadcast axes that are parallelized.");
          }
        } else if (!expr_eval.precomputedValues()) {
          expr_eval.bind(extent, launch_constraints.getDim(p_type));
        }
        if (!launch_params.hasDim(p_type)) {
          // Bind the launch constraint into our evaluation context
          launch_params.bind(launch_constraints.getDim(p_type), p_type);
          // Makes sure the p-types bound to evaluators are the
          //  final values that will become the actual launch
          //  param size to ensure accurate smem buffer size
          //  computation.
          expr_eval.bind(p_type, launch_constraints.getDim(p_type));
        }
      }
    }
  }

  // Run through the rest of the parallel IterDomains and infer their size
  for (auto [p_type, extent] : simplified_parallel_iter_extents) {
    FUSER_PERF_SCOPE("FusionExecutor::ParallelBindingResolution");
    auto val = expr_eval.evaluate(extent);
    TORCH_INTERNAL_ASSERT(
        val.hasValue(),
        "Tried to evaluate the extent, ",
        extent->toInlineString(),
        " for the ptype: ",
        p_type,
        " to set launch bounds but could not.");

    if (val > 0) {
      expr_eval.bind(p_type, val);
      launch_params.bind(val.as<int64_t>(), p_type);
    }
  }

  // Re-run the integer machine with all
  //  the thread sizes now determined.
  if (expr_eval.precomputedValues()) {
    expr_eval.precomputedValues()->evaluate();
  }

  const auto kernel = lowered_->kernel();
  const auto& kernel_summary = kernel->summary();

  // Calculate Dynamic Shared Memory Size
  // Add workspace for reduction and broadcast
  int64_t reduction_broadcast_workspace = 0;
  const bool has_workspace = kernel_summary.has_block_reductions ||
      kernel_summary.has_grid_reductions ||
      kernel_summary.has_block_broadcasts || kernel_summary.has_grid_broadcasts;
  if (has_workspace &&
      kernel_summary.largest_smem_data_type != DataType::Null) {
    // Not using nThreads here since it does not handle uninitialized value

    // TODO: here is an optimization opportunity since welford uses int64_t for
    // N while the data type is not neccessarily double. But it may need more
    // work on the alignment
    const int welford_factor =
        kernel_summary.has_block_welford || kernel_summary.has_grid_welford ? 3
                                                                            : 1;
    reduction_broadcast_workspace =
        (int64_t)dataTypeSize(kernel_summary.largest_smem_data_type) *
        welford_factor * launch_params.bdimx() * launch_params.bdimy() *
        launch_params.bdimz();

    if (kernel_summary.has_outer_grouped_grid_welford) {
      reduction_broadcast_workspace = std::max(
          reduction_broadcast_workspace,
          (int64_t)kernel_summary.outer_grouped_grid_welford_largest_smem_size);
    }
  }

  const auto dynamic_smem_size = computeSharedMemory(
      expr_eval,
      kernel_summary.dynamic_smem_allocations,
      true,
      reduction_broadcast_workspace);

  // Check that requested smem size can be dynamically allocated.
  //  This check is only done once a kernel has been compiled, since
  //  maybe_available_dynamic_smem_ needs to be evaluated on
  //  a compiled kernel.
  if (compiled()) {
    validateDynamicSmemSize(dynamic_smem_size);
  }

  launch_params.setSmem(dynamic_smem_size);

  return launch_params;
}

std::vector<FusionExecutor::GlobalBufferInfo> FusionExecutor::
    getIntermediateBufferInfo(ExpressionEvaluator& expr_eval) {
  FUSER_PERF_SCOPE("FusionExecutor::GetIntermediateBufferInfo");

  std::vector<GlobalBufferInfo> global_buffers;

  const auto kernel = lowered_->kernel();
  const auto& kernel_summary = kernel->summary();

  for (auto alloc : kernel_summary.global_allocations) {
    TORCH_INTERNAL_ASSERT(
        alloc->buffer()->isA<TensorView>(),
        "Cannot allocate global buffers that are not tensors.");
    auto tv = alloc->buffer()->as<TensorView>();
    if (tv->isFusionOutput()) {
      continue;
    }
    GlobalBufferInfo info;
    info.zero_init = alloc->zeroInit();
    std::tie(info.sizes, info.strides) =
        inferShapeOfIntermediate(tv, alloc, expr_eval);
    info.type = data_type_to_aten(tv->dtype());

    // Remember the tensor buffer used for storing kernel profile
    if (isOptionEnabled(EnableOption::KernelProfile) &&
        tv == kernel->profile().getBuffer()) {
      info.is_profile_buffer = true;
    }

    global_buffers.emplace_back(info);
  }

  return global_buffers;
}

std::vector<FusionExecutor::GlobalBufferInfo> FusionExecutor::
    getOutputBufferInfo(
        const KernelArgumentHolder& args,
        ExpressionEvaluator& expr_eval,
        const std::vector<std::pair<int, int>>& output_to_input_aliases) {
  FUSER_PERF_SCOPE("FusionExecutor::GetOutbufferInfo");
  const auto kernel = lowered_->kernel();
  std::vector<GlobalBufferInfo> outputs;
  TORCH_INTERNAL_ASSERT(
      args.size() == kernel->inputs().size(),
      "kernel arguments length does not match runtime arguments.");
  for (const auto out_i : c10::irange(kernel->outputs().size())) {
    GlobalBufferInfo info;
    auto out_val = kernel->outputs()[out_i];
    info.tv = dynamic_cast<TensorView*>(out_val);
    if (out_val->isFusionInput()) {
      // pushing empty tensor for trivial forwarding. Since we handle this in
      // integration, see step 1 - note [trivial forwarding]
      info.type = at::kFloat;
      info.sizes = {0};
    } else {
      TORCH_INTERNAL_ASSERT(
          info.tv != nullptr, "Cannot allocate outputs that are not tensors.");
      auto output = out_val->as<TensorView>();
      auto alias_it = std::find_if(
          output_to_input_aliases.begin(),
          output_to_input_aliases.end(),
          [&](const auto output_to_input) {
            return output_to_input.first == (int)out_i;
          });
      if (alias_it != output_to_input_aliases.end()) {
        // Aliased to an input, no need to gather allocation
        // info. Leave it as is
      } else {
        std::tie(info.sizes, info.strides) =
            inferShapeOfOutput(output, expr_eval);
        info.type = data_type_to_aten(output->dtype());
        info.zero_init = false;
      }
    }
    outputs.emplace_back(info);
  }
  return outputs;
}

void FusionExecutor::setUsedTVs() {
  auto used_vals = fusion_->usedMathVals();
  auto used_tvs = ir_utils::filterByType<TensorView>(used_vals);
  used_tvs_.clear();
  used_tvs_.insert(used_tvs_.begin(), used_tvs.begin(), used_tvs.end());
}

KernelArgumentHolder FusionExecutor::inferOutputSizes(
    Fusion* fusion,
    const KernelArgumentHolder& args) {
  FUSER_PERF_SCOPE("FusionExecutor::inferOutputSizes");
  std::unique_ptr<PrecomputedValues> evaluator_precomputed_values =
      std::make_unique<PrecomputedValues>(fusion);
  evaluator_precomputed_values->bindInputs(args);
  evaluator_precomputed_values->evaluate();

  ExpressionEvaluator expr_eval;
  expr_eval.precomputedValues() = evaluator_precomputed_values.get();

  auto arg_index_type = args.getSmallestIndexTypeOfArguments();
  const auto& output_to_input_aliases = fusion->getOutputToInputAliasIndices();

  KernelArgumentHolder ret;
  ret.setDeviceIndex(args.getDeviceIndex());

  for (const auto out_i : c10::irange(fusion->outputs().size())) {
    // If the output is just trivially the input, just "copy" it over.
    // See note [trivial forwarding]
    if (fusion->outputs()[out_i]->isFusionInput()) {
      auto input_it = std::find(
          fusion->inputs().begin(),
          fusion->inputs().end(),
          fusion->outputs()[out_i]);
      TORCH_INTERNAL_ASSERT(
          input_it != fusion->inputs().end(),
          "Issue with an input showing up as output but could not find input.");
      auto inp_i = std::distance(fusion->inputs().begin(), input_it);
      auto tensor_arg_abstract =
          dynamic_cast<const TensorArgAbstract*>(args[inp_i]);
      TORCH_INTERNAL_ASSERT(
          tensor_arg_abstract,
          "Cannot register a scalar as an output in a fusion.");
      ret.push(tensor_arg_abstract);
    } else {
      TORCH_INTERNAL_ASSERT(
          fusion->outputs()[out_i]->isA<TensorView>(),
          "Cannot allocate outputs that are not tensors.");
      auto output_tv = fusion->outputs()[out_i]->as<TensorView>();

      auto alias_it = std::find_if(
          output_to_input_aliases.begin(),
          output_to_input_aliases.end(),
          [&](const auto& output_to_input) {
            return output_to_input.first == (int)out_i;
          });

      if (alias_it != output_to_input_aliases.end()) {
        // When aliasing output to an input, we do not need to allocate a new
        // output but still need to push an entry.
        ret.push(int64_t(0));
      } else {
        const auto& [sizes, strides] = inferShapeOfOutput(output_tv, expr_eval);
        const auto dtype = (output_tv->dtype() == DataType::Index)
            ? data_type_to_aten(arg_index_type)
            : data_type_to_aten(output_tv->dtype());
        ret.pushTensorProxy(sizes, strides, dtype);
      }
    }
  }

  for (const auto& [aliased_output_index, aliased_input_index] :
       output_to_input_aliases) {
    TORCH_INTERNAL_ASSERT(
        args[aliased_input_index]->isType(ArgType::Tensor),
        "alias io only supports tensor");
    ret.swap(aliased_output_index, args[aliased_input_index]);
  }
  return ret;
}

namespace {

// Make sure the index type of Kernel is valid
void validateIndexType(
    kir::Kernel* kernel,
    const CompileParams& compile_params) {
  TORCH_INTERNAL_ASSERT(
      !compile_params.index_type.has_value() ||
          kernel->indexType() == compile_params.index_type.value(),
      "Kernel index type and compilation index type don't match. Kernel type: ",
      kernel->indexType(),
      ". Compilation index type: ",
      compile_params.index_type.value());
}

void validateCooperativeLaunch(
    CUfunction kernel,
    const LaunchParams& launch_params,
    int64_t device_index) {
  int num_blocks_per_SM = -1;
  auto block_size =
      launch_params.bdimx() * launch_params.bdimy() * launch_params.bdimz();
  NVFUSER_CUDA_SAFE_CALL(cuOccupancyMaxActiveBlocksPerMultiprocessor(
      &num_blocks_per_SM,
      kernel,
      (int)block_size,
      (size_t)launch_params.smem()));

  auto grid_size =
      launch_params.gdimx() * launch_params.gdimy() * launch_params.gdimz();
  auto max_active_blocks = num_blocks_per_SM *
      at::cuda::getDeviceProperties(device_index)->multiProcessorCount;
  TORCH_INTERNAL_ASSERT(
      (int64_t)(max_active_blocks) >= grid_size,
      "Wanted to launch a cooperative kernel, however the number of blocks is greater than ",
      "what can be resident on the GPU at once. Need: ",
      grid_size,
      " (",
      launch_params.gdimx(),
      " * ",
      launch_params.gdimy(),
      " * ",
      launch_params.gdimz(),
      ") but limited to ",
      num_blocks_per_SM,
      " * ",
      at::cuda::getDeviceProperties(device_index)->multiProcessorCount);
}

// Dump fusion inputs and outputs as well as some useful fusion
// information. Note that inputs and outputs are those that are passed
// to FusionExecutor::runFusion, so outputs may not be given.
void dumpFusionArgs(
    int64_t fusion_id,
    const KernelArgumentHolder& args,
    const LaunchParams& launch_constraints,
    const CompileParams& compile_params,
    const std::vector<at::Tensor>& outputs) {
  debug() << "Arguments for fusion" << fusion_id << ":" << std::endl
          << "Inputs:" << std::endl;
  for (auto i : c10::irange(args.size())) {
    debug() << "  " << args[i]->toString() << std::endl;
  }
  debug() << "Outputs:" << std::endl;
  for (const auto& output : outputs) {
    debug() << "  " << output.scalar_type() << " " << output.sizes()
            << " (strides = " << output.strides() << ")" << std::endl;
  }
  debug() << launch_constraints.toString();
  debug() << "maxrregcount= " << compile_params.maxrregcount << std::endl;
}

// Dump arguments that are passed to a CUDA kernel call, which include
// the inputs and outputs of the fusion as well as temporary
// global-memory buffers. Unlike dumpFusionArgs, which dumps inputs
// and outputs passed to FusionExecutor::runFusion, this function
// dumps those that are passed to a CUDA kernel.
void dumpKernelArgs(
    int64_t fusion_id,
    const KernelArgumentHolder& args,
    size_t num_inputs,
    const std::vector<at::Tensor>& allocated_outputs,
    const std::vector<at::Tensor>& intermediates,
    const std::vector<FusionExecutor::GlobalBufferInfo>& intermediates_info) {
  debug() << "Arguments for kernel" << fusion_id << ":" << std::endl
          << "Inputs:" << std::endl;
  for (auto i : c10::irange(num_inputs)) {
    debug() << "  " << args[i]->toString() << std::endl;
  }
  debug() << "Outputs:" << std::endl;
  // note: add aliased outputs here.
  for (const auto& output : allocated_outputs) {
    debug() << "  " << output.scalar_type() << " " << output.sizes()
            << " (strides = " << output.strides()
            << ", address = " << output.data_ptr() << ")" << std::endl;
  }
  debug() << "Intermediate global buffers:" << std::endl;
  for (const auto i : c10::irange(intermediates.size())) {
    const auto& buffer = intermediates.at(i);
    const auto& zero_init = intermediates_info.at(i).zero_init;
    debug() << "  " << buffer.scalar_type() << " " << buffer.sizes()
            << " is_zero_initialized: " << zero_init << std::endl;
  }
}

FusionExecutor::GlobalBufferInfo getGlobalBufferAllocationInfo(
    const at::Tensor& at_tensor) {
  FusionExecutor::GlobalBufferInfo info{
      .sizes = at_tensor.sizes().vec(),
      .strides = at_tensor.strides().vec(),
      .type = at_tensor.scalar_type()};
  return info;
}

} // namespace

void FusionExecutor::initializeExecutorEntry(
    ExecutorEntry& executor_entry,
    const KernelArgumentHolder& args,
    const LaunchParams& launch_constraints,
    const CompileParams& compile_params,
    const std::vector<at::Tensor>& outputs) {
  FUSER_PERF_SCOPE("ExecutorRunFusion::InitializeExecutorEntry");

  ExpressionEvaluator expr_eval;
  evaluatorPrecomputedValues()->bindInputs(args);
  expr_eval.precomputedValues() = evaluatorPrecomputedValues().get();

  auto launch_params =
      computeLaunchParams(launch_constraints, expr_eval, warp_size_);

  executor_utils::validateVectorizedTensors(
      kernel(), args, outputs, compileTimeDataCache(), expr_eval);

  auto input_alias_indices_entry =
      executor_utils::caching::ExecutorCompileTimeEntry<
          executor_utils::caching::InputAliasIndices>(
          compileTimeDataCache(), [&]() {
            return std::make_unique<std::vector<std::pair<int, int>>>(
                fusion_->getOutputToInputAliasIndices());
          });

  const auto& output_to_input_aliases = input_alias_indices_entry.get();

  std::vector<GlobalBufferInfo> output_info;

  if (outputs.empty()) {
    output_info = getOutputBufferInfo(args, expr_eval, output_to_input_aliases);
  } else {
    // Need to save the information necessary for allocations as
    // future uses of this ExecutorEntry may not be provided with
    // allocated outputs
    for (const auto& output : outputs) {
      output_info.emplace_back(getGlobalBufferAllocationInfo(output));
    }
  }

  auto intermediates = getIntermediateBufferInfo(expr_eval);

  // All information is gathered. Save it to ExecutorEntry
  executor_entry.launch_params = launch_params;
  executor_entry.output_to_input_aliases = output_to_input_aliases;
  executor_entry.outputs = output_info;
  executor_entry.intermediates = intermediates;
  executor_entry.init = true;
}

void FusionExecutor::recompileKernel(
    const LaunchParams& new_launch_params,
    const CompileParams& new_compile_params) {
  if (new_launch_params.nThreads() <= block_size_high_water_mark_ &&
      new_compile_params.maxrregcount == maxrregcount_high_water_mark_) {
    return;
  }

  const auto structured_code = getStructuredCode();
  block_size_high_water_mark_ = new_launch_params.nThreads();
  maxrregcount_high_water_mark_ = new_compile_params.maxrregcount;

  std::tie(compiled_kernel_, last_compiler_log_, last_compiled_binary_) =
      executor_utils::getCompiledKernel(
          kernel_code_,
          structured_code,
          getCanonicalKernelName(),
          fusion_id_,
          new_compile_params,
          block_size_high_water_mark_,
          save_compiled_binary_);

  resetCompiledKernelProperties();

  if (kernel()->summary().has_cooperative_grid_reduction) {
    // We need to increase shared memory before kernel launch, but also before
    // calling into `validateCooperativeLaunch`!
    // So we need to do it there before calling into the validation, to avoid
    // false positives
    ensureAvailableDynamicSmemSize(new_launch_params.smem());
    validateCooperativeLaunch(
        compiled_kernel_.function, new_launch_params, options_.device.index());
  }
}

int64_t FusionExecutor::getAvailableDynamicSmemSize() {
  TORCH_INTERNAL_ASSERT(
      compiled(), "Cannot get dynamic smem size unless kernel is compiled");
  if (!available_dynamic_smem_size_.has_value()) {
    int size = 0;
    NVFUSER_CUDA_SAFE_CALL(cuFuncGetAttribute(
        &size,
        CU_FUNC_ATTRIBUTE_MAX_DYNAMIC_SHARED_SIZE_BYTES,
        compiled_kernel_.function));
    available_dynamic_smem_size_ = size;
  }
  return available_dynamic_smem_size_.value();
}

int64_t FusionExecutor::getStaticSmemSize() {
  TORCH_INTERNAL_ASSERT(
      compiled(), "Cannot get static smem size unless kernel is compiled");
  if (!static_smem_size_.has_value()) {
    int size = 0;
    // Is this really a costly operation worth caching?
    NVFUSER_CUDA_SAFE_CALL(cuFuncGetAttribute(
        &size, CU_FUNC_ATTRIBUTE_SHARED_SIZE_BYTES, compiled_kernel_.function));
    static_smem_size_ = size;
  }
  return static_smem_size_.value();
}

void FusionExecutor::validateDynamicSmemSize(int64_t dynamic_smem_size) {
  TORCH_INTERNAL_ASSERT(
      getStaticSmemSize() + dynamic_smem_size < device_smem_limit_,
      "The total shared memory allocation is larger than available memory.",
      " Dynamic size: ",
      dynamic_smem_size,
      ". Static size: ",
      getStaticSmemSize(),
      ". Required total size: ",
      getStaticSmemSize() + dynamic_smem_size,
      ". Device limit size: ",
      device_smem_limit_);
}

int64_t FusionExecutor::ensureAvailableDynamicSmemSize(
    int64_t dynamic_smem_size) {
  TORCH_INTERNAL_ASSERT(
      compiled(), "Cannot set dynamic smem size unless kernel is compiled");
  if (dynamic_smem_size > getAvailableDynamicSmemSize()) {
    validateDynamicSmemSize(dynamic_smem_size);
    NVFUSER_CUDA_SAFE_CALL(cuFuncSetAttribute(
        compiled_kernel_.function,
        CU_FUNC_ATTRIBUTE_MAX_DYNAMIC_SHARED_SIZE_BYTES,
        dynamic_smem_size));
    available_dynamic_smem_size_ = dynamic_smem_size;
  }
  return getAvailableDynamicSmemSize();
}

void FusionExecutor::resetCompiledKernelProperties() {
  available_dynamic_smem_size_.reset();
  static_smem_size_.reset();
}

<<<<<<< HEAD
std::vector<TensorView*> FusionExecutor::getTvsForKernelArguments() const {
  std::vector<TensorView*> tvs;
  for (auto val : kernel()->inputs()) {
    tvs.emplace_back(dynamic_cast<TensorView*>(val));
  }
  for (auto val : kernel()->outputs()) {
    tvs.emplace_back(dynamic_cast<TensorView*>(val));
  }
  for (auto alloc : kernel()->summary().global_allocations) {
    auto tv = alloc->buffer()->as<TensorView>();
    if (tv->isFusionOutput()) {
      continue;
    }
    tvs.emplace_back(tv);
  }
  if (lowered_->kernel()->summary().max_rng_offsets >= 0) {
    tvs.emplace_back(nullptr);
  }
  for (auto _ : lowered_->kernel()->summary().tma_tensor_maps) {
    tvs.emplace_back(nullptr);
  }
  return tvs;
}

=======
>>>>>>> b8baa7f6
std::vector<at::Tensor> FusionExecutor::runFusion(
    KernelArgumentHolder& args,
    const LaunchParams& launch_constraints,
    CompileParams compile_params,
    std::vector<at::Tensor> outputs) {
  FUSER_PERF_SCOPE("FusionExecutor::RunFusion");
  TORCH_INTERNAL_ASSERT(compiled());
  TORCH_INTERNAL_ASSERT(
      fusion_id_ > 0, "Cannot run fusion, it was not compiled.");
  TORCH_INTERNAL_ASSERT(
      !args.getCacheId().has_value() || outputs.empty(),
      "short cut input cache is not compatible with pre-allocated output");

  validateIndexType(kernel(), compile_params);

  const auto num_inputs = args.size();

  if (isDebugDumpEnabled(DebugDumpOption::FusionArgs)) {
    dumpFusionArgs(
        fusion_id_, args, launch_constraints, compile_params, outputs);
  }

  c10::DeviceGuard dg(options_.device);
  auto stream = at::cuda::getCurrentCUDAStream();
  at::cuda::jit::initializeCudaContext();
  TORCH_INTERNAL_ASSERT(lowered_);

  // Placeholder for the case where parameter cache is not used
  ExecutorEntry temporary_executor_entry;

  ExecutorEntry* executor_entry =
      args.getCacheId().has_value() && !disable_parameter_cache_
      ? &executor_entry_lookup_[*args.getCacheId()]
      : &temporary_executor_entry;

  // Initialize the executor entry if not initlized
  if (!executor_entry->init) {
    initializeExecutorEntry(
        *executor_entry, args, launch_constraints, compile_params, outputs);
  }

  recompileKernel(executor_entry->launch_params, compile_params);

  // TODO: Why does this need to be stored in the class?
  launch_params_ = executor_entry->launch_params;

  // context manager to disable auto grad for `empty_cuda` calls later
  at::AutoDispatchBelowADInplaceOrView non_variable_type_mode;

  ExpressionEvaluator expr_eval;
  const auto& inputs = kernel()->inputs();

  for (const auto i : c10::irange(inputs.size())) {
    executor_utils::bindInputForExprEvaluation(
        inputs.at(i), args[i], true, expr_eval);
  }

  // only allocate outputs when not given
  if (outputs.empty()) {
    outputs = allocOutputs(
        kernel(),
        executor_entry->outputs,
        executor_entry->output_to_input_aliases,
        args,
        options_.device,
        expr_eval);
  } else {
    // TODO: Use validateKernelOutputs
    TORCH_INTERNAL_ASSERT(
        outputs.size() == fusion_->outputs().size(),
        __func__,
        " provided number of outputs does not match fusion output");
  }
  args.push(outputs);

  for (const auto i : c10::irange(outputs.size())) {
    auto output = kernel()->outputs()[i];
    if (std::any_of(
            kernel()->inputs().begin(),
            kernel()->inputs().end(),
            [&](const auto& in) { return in == output; })) {
      // Skip trivially forwarded outputs because they are just placeholders
      continue;
    }
    executor_utils::bindInputForExprEvaluation(
        output, args[inputs.size() + i], true, expr_eval, false);
  }

  std::vector<at::Tensor> intermediates;
  at::Tensor profile_buffer;
  {
    FUSER_PERF_SCOPE("ExecutorRunFusion::IntermediateBufferAlloc");
    for (const auto i : c10::irange(executor_entry->intermediates.size())) {
      const auto& buf_info = executor_entry->intermediates.at(i);
      at::Tensor intermediate_buffer;
      if (buf_info.zero_init) {
        intermediate_buffer = at::zeros(
            buf_info.sizes,
            at::TensorOptions().dtype(buf_info.type).device(options_.device));
      } else {
        intermediate_buffer = at::native::empty_cuda(
            buf_info.sizes,
            buf_info.type,
            c10::nullopt,
            options_.device,
            c10::nullopt);
        if (shouldFillAllocationWithNan()) {
          fillTensorWithNan(intermediate_buffer);
        }
      }
      args.push(intermediate_buffer);
      intermediates.push_back(intermediate_buffer);
      executor_utils::bindInputForExprEvaluation(
          kernel()->summary().global_allocations.at(i)->buffer(),
          args[inputs.size() + outputs.size() + i],
          true,
          expr_eval,
          false);
      if (buf_info.is_profile_buffer) {
        profile_buffer = intermediate_buffer;
      }
    }
  }

  std::vector<std::vector<std::byte>> arg_buffers;
  arg_buffers.reserve(kernel()->parameters().size());
  for (auto v : kernel()->parameters()) {
    arg_buffers.emplace_back(
        getKernelArgument(expr_eval, v, kernel()->indexType()));
  }

  // push back TMA TensorMap
  if (!kernel()->summary().tma_tensor_maps.empty()) {
    auto expr_eval = executor_utils::bindInputs(args, lowered_->kernel());
    for (auto tensor_map : kernel()->summary().tma_tensor_maps) {
      TORCH_INTERNAL_ASSERT(
          tensor_map.tv->isFusionOutput() && kernel()->outputs().size() == 1,
          "We are supporting this in a hacky way, ",
          "unfortunately this is not the case we supported.");
      args.push(tensor_map(outputs.at(0).data_ptr(), expr_eval));
    }
  }

  if (isDebugDumpEnabled(DebugDumpOption::LaunchParam)) {
    launch_params_.print();
  }

  if (isDebugDumpEnabled(DebugDumpOption::KernelArgs)) {
    dumpKernelArgs(
        fusion_id_,
        args,
        num_inputs,
        outputs,
        intermediates,
        executor_entry->intermediates);
  }

  if (isDebugDumpEnabled(DebugDumpOption::IndexType)) {
    debug() << "Index type: " << kernel()->indexType() << std::endl;
  }

  const bool measure_kernel_time = measure_kernel_time_ ||
      isDebugDumpEnabled(DebugDumpOption::EffectiveBandwidth) ||
      isDebugDumpEnabled(DebugDumpOption::PerfDebugVerbose);

  executor_utils::CudaKernelTimer timer(stream);

  if (measure_kernel_time) {
    timer.init();
  }

  if (execute_kernel_) {
    ensureAvailableDynamicSmemSize(executor_entry->launch_params.smem());

    std::vector<void*> arg_buffer_ptrs;
    arg_buffer_ptrs.reserve(arg_buffers.size());
    for (auto& arg_buffer : arg_buffers) {
      arg_buffer_ptrs.push_back(arg_buffer.data());
    }

    if (isDebugDumpEnabled(DebugDumpOption::Occupancy) ||
        isDebugDumpEnabled(DebugDumpOption::PerfDebugVerbose)) {
      int blocks_per_sm = -1;
      NVFUSER_CUDA_SAFE_CALL(cuOccupancyMaxActiveBlocksPerMultiprocessor(
          &blocks_per_sm,
          compiled_kernel_.function,
          launch_params_.nThreads(),
          launch_params_.smem()));
      const int64_t device_id =
          static_cast<unsigned char>(options_.device.index());
      const auto prop = at::cuda::getDeviceProperties(device_id);
      const int64_t warps_per_sm =
          ceilDiv(blocks_per_sm * launch_params_.nThreads(), prop->warpSize);
      const int hw_max_warps =
          prop->maxThreadsPerMultiProcessor / prop->warpSize;
      const float occupancy = (float)warps_per_sm / (float)hw_max_warps * 100.f;
      std::ostringstream oss;
      oss << std::fixed << std::setprecision(2) << occupancy << "%";
      debug() << "blocks_per_sm= " << blocks_per_sm
              << ", warps_per_sm= " << warps_per_sm
              << ", occupancy= " << oss.str() << std::endl;
    }

    if (measure_kernel_time) {
      timer.start();
    }

    if (!kernel()->summary().has_cooperative_grid_reduction) {
      FUSER_PERF_SCOPE("ExecutorRunFusion::cuLaunchKernel");
      NVFUSER_CUDA_SAFE_CALL(cuLaunchKernel(
          compiled_kernel_.function,
          launch_params_.gdimx(),
          launch_params_.gdimy(),
          launch_params_.gdimz(),
          launch_params_.bdimx(),
          launch_params_.bdimy(),
          launch_params_.bdimz(),
          launch_params_.smem(),
          stream,
          arg_buffer_ptrs.data(),
          nullptr));
    } else {
      FUSER_PERF_SCOPE("ExecutorRunFusion::cuLaunchCooperativeKernel");
      NVFUSER_CUDA_SAFE_CALL(cuLaunchCooperativeKernel(
          compiled_kernel_.function,
          launch_params_.gdimx(),
          launch_params_.gdimy(),
          launch_params_.gdimz(),
          launch_params_.bdimx(),
          launch_params_.bdimy(),
          launch_params_.bdimz(),
          launch_params_.smem(),
          stream,
          arg_buffer_ptrs.data()));
    }

    if (measure_kernel_time) {
      kernel_time_ms_ = timer.elapsed();

      bytes_processed_ = 0;
      // Figure how many bytes are inputs, outputs, and temporary buffers
      for (auto i : c10::irange(num_inputs)) {
        if (auto tensor_arg_abstract =
                dynamic_cast<const TensorArgAbstract*>(args[i])) {
          bytes_processed_ += tensor_arg_abstract->numel() *
              (int64_t)dataTypeSize(tensor_arg_abstract->getDataType());
        }
      }
      for (const auto& output : outputs) {
        bytes_processed_ += output.numel() *
            (int64_t)dataTypeSize(aten_to_data_type(output.scalar_type()));
      }

      if (isDebugDumpEnabled(DebugDumpOption::EffectiveBandwidth)) {
        double gb_per_s =
            ((double)bytes_processed_ / ((double)kernel_time_ms_ / 1000)) /
            (double)1.0e9;
        debug() << "kernel" << fusion_id_ << " run in " << kernel_time_ms_
                << " ms, achieved: " << gb_per_s << " GB/s" << std::endl;
      }
    }
  }

  if (isOptionEnabled(EnableOption::KernelProfile)) {
    debug() << kernel()->profile().toString(profile_buffer);
  }

  return outputs;
}

void FusionExecutor::compileRtc(
    const std::string& code,
    const std::string& name,
    bool structured,
    PrimDataType index_type) {
  FUSER_PERF_SCOPE("ExecutorRunFusion::compileRtc");
  TORCH_INTERNAL_ASSERT(
      index_type == PrimDataType::Int || index_type == PrimDataType::Int32 ||
          "Invalid index type: ",
      index_type);
  std::string scode;
  if (!structured) {
    scode = getStructuredCode(code, index_type);
  } else {
    scode = code;
  }
  fusion_id_ = 1;

  std::tie(compiled_kernel_, last_compiler_log_, last_compiled_binary_) =
      executor_utils::getCompiledKernel(std::nullopt, scode, name, fusion_id_);
}

float FusionExecutor::runRtc(
    const LaunchParams& launch_params,
    const std::vector<at::Tensor>& args,
    PrimDataType index_type) {
  FUSER_PERF_SCOPE("runFusion");

  c10::DeviceGuard dg(options_.device);
  auto stream = at::cuda::getCurrentCUDAStream();

  cudaEvent_t start_event = {};
  cudaEvent_t finish_event = {};

  NVFUSER_CUDA_RT_SAFE_CALL(cudaEventCreate(&start_event));
  NVFUSER_CUDA_RT_SAFE_CALL(cudaEventCreate(&finish_event));

  NVFUSER_CUDA_RT_SAFE_CALL(cudaEventRecord(start_event, stream));

  std::vector<std::vector<std::byte>> data;
  std::vector<void*> pointers;

  for (const auto& input : args) {
    DataType metadata_type = globalTensorMetaData(
        aten_to_data_type(input.scalar_type()), input.dim());

    Struct<PolymorphicValue> concrete_value;
    concrete_value["data"] = PolymorphicValue(
        Pointer(input.data_ptr(), aten_to_data_type(input.scalar_type())));
    concrete_value["logical_size"] = PolymorphicValue(input.sizes().vec());
    concrete_value["alloc_stride"] = PolymorphicValue(input.strides().vec());

    data.emplace_back(
        polymorphicValueToBytes(concrete_value, metadata_type, index_type));
    pointers.emplace_back(data.back().data());
  }

  NVFUSER_CUDA_SAFE_CALL(cuLaunchKernel(
      compiled_kernel_.function,
      launch_params.gdimx(),
      launch_params.gdimy(),
      launch_params.gdimz(),
      launch_params.bdimx(),
      launch_params.bdimy(),
      launch_params.bdimz(),
      launch_params.smem(),
      stream,
      pointers.data(),
      nullptr));

  NVFUSER_CUDA_RT_SAFE_CALL(cudaEventRecord(finish_event, stream));
  NVFUSER_CUDA_RT_SAFE_CALL(cudaEventSynchronize(start_event));
  NVFUSER_CUDA_RT_SAFE_CALL(cudaEventSynchronize(finish_event));

  float kernel_time_ms = 0;
  NVFUSER_CUDA_RT_SAFE_CALL(
      cudaEventElapsedTime(&kernel_time_ms, start_event, finish_event));
  NVFUSER_CUDA_RT_SAFE_CALL(cudaEventDestroy(start_event));
  NVFUSER_CUDA_RT_SAFE_CALL(cudaEventDestroy(finish_event));

  return kernel_time_ms;
}

} // namespace nvfuser<|MERGE_RESOLUTION|>--- conflicted
+++ resolved
@@ -1536,33 +1536,6 @@
   static_smem_size_.reset();
 }
 
-<<<<<<< HEAD
-std::vector<TensorView*> FusionExecutor::getTvsForKernelArguments() const {
-  std::vector<TensorView*> tvs;
-  for (auto val : kernel()->inputs()) {
-    tvs.emplace_back(dynamic_cast<TensorView*>(val));
-  }
-  for (auto val : kernel()->outputs()) {
-    tvs.emplace_back(dynamic_cast<TensorView*>(val));
-  }
-  for (auto alloc : kernel()->summary().global_allocations) {
-    auto tv = alloc->buffer()->as<TensorView>();
-    if (tv->isFusionOutput()) {
-      continue;
-    }
-    tvs.emplace_back(tv);
-  }
-  if (lowered_->kernel()->summary().max_rng_offsets >= 0) {
-    tvs.emplace_back(nullptr);
-  }
-  for (auto _ : lowered_->kernel()->summary().tma_tensor_maps) {
-    tvs.emplace_back(nullptr);
-  }
-  return tvs;
-}
-
-=======
->>>>>>> b8baa7f6
 std::vector<at::Tensor> FusionExecutor::runFusion(
     KernelArgumentHolder& args,
     const LaunchParams& launch_constraints,
