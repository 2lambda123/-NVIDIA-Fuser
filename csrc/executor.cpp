// clang-format off
/*
 * SPDX-FileCopyrightText: Copyright (c) 2023-present NVIDIA CORPORATION & AFFILIATES.
 * All rights reserved.
 * SPDX-License-Identifier: BSD-3-Clause
 */
// clang-format on

#include <executor.h>

#include <codegen.h>
#include <debug.h>
#include <device_lower/analysis/bank_conflict.h>
#include <executor_kernel_arg.h>
#include <executor_utils.h>
#include <instrumentation.h>
#include <ir/all_nodes.h>
#include <ir/utils.h>
#include <iter_visitor.h>
#include <kernel_ir.h>
#include <options.h>
#include <serde/expr_evaluator_serde.h>
#include <serde/utils.h>
#include <utils.h>

#include <ATen/core/LegacyTypeDispatch.h>
#include <ATen/cuda/CUDAContext.h>
#include <ATen/cuda/llvm_jit_strings.h>
#include <ATen/native/cuda/jit_utils.h>
#include <c10/core/DeviceGuard.h>
#include <c10/cuda/CUDAFunctions.h>
#include <c10/cuda/CUDAStream.h>
#include <c10/util/irange.h>

#include <cmath>
#include <fstream>

namespace nvfuser {

int64_t FusionExecutor::fusion_id_counter_ = 0;

bool fill_allocation_with_nan_ = false;

bool shouldFillAllocationWithNan() {
  return fill_allocation_with_nan_;
}

void setFillAllocationWithNan(bool value) {
  fill_allocation_with_nan_ = value;
}

namespace {

static const char* defineIndexType(PrimDataType index_type) {
  if (index_type == DataType::Int32) {
    return "typedef int nvfuser_index_t;\n";
  } else if (index_type == DataType::Int) {
    return "typedef int64_t nvfuser_index_t;\n";
  } else {
    TORCH_INTERNAL_ASSERT(false, "invalid indexing type: ", index_type);
  }
}

static const char* defineIntegerTypes() {
  return R"(
typedef signed char int8_t;
typedef unsigned char uint8_t;
typedef short int int16_t;
typedef unsigned short int uint16_t;
typedef int int32_t;
typedef unsigned int uint32_t;
typedef long long int int64_t;
typedef unsigned long long int uint64_t;
)";
}

static const std::string& includeStdComplex() {
  static std::string result = std::string(R"ESCAPE(
#ifdef __NVCC__
#include <complex>
#endif // __NVCC__
)ESCAPE");
  return result;
}

// When executing nvFuser with: NVFUSER_EXTERNAL_SRC=file1.cu,file2.cu
// This function retrieves structured code from the specified files.
// The files should be comma-separated, and their order corresponds to the
// fusion_id order. If the provided number of files is fewer than the fusion
// segments, the function will resort to the available files in sequence
// and issue a warning.
std::string getStructuredCodeFromExternalFiles(const int64_t fusion_id) {
  auto external_code_path = getNvFuserEnv("EXTERNAL_SRC");
  if (!external_code_path) {
    return "";
  }
  std::string all_external_code_paths(external_code_path);
  if (all_external_code_paths.empty() || fusion_id < 1) {
    return "";
  }
  auto getExternalCodeFile =
      [fusion_id](const std::string& input) -> std::string {
    std::stringstream ss(input);
    std::string token;
    int64_t count = 0;
    while (std::getline(ss, token, ',')) {
      if (++count == fusion_id) {
        return token;
      }
    }
    debug()
        << "Didn't find requested external source code. Will use generated code!\n"
        << "Number of source code files should equal the number of fusion segments.\n"
        << "External source code filenames should be delineated with commas, e.g.: file1.cu,file2.cu.\n";
    return "";
  };

  std::string single_code_path = getExternalCodeFile(all_external_code_paths);
  if (single_code_path.empty()) {
    return "";
  }
  std::ifstream cuda_src(single_code_path);
  if (!cuda_src.is_open()) {
    debug() << "Failed to open external source file: " << single_code_path
            << std::endl;
    return "";
  }
  debug() << "--------> Compiling external CUDA code: " << single_code_path
          << std::endl;

  std::stringstream buffer;
  buffer << cuda_src.rdbuf();
  return buffer.str();
}
} // namespace

std::unique_ptr<PrecomputedValues>& FusionExecutor::
    evaluatorPrecomputedValues() {
  if (!evaluator_precomputed_values_) {
    evaluator_precomputed_values_ =
        std::make_unique<PrecomputedValues>(lowered_->kernel());
  }
  return evaluator_precomputed_values_;
}

std::string FusionExecutor::getStructuredCode(
    const std::string& kernel_str,
    PrimDataType index_type) const {
  // generating cuda code;
  std::string code = "";
  code += includeStdComplex();
  code += std::string("namespace ") + FusionExecutor::kernelNamespace() +
      " {\n" + defineIntegerTypes() + defineIndexType(index_type) +
      executor_utils::kernelPreamble() + kernel_str + "}\n";

  if (isDebugDumpEnabled(DebugDumpOption::CudaKernel)) {
    debug() << "\n======= Codegen output for kernel: " << kernelName()
            << " =======\n\n"
            << kernel_str << "\n======================================\n\n";
  } else if (isDebugDumpEnabled(DebugDumpOption::CudaFull)) {
    debug() << "\n======= Codegen output for kernel: " << kernelName()
            << " =======\n\n"
            << code << "\n======================================\n\n";
  }
  if (isDebugDumpEnabled(DebugDumpOption::CudaToFile) ||
      isDebugDumpEnabled(DebugDumpOption::DebugInfo)) {
    std::stringstream file_name;
    file_name << "__tmp_kernel" << fusion_id_ << ".cu";
    debug() << "PRINTING: " << file_name.str() << std::endl;
    std::ofstream out(file_name.str());
    out << code << std::endl;
    out.close();
  }

  return code;
}

std::string FusionExecutor::getStructuredCode() const {
  return getStructuredCode(kernelString(), kernel()->indexType());
}

// TODO: come up with a more user friendly interface
void FusionExecutor::debugCompileFusionFromStr(
    Fusion* fusion,
    const std::string& code,
    const std::string& name,
    int id,
    CompileOptions options) {
  options_ = options;

  if (isDebugDumpEnabled(DebugDumpOption::FusionIr)) {
    fusion->print();
  } else if (isDebugDumpEnabled(DebugDumpOption::FusionIrMath)) {
    fusion->printMath();
  }

  if (isDebugDumpEnabled(DebugDumpOption::CudaFull)) {
    debug() << "\n==== codegen output for kernel: " << kernelName()
            << " ====" << std::endl
            << code << std::endl
            << "======================================\n"
            << std::endl;
  }

  lowered_ = std::make_unique<GpuLower>(fusion);
  const auto kernel = lowered_->kernel();
  fusion_ = lowered_->kernel();
  kernel_summary_ = kernel->summary();

  fusion_id_ = id;
  setUsedTVs();

  if (isDebugDumpEnabled(DebugDumpOption::KernelIr)) {
    kernel->print();
  }

  if (!kernel_summary_.static_smem_allocations.empty()) {
    ExpressionEvaluator static_evaluator;
    const auto static_smem_size = computeSharedMemory(
<<<<<<< HEAD
        static_evaluator, kernel_summary_.static_smem_allocations);
=======
        static_evaluator,
        kernel_summary.static_smem_allocations,
        kernel->indexType());
>>>>>>> 5f4ee17b
    TORCH_INTERNAL_ASSERT(
        static_smem_size < max_static_smem_,
        "The static shared memory allocation is larger than available memory.");
  }

  std::tie(compiled_kernel_, last_compiler_log_, last_compiled_binary_) =
      executor_utils::getCompiledKernel(std::nullopt, code, name, fusion_id_);
  TORCH_INTERNAL_ASSERT(
      fusion_id_ > 0, "assign a fusion_id_ <= 0 is not accepted.");
}

void FusionExecutor::compileFusion(
    Fusion* fusion,
    const KernelArgumentHolder& args,
    const LaunchParams& launch_constraints,
    CompileParams compile_params) {
  FUSER_PERF_SCOPE("compileFusion");

  TORCH_INTERNAL_ASSERT(
      !fusion->outputs().empty(), "No output found for this kernel, aborting.");

  for (auto out : fusion->outputs()) {
    TORCH_INTERNAL_ASSERT(
        out->getValType() == ValType::TensorView,
        "Output types from fusions that are not tensors are not supported at this point.");

    const auto maybe_rfactor_domain =
        out->as<TensorView>()->getMaybeRFactorDomain();
    // walking through outputs to see if output shapes are dependent on
    // non-tensor inputs. For which case, we should have disabled output
    // allocation, since the caching id only looks at tensor shapes.
    // See issue https://github.com/csarofeen/pytorch/issues/2002
    std::vector<Val*> output_extents;
    for (const auto id : maybe_rfactor_domain) {
      Val* extent = nullptr;
      if (id->isReduction() || id->isStride()) {
        continue;
      } else if (id->isBroadcast() && id->hasExpandedExtent()) {
        extent = id->expandedExtent();
      } else {
        extent = id->extent();
      }
      output_extents.emplace_back(extent);
    }
    auto dependencies = InputsOf::outputs(fusion, output_extents);
    if (std::any_of(dependencies.begin(), dependencies.end(), [](Val* val) {
          return val->isFusionInput();
        })) {
      // TODO: parameter cache is too big a hammer here. We should consider
      // separate the caching logic of output sizes & launch params. Since
      // output size dependency should only invalidate the output sizes
      disable_parameter_cache_ = true;
      break;
    }
  }

  if (isDebugDumpEnabled(DebugDumpOption::FusionIr)) {
    fusion->print();
  } else if (isDebugDumpEnabled(DebugDumpOption::FusionIrMath)) {
    fusion->printMath();
  }

  // TODO: refactor the options_ passed through
  options_.device =
      c10::Device(c10::DeviceType::CUDA, (int8_t)args.getDeviceIndex());

  // Set the index type of compile params if not already set. If set,
  // make sure the compile param type is valid with the given kernel
  // arguments.
  auto arg_index_type = args.getSmallestIndexTypeOfArguments();
  if (compile_params.index_type.has_value()) {
    // If the int32 compilation is requested, but the arguments demand
    // int64, that's an error
    TORCH_INTERNAL_ASSERT(
        !(compile_params.index_type.value() == PrimDataType::Int32 &&
          arg_index_type == PrimDataType::Int),
        "Compilation with int32 is requested but int64 is required for the arguments");
  } else if (arg_index_type == PrimDataType::Int) {
    // If the given compile option doesn't specify the index type, and
    // the arguments require 64-bit indexing, we need to use 64-bit
    // indexing. Note that if the arg type is 32-bit, it doesn't mean
    // it's safe to use 32-bit for the whole kernel, so unless it's
    // specified through CompileParams, we do not use 32-bit indexing.
    compile_params.index_type = arg_index_type;
  }

  c10::DeviceGuard dg(options_.device);

  TORCH_INTERNAL_ASSERT(
      options_.device.is_cuda(), "Provided device to CUDA fuser is the CPU.");
  auto properties = at::cuda::getDeviceProperties(options_.device.index());
  // TODO: These properties should be set as part of the constructor so that it
  // can be const
  device_smem_limit_ = static_cast<int64_t>(properties->sharedMemPerBlockOptin);
  warp_size_ = properties->warpSize;

  lowered_ = std::make_unique<GpuLower>(fusion, compile_params);

  const auto kernel = lowered_->kernel();
  fusion_ = lowered_->kernel()->as<Fusion>();
  kernel_summary_ = kernel->summary();

  fusion_id_ = ++fusion_id_counter_;
  setUsedTVs();

  if (isDebugDumpEnabled(DebugDumpOption::KernelIr)) {
    kernel->print();
  }

  if (isDebugDumpEnabled(DebugDumpOption::BankConflictInfo)) {
    auto bank_conflict_info = getBankConflictInfo(kernel);
    if (bank_conflict_info.empty()) {
      debug() << "===== No bank confliction =====" << std::endl;
    } else {
      debug() << "======= Bank confliction =======" << std::endl;
      for (auto info : bank_conflict_info) {
        debug() << "Expr: " << info.first->toString() << std::endl;
        auto conflict = info.second;
        if (conflict.first > 1) {
          debug() << "input conflict: " << conflict.first << " way, ";
        }
        if (conflict.second > 1) {
          debug() << "output conflict: " << conflict.second << " way";
        }
        debug() << std::endl;
      }
      debug() << "================================" << std::endl;
    }
  }

  kernel_code_ = codegen::generateCudaKernel(kernel, kernelName());

  // If NVFUSER_EXTERNAL_SRC is set, utilize the external source code.
  // If the loaded external source code is empty, revert to the default codegen.
  // The external_structured_code is moved to structured_code and explicitly
  // cleared to avoid use-after-move scenarios.
  auto structured_code = getStructuredCodeFromExternalFiles(fusion_id_);
  if (structured_code.empty()) {
    structured_code = getStructuredCode();
  }

  // We currently shouldn't allocate any more shared mem
  //  tensors statically but could keep this path if
  //  needed in later development.
  if (!kernel_summary_.static_smem_allocations.empty()) {
    ExpressionEvaluator static_evaluator;
    const auto static_smem_size = computeSharedMemory(
<<<<<<< HEAD
        static_evaluator, kernel_summary_.static_smem_allocations);
=======
        static_evaluator,
        kernel_summary.static_smem_allocations,
        kernel->indexType());
>>>>>>> 5f4ee17b
    TORCH_INTERNAL_ASSERT(
        static_smem_size < max_static_smem_,
        "The static shared memory allocation is larger than available memory.");
  }

  if (kernel_summary_.has_dynamic_local_memory_allocations) {
    std::stringstream ss;
    ss << "Allocations must be based on constant integers for local memory. However, found: ";
    for (auto alloc : kernel_summary_.dynamic_lmem_allocations) {
      ss << alloc->buffer()->toString() << ", ";
    }
    ss << " have dynamic allocations but are placed in local memory.";
    TORCH_INTERNAL_ASSERT(false, ss.str());
  }

  // TODO: pass block_size here;
  std::optional<int64_t> dynamic_smem = std::nullopt;
  std::optional<int64_t> block_size = std::nullopt;
  if (!args.empty()) {
    auto expr_eval = executor_utils::bindInputs(args, kernel);
    auto launch_params = computeLaunchParams(
        launch_constraints, expr_eval, warp_size_, kernel->indexType());
    block_size = launch_params.nThreads();
    dynamic_smem = launch_params.smem();
    TORCH_INTERNAL_ASSERT(
        block_size > 0, "launch param inferred block size < 0");
  }

  // TODO: high water mark should be computed via occupancy API after
  // compilation.

  // Basically setting high water martk as 1 when we don't provide args for
  // compilation, it will just generate a kernel that gets ditched at the first
  // run - not great. We should have better heuristics.
  block_size_high_water_mark_ = std::max<int64_t>(
      (block_size.has_value() ? block_size.value() : 1),
      block_size_high_water_mark_);
  maxrregcount_high_water_mark_ = compile_params.maxrregcount;
  std::tie(compiled_kernel_, last_compiler_log_, last_compiled_binary_) =
      executor_utils::getCompiledKernel(
          kernel_code_,
          structured_code,
          getCanonicalKernelName(),
          fusion_id_,
          compile_params,
          block_size,
          save_compiled_binary_ || isDebugDumpEnabled(DebugDumpOption::Sass));
  TORCH_INTERNAL_ASSERT(
      fusion_id_ > 0, "failed to assign a fusion_id_ after compilation.");

  // These should be nullopt at this point, but reset just in case
  resetCompiledKernelProperties();

  // If the dynamic shmem size is known, make sure the compiled kernel
  // has at least that size of dynamic shmem
  if (dynamic_smem.has_value()) {
    ensureAvailableDynamicSmemSize(dynamic_smem.value());
  }

  if (isDebugDumpEnabled(DebugDumpOption::Sass)) {
    debug() << disassembledKernelSASS() << std::endl;
  }
}

namespace {

void fillTensorWithNan(at::Tensor& t) {
  switch (t.scalar_type()) {
    case at::ScalarType::Byte:
      t.fill_(0xFF);
      break;
    case at::ScalarType::Char:
      t.fill_(0x7F);
      break;
    case at::ScalarType::Short:
      t.fill_(0x7FFF);
      break;
    case at::ScalarType::Int:
      t.fill_(0x7FFFFFFF);
      break;
    case at::ScalarType::Long:
      t.fill_(0x7FFFFFFFFFFFFFFFL);
      break;
    case at::ScalarType::Bool:
      t.fill_(true);
      break;
    case at::ScalarType::Half:
    case at::ScalarType::Float:
    case at::ScalarType::Double:
    case at::ScalarType::BFloat16:
      t.fill_(std::nan(""));
      break;
    case at::ScalarType::ComplexHalf:
    case at::ScalarType::ComplexFloat:
    case at::ScalarType::ComplexDouble:
      t.fill_(c10::complex<double>(std::nan(""), std::nan("")));
      break;
    default:
      TORCH_INTERNAL_ASSERT(false, "Unknown dtype");
  }
}

std::vector<int64_t> getContiguousStrides(
    const std::vector<int64_t>& sizes,
    const std::vector<bool>& expand_flags) {
  TORCH_INTERNAL_ASSERT(sizes.size() == expand_flags.size());

  std::vector<int64_t> strides(sizes.size());
  int64_t cur_stride = 1;
  for (auto i = sizes.size(); i > 0; --i) {
    auto size = sizes.at(i - 1);
    TORCH_INTERNAL_ASSERT(
        size >= 0,
        "Positive size is assumed non-negative but received: ",
        size);

    int64_t stride = cur_stride;

    // If expanded, stride is 0
    if (expand_flags.at(i - 1)) {
      stride = 0;
    } else if (size == 0) {
      // If the size is 0, the stride is 1
      stride = 1;
    } else {
      cur_stride *= size;
    }

    strides.at(i - 1) = stride;
  }

  return strides;
}

// Infer the size and stride of each dimension
std::pair<std::vector<int64_t>, std::vector<int64_t>> inferShape(
    const TensorView* tv,
    std::vector<Val*> symbolic_sizes,
    std::vector<bool> expand_flags,
    ExpressionEvaluator& expr_eval) {
  FUSER_PERF_SCOPE("inferShape");

  // Allocate should be provided for intermediates. We just need to
  // grab a chunk of memory of the size dicatated by
  // Allocate::shape(). Fusion outputs do not come with Allocate and
  // need to be allocated while taking expanded broadcasts into
  // account.

  std::vector<int64_t> concrete_sizes(symbolic_sizes.size(), 0);

  for (const auto i : c10::irange(symbolic_sizes.size())) {
    auto symbolic_size = symbolic_sizes.at(i);
    const auto inferred_val = expr_eval.evaluate(symbolic_size);
    TORCH_INTERNAL_ASSERT(
        inferred_val.hasValue(),
        "Could not launch kernel as program could not infer ",
        symbolic_size->toInlineString(),
        "(",
        symbolic_size->toString(),
        ") for the buffer ",
        tv->toString());

    auto concrete_size = inferred_val.as<int64_t>();
    concrete_sizes.at(i) = concrete_size;
  }

  auto strides = getContiguousStrides(concrete_sizes, expand_flags);

  return {concrete_sizes, strides};
}

// Infer the shape of an intemediate tensor using kir::Allocate
std::pair<std::vector<int64_t>, std::vector<int64_t>> inferShapeOfIntermediate(
    const TensorView* tv,
    const kir::Allocate* alloc,
    ExpressionEvaluator& expr_eval) {
  // The allocation domain represents the logical allocation domain,
  // bu its actual allocation size may be different, e.g., for
  // supporting halo accesses. The actual size is currently computed
  // when creating the Allocate expr.
  TORCH_INTERNAL_ASSERT(alloc != nullptr);
  const auto& symbolic_sizes = alloc->shape();
  // For intermediate tensors, we just need to allocate a memory chunk
  // of the specified size. Broadcast expansion does not need to be considered.
  const auto expand_flags = std::vector<bool>(symbolic_sizes.size(), false);

  return inferShape(tv, symbolic_sizes, expand_flags, expr_eval);
}

// Infer the sizes and strides of an output tensor
std::pair<std::vector<int64_t>, std::vector<int64_t>> inferShapeOfOutput(
    const TensorView* tv,
    ExpressionEvaluator& expr_eval) {
  // Fusion outputs do not come with Allocate and
  // need to be allocated while taking expanded broadcasts into
  // account.

  std::vector<Val*> symbolic_sizes;
  std::vector<bool> expand_flags;

  // Allocate the allocation domain
  for (const auto id : tv->getMaybeAllocationDomain()) {
    if (id->isReduction() || id->isStride()) {
      continue;
    }
    symbolic_sizes.push_back(id->getMaybeExpandedExtent());
    if (id->hasExpandedExtent()) {
      TORCH_INTERNAL_ASSERT(
          id->isBroadcast(),
          "Non-broadcast domain should not have an expanded extent: ",
          id->toString());
      expand_flags.push_back(true);
    } else {
      expand_flags.push_back(false);
    }
  }

  return inferShape(tv, symbolic_sizes, expand_flags, expr_eval);
}

namespace {

class ForwardTraverseFromAllocToRFactor {
  at::Tensor tensor_;
  TensorView* tv_;
  ExpressionEvaluator& ee_;
  std::list<IterDomain*>& frontier_;

  // Forward traverse split from allocation to rFactor. Needs to, for example,
  // view tensor with shape [..., 15, ...] as [..., 3, 5, ...]
  void handle(Split* split) {
    auto in = split->in();
    auto inner = split->inner();
    auto outer = split->outer();
    auto factor = ee_.evaluate(split->factor()).as<int64_t>();
    auto in_it = std::find(frontier_.begin(), frontier_.end(), in);
    // TORCH_INTERNAL_ASSERT(in_it != frontier_.end());
    if (in_it == frontier_.end()) {
      // TODO: We should get rid of this return and enable the above assert.
      // Note [Allocation domain on both side of rFactor]
      // For cases where the allocation domain is on both side of rFactor, for
      // example, in Tensor3d_To_NHWC4d_FwdBwd_CUDA:
      // [alloc,root]   [alloc,root]           [root]
      //          \     /                      /    |
      //         [rFactor]                  split   [rFactor]
      //                                    /  \         |
      //                      [alloc,rFactor] [rFactor]  |
      //                                             \   |
      //                                             [alloc]
      // I have no idea why StmtSort::getExprsBetween is not returning the
      // expected set of exprs, but for now, I will just skip these illegal
      // exprs.
      return;
    }
    // view tensor
    int64_t dim = std::distance(frontier_.begin(), in_it);
    std::vector<int64_t> new_shape;
    for (auto i : c10::irange(tensor_.dim())) {
      if (i == dim) {
        new_shape.emplace_back(-1);
        new_shape.emplace_back(factor);
      } else {
        new_shape.emplace_back(tensor_.size(i));
      }
    }
    tensor_ = tensor_.view(new_shape);
    // update frontier
    frontier_.insert(in_it, outer);
    frontier_.insert(in_it, inner);
    frontier_.erase(in_it);
  }

  // Forward traverse split from allocation to rFactor. Needs to, for example,
  // view tensor with shape [..., 3, 5, ...] as [..., 15, ...]
  void handle(Merge* merge) {
    auto inner = merge->inner();
    auto outer = merge->outer();
    auto out = merge->out();
    auto inner_it = std::find(frontier_.begin(), frontier_.end(), inner);
    auto outer_it = std::find(frontier_.begin(), frontier_.end(), outer);
    // TORCH_INTERNAL_ASSERT(inner_it != frontier_.end());
    // TORCH_INTERNAL_ASSERT(outer_it != frontier_.end());
    if (inner_it == frontier_.end() || outer_it == frontier_.end()) {
      // TODO: see [Allocation domain on both side of rFactor]
      return;
    }
    int64_t inner_dim = std::distance(frontier_.begin(), inner_it);
    int64_t outer_dim = std::distance(frontier_.begin(), outer_it);
    int64_t left = std::min(inner_dim, outer_dim);
    // view the tensor
    if (outer_dim + 1 != inner_dim) {
      // need to permute the tensor in order to do a merging view
      // before: [..., outer, ..., inner, ...]
      // after: [..., outer, inner, ...]
      std::vector<int64_t> dims;
      int64_t i = 0;
      while (i < tensor_.dim() && i != left) {
        dims.emplace_back(i);
        i++;
      }
      dims.emplace_back(outer_dim);
      dims.emplace_back(inner_dim);
      while (i < tensor_.dim()) {
        if (i != outer_dim && i != inner_dim) {
          dims.emplace_back(i);
        }
        i++;
      }
      tensor_ = tensor_.permute(dims);
    }
    std::vector<int64_t> new_shape;
    for (auto i : c10::irange(tensor_.dim())) {
      if (i == left) {
        new_shape.emplace_back(-1);
      } else if (i != left + 1) {
        new_shape.emplace_back(tensor_.size(i));
      }
    }
    tensor_ = tensor_.view(new_shape);
    // update frontier
    if (inner_dim < outer_dim) {
      *inner_it = out;
      frontier_.erase(outer_it);
    } else {
      *outer_it = out;
      frontier_.erase(inner_it);
    }
  }

  void handle(Expr* expr) {
    if (auto split = dynamic_cast<Split*>(expr)) {
      handle(split);
    } else if (auto merge = dynamic_cast<Merge*>(expr)) {
      handle(merge);
    } else {
      TORCH_INTERNAL_ASSERT(
          false, "Unsupported transormation in allocation domain");
    }
  }

 public:
  ForwardTraverseFromAllocToRFactor(
      at::Tensor tensor,
      TensorView* tv,
      ExpressionEvaluator& ee,
      std::list<IterDomain*>& frontier)
      : tensor_(std::move(tensor)), tv_(tv), ee_(ee), frontier_(frontier) {}

  at::Tensor run(
      const std::vector<IterDomain*>& rfactor,
      const std::vector<IterDomain*>& alloc) {
    auto forward_exprs = StmtSort::getExprsBetween(
        tv_->fusion(),
        {alloc.begin(), alloc.end()},
        {rfactor.begin(), rfactor.end()});
    for (auto expr : forward_exprs) {
      handle(expr);
    }
    return tensor_;
  }
};

// Backward traverse is similar to forward traverse, but we need to do opposite
// transformations.
class BackwardTraverseFromAllocToRFactor {
  at::Tensor tensor_;
  TensorView* tv_;
  ExpressionEvaluator& ee_;
  std::list<IterDomain*>& frontier_;

  // Backward traverse split from allocation to rFactor. Needs to, for example,
  // view tensor with shape [..., 3, 5, ...] as [..., 15, ...]
  void handle(Split* split) {
    auto inner = split->inner();
    auto outer = split->outer();
    auto in = split->in();
    auto inner_it = std::find(frontier_.begin(), frontier_.end(), inner);
    auto outer_it = std::find(frontier_.begin(), frontier_.end(), outer);
    // TORCH_INTERNAL_ASSERT(inner_it != frontier_.end());
    // TORCH_INTERNAL_ASSERT(outer_it != frontier_.end());
    if (inner_it == frontier_.end() || outer_it == frontier_.end()) {
      // TODO: see [Allocation domain on both side of rFactor]
      return;
    }
    int64_t inner_dim = std::distance(frontier_.begin(), inner_it);
    int64_t outer_dim = std::distance(frontier_.begin(), outer_it);
    int64_t left = std::min(inner_dim, outer_dim);
    // view the tensor
    if (outer_dim + 1 != inner_dim) {
      // need to permute the tensor in order to do a merging view
      // before: [..., outer, ..., inner, ...]
      // after: [..., outer, inner, ...]
      std::vector<int64_t> dims;
      int64_t i = 0;
      while (i < tensor_.dim() && i != left) {
        dims.emplace_back(i);
        i++;
      }
      dims.emplace_back(outer_dim);
      dims.emplace_back(inner_dim);
      while (i < tensor_.dim()) {
        if (i != outer_dim && i != inner_dim) {
          dims.emplace_back(i);
        }
        i++;
      }
      tensor_ = tensor_.permute(dims);
    }
    std::vector<int64_t> new_shape;
    for (auto i : c10::irange(tensor_.dim())) {
      if (i == left) {
        new_shape.emplace_back(-1);
      } else if (i != left + 1) {
        new_shape.emplace_back(tensor_.size(i));
      }
    }
    tensor_ = tensor_.view(new_shape);
    // update frontier
    if (inner_dim < outer_dim) {
      *inner_it = in;
      frontier_.erase(outer_it);
    } else {
      *outer_it = in;
      frontier_.erase(inner_it);
    }
  }

  // Backward traverse split from allocation to rFactor. Needs to, for example,
  // view tensor with shape [..., 15, ...] as [..., 3, 5, ...]
  void handle(Merge* merge) {
    auto out = merge->out();
    auto inner = merge->inner();
    auto outer = merge->outer();
    auto factor = ee_.evaluate(inner->extent()).as<int64_t>();
    auto out_it = std::find(frontier_.begin(), frontier_.end(), out);
    // TORCH_INTERNAL_ASSERT(out_it != frontier_.end());
    if (out_it == frontier_.end()) {
      // TODO: see [Allocation domain on both side of rFactor]
      return;
    }
    // view tensor
    int64_t dim = std::distance(frontier_.begin(), out_it);
    std::vector<int64_t> new_shape;
    for (auto i : c10::irange(tensor_.dim())) {
      if (i == dim) {
        new_shape.emplace_back(-1);
        new_shape.emplace_back(factor);
      } else {
        new_shape.emplace_back(tensor_.size(i));
      }
    }
    tensor_ = tensor_.view(new_shape);
    // update frontier
    frontier_.insert(out_it, outer);
    frontier_.insert(out_it, inner);
    frontier_.erase(out_it);
  }

  void handle(Expr* expr) {
    if (auto split = dynamic_cast<Split*>(expr)) {
      handle(split);
    } else if (auto merge = dynamic_cast<Merge*>(expr)) {
      handle(merge);
    } else {
      TORCH_INTERNAL_ASSERT(
          false, "Unsupported transormation in allocation domain");
    }
  }

 public:
  BackwardTraverseFromAllocToRFactor(
      at::Tensor tensor,
      TensorView* tv,
      ExpressionEvaluator& ee,
      std::list<IterDomain*>& frontier)
      : tensor_(std::move(tensor)), tv_(tv), ee_(ee), frontier_(frontier) {}

  at::Tensor run(
      const std::vector<IterDomain*>& rfactor,
      const std::vector<IterDomain*>& alloc) {
    auto backward_exprs = StmtSort::getExprsBetween(
        tv_->fusion(),
        {rfactor.begin(), rfactor.end()},
        {alloc.begin(), alloc.end()});
    std::reverse(backward_exprs.begin(), backward_exprs.end());
    for (auto expr : backward_exprs) {
      handle(expr);
    }
    return tensor_;
  }
};

// Start from a tensor whose dimensions are consistent with the allocation
// domain of tv, apply a sequence of view/permute to the tensor to transform it
// into a format whose dimensions are consistent with the rFactor domain of tv.
// For example, if the rFactor domain is [I1, I2], and the allocation domain is
// [I2*I1], then we will allocate as [I2*I1], then do a tensor.view(I2, I1).t()
// to get a tensor whose semantics is [I1, I2] but its memory is [I2*I1].
// Another example, if the rFactor domain is [I1*I2] and the allocation domain
// is [I1, I2], then we will allocate as [I1, I2] and do a tensor.view(I1*I2) to
// get a tensor whose semantics is [I1*I2] but memory is [I1,I2]
at::Tensor transformOutputFromAllocationToRFactor(
    at::Tensor tensor,
    TensorView* tv,
    ExpressionEvaluator& ee) {
  // Ignore reductions because reductions does not exist in tensor's definition
  auto rfactor = TensorDomain::noReductions(tv->getMaybeRFactorDomain());
  auto alloc = TensorDomain::noReductions(tv->getMaybeAllocationDomain());
  // Traverse all affine transformations from allocation domain. Because
  // allocation domain can be before or after the rFactor domain, we need both a
  // forward and a backward traverse.
  std::list<IterDomain*> frontier(alloc.begin(), alloc.end());
  TORCH_INTERNAL_ASSERT(tensor.dim() == (int64_t)frontier.size());
  tensor = ForwardTraverseFromAllocToRFactor(tensor, tv, ee, frontier)
               .run(rfactor, alloc);
  tensor = BackwardTraverseFromAllocToRFactor(tensor, tv, ee, frontier)
               .run(rfactor, alloc);
  TORCH_INTERNAL_ASSERT(frontier.size() == rfactor.size());
  // Now that all affine transformations are handled, and frontiers should
  // contain the same set of IDs as rfactor. We still need to do a final
  // permutation so that their orders are also consistent.
  std::unordered_map<IterDomain*, int64_t> current_dims;
  int64_t counter = 0;
  for (auto id : frontier) {
    current_dims[id] = counter++;
  }
  std::vector<int64_t> dims;
  dims.reserve(frontier.size());
  for (auto id : rfactor) {
    dims.emplace_back(current_dims.at(id));
  }
  return tensor.permute(dims);
}

} // namespace

// Allocate output tensors for a given kernel. Outputs may alias inputs, in
// that case output tensors are shallow copies of the aliased inputs
std::vector<at::Tensor> allocOutputs(
    const kir::Kernel* kernel,
    const std::vector<FusionExecutor::GlobalBufferInfo>& output_info,
    const std::vector<std::pair<int, int>>& output_to_input_aliases,
    const KernelArgumentHolder& inputs,
    const c10::Device& device,
    ExpressionEvaluator& ee) {
  FUSER_PERF_SCOPE("ExecutorRunFusion::OutputAlloc");

  std::vector<at::Tensor> outputs;

  for (const auto output_idx : c10::irange(output_info.size())) {
    const auto& buf_info = output_info.at(output_idx);

    auto alias_it = std::find_if(
        output_to_input_aliases.begin(),
        output_to_input_aliases.end(),
        [&](const auto output_to_input) {
          return output_to_input.first == (int)output_idx;
        });

    // Note: aliased output is not returned as output. But we still need it
    // for kernel execution, so would need to push them to args
    if (alias_it != output_to_input_aliases.end()) {
      auto aliased_input_index = alias_it->second;
      TORCH_INTERNAL_ASSERT(
          inputs[aliased_input_index]->is<at::Tensor>(),
          "alias io only supports tensor");
      outputs.emplace_back(*inputs[aliased_input_index]);
    } else if (kernel->outputs().at(output_idx)->isFusionInput()) {
      // pushing empty tensor for trivial forwarding. Since we handle this in
      // integration, see step 1 - note [trivial forwarding]
      auto alloc_dom =
          TensorDomain::noReductions(kernel->outputs()
                                         .at(output_idx)
                                         ->as<TensorView>()
                                         ->getMaybeAllocationDomain());
      const auto tensor_options =
          at::TensorOptions().dtype(at::kFloat).device(device);
      outputs.emplace_back(
          at::empty(std::vector<int64_t>(alloc_dom.size(), 0), tensor_options));
    } else {
      auto alloc_tensor = at::native::empty_strided_cuda(
          buf_info.sizes,
          buf_info.strides,
          buf_info.type,
          c10::nullopt,
          device,
          c10::nullopt);
      if (shouldFillAllocationWithNan()) {
        fillTensorWithNan(alloc_tensor);
      }
      outputs.emplace_back(transformOutputFromAllocationToRFactor(
          alloc_tensor, buf_info.tv, ee));
    }
  }

  return outputs;
}

} // namespace

int64_t FusionExecutor::computeSharedMemory(
    ExpressionEvaluator& expr_eval,
    const std::vector<const kir::Allocate*>& buffers,
    DataType index_type,
    int64_t smem_offset) {
  FUSER_PERF_SCOPE("computeSharedMemory");
  int64_t total = smem_offset;
  // align smem_offset at 16 bytes
  smem_offset = (smem_offset + 15) & (~15);
  for (auto smem_alloc : buffers) {
    // If this buffer aliases another buffer,
    // then do not allocate memory for this buffer.
    if (smem_alloc->alias() == nullptr) {
      TORCH_INTERNAL_ASSERT(
          smem_alloc->address(),
          "Smem address is not set for buffer T",
          smem_alloc->buffer()->name());
      const auto address_val = expr_eval.evaluate(smem_alloc->address());
      TORCH_INTERNAL_ASSERT(
          address_val.hasValue(),
          "Failed to evaluate the address ",
          smem_alloc->address()->toInlineString(),
          " of shared memory buffer T",
          smem_alloc->buffer()->name());
      TORCH_INTERNAL_ASSERT(
          address_val.is<int64_t>(),
          "Address val ",
          smem_alloc->address()->toInlineString(),
          " of shared memory buffer T",
          smem_alloc->buffer()->name(),
          " should be int64 but found ",
          address_val);
      const auto size_val = expr_eval.evaluate(smem_alloc->size());
      TORCH_INTERNAL_ASSERT(
          size_val.hasValue(),
          "Failed to evaluate the size ",
          smem_alloc->size(),
          " of shared memory buffer - T",
          smem_alloc->buffer()->name());

      const auto first_byte = smem_offset + address_val.as<int64_t>();
      const auto data_size =
          dataTypeSize(smem_alloc->buffer()->dtype(), index_type);
      const int64_t size_bytes = size_val.as<int64_t>() * data_size;
      const auto last_byte = first_byte + size_bytes;

      total = std::max(total, last_byte);
    }
  }
  return total;
}

LaunchParams FusionExecutor::computeLaunchParams(
    const LaunchParams& launch_constraints,
    ExpressionEvaluator& expr_eval,
    const int64_t warp_size,
    DataType index_type) {
  FUSER_PERF_SCOPE("FusionExecutor::ComputeLaunchParams");
  TORCH_INTERNAL_ASSERT(warp_size > 0, "WARP_SIZE should be larger than 0");

  LaunchParams launch_params;

  auto data_cache = compileTimeDataCache();

  auto lower = lowered_.get();
  auto& used_tvs = getUsedTVs();
  auto parallel_binding_ids_entry =
      executor_utils::caching::ExecutorCompileTimeEntry<
          executor_utils::caching::ParallelBindingIterDomains>(
          data_cache, [&used_tvs, &lower]() {
            return std::make_unique<std::vector<IterDomain*>>(
                executor_utils::getParallelBindingsIterDomains(
                    lower, used_tvs));
          });
  auto& parallel_binding_ids = parallel_binding_ids_entry.get();

  auto parallel_iter_extent_entry =
      executor_utils::caching::ExecutorCompileTimeEntry<
          executor_utils::caching::ParallelIterExtentMap>(
          data_cache, [&parallel_binding_ids]() {
            return executor_utils::getParallelIterExtents(parallel_binding_ids);
          });
  auto& parallel_iter_extents = parallel_iter_extent_entry.get();

  const auto& simplified_parallel_iter_extents =
      lower->parallelDimensionMap().getMap();

  // TODO: Need to redesign this part a bit to
  //   find the right place to trigger evaluate
  if (expr_eval.precomputedValues()) {
    expr_eval.precomputedValues()->bindParallelExtents(
        parallel_iter_extents, launch_constraints);
    expr_eval.precomputedValues()->evaluate();
  }

  // If any dimension was set in launch constraints we need to run through
  // IterDomains that have been parallelized, and bind those values. Or make
  // sure if they could be inferred the inference matches what was set.
  for (auto& entry : parallel_iter_extents) {
    auto p_type = entry.first;
    if (launch_constraints.hasDim(p_type)) {
      auto parallel_extents = entry.second;
      for (auto extent : parallel_extents) {
        auto inferred_val = expr_eval.evaluate(extent);
        if (inferred_val.hasValue()) {
          // This value could have been inferred, make sure it was set right.
          bool valid =
              inferred_val.as<int64_t>() == launch_constraints.getDim(p_type) ||
              launch_constraints.getRawVal(p_type) == -1;
          if (!useFallback() && !valid) {
            TORCH_WARN_ONCE(
                "Cannot validate parallelization scheme, "
                "this may be due to mixed broadcast axes that are parallelized.");
          }
        } else if (!expr_eval.precomputedValues()) {
          expr_eval.bind(extent, launch_constraints.getDim(p_type));
        }
        if (!launch_params.hasDim(p_type)) {
          // Bind the launch constraint into our evaluation context
          launch_params.bind(launch_constraints.getDim(p_type), p_type);
          // Makes sure the p-types bound to evaluators are the
          //  final values that will become the actual launch
          //  param size to ensure accurate smem buffer size
          //  computation.
          expr_eval.bind(p_type, launch_constraints.getDim(p_type));
        }
      }
    }
  }

  // Run through the rest of the parallel IterDomains and infer their size
  for (auto [p_type, extent] : simplified_parallel_iter_extents) {
    FUSER_PERF_SCOPE("FusionExecutor::ParallelBindingResolution");
    auto val = expr_eval.evaluate(extent);
    TORCH_INTERNAL_ASSERT(
        val.hasValue(),
        "Tried to evaluate the extent, ",
        extent->toInlineString(),
        " for the ptype: ",
        p_type,
        " to set launch bounds but could not.");

    if (val > 0) {
      expr_eval.bind(p_type, val);
      launch_params.bind(val.as<int64_t>(), p_type);
    }
  }

  // Re-run the integer machine with all
  //  the thread sizes now determined.
  if (expr_eval.precomputedValues()) {
    expr_eval.precomputedValues()->evaluate();
  }

  // Calculate Dynamic Shared Memory Size
  // Add workspace for reduction and broadcast
  int64_t reduction_broadcast_workspace = 0;
  const bool has_workspace = kernel_summary_.has_block_reductions ||
      kernel_summary_.has_grid_reductions ||
      kernel_summary_.has_block_broadcasts ||
      kernel_summary_.has_grid_broadcasts;
  if (has_workspace &&
      kernel_summary_.largest_smem_data_type != DataType::Null) {
    // Not using nThreads here since it does not handle uninitialized value

    // TODO: here is an optimization opportunity since welford uses int64_t for
    // N while the data type is not neccessarily double. But it may need more
    // work on the alignment
    const int welford_factor =
        kernel_summary_.has_block_welford || kernel_summary_.has_grid_welford
        ? 3
        : 1;
    reduction_broadcast_workspace =
<<<<<<< HEAD
        (int64_t)dataTypeSize(kernel_summary_.largest_smem_data_type) *
=======
        (int64_t)dataTypeSize(
            kernel_summary.largest_smem_data_type, index_type) *
>>>>>>> 5f4ee17b
        welford_factor * launch_params.bdimx() * launch_params.bdimy() *
        launch_params.bdimz();

    if (kernel_summary_.has_outer_grouped_grid_welford) {
      reduction_broadcast_workspace = std::max(
          reduction_broadcast_workspace,
          (int64_t)
              kernel_summary_.outer_grouped_grid_welford_largest_smem_size);
    }
  }

  const auto dynamic_smem_size = computeSharedMemory(
      expr_eval,
<<<<<<< HEAD
      kernel_summary_.dynamic_smem_allocations,
      true,
=======
      kernel_summary.dynamic_smem_allocations,
      index_type,
>>>>>>> 5f4ee17b
      reduction_broadcast_workspace);

  // Check that requested smem size can be dynamically allocated.
  //  This check is only done once a kernel has been compiled, since
  //  maybe_available_dynamic_smem_ needs to be evaluated on
  //  a compiled kernel.
  if (isCompiled()) {
    validateDynamicSmemSize(dynamic_smem_size);
  }

  launch_params.setSmem(dynamic_smem_size);

  return launch_params;
}

std::vector<FusionExecutor::GlobalBufferInfo> FusionExecutor::
    getIntermediateBufferInfo(
        ExpressionEvaluator& expr_eval,
        DataType index_type) {
  FUSER_PERF_SCOPE("FusionExecutor::GetIntermediateBufferInfo");

  std::vector<GlobalBufferInfo> global_buffers;

  const auto kernel = lowered_->kernel();

  for (auto alloc : kernel_summary_.global_allocations) {
    TORCH_INTERNAL_ASSERT(
        alloc->buffer()->isA<TensorView>(),
        "Cannot allocate global buffers that are not tensors.");
    auto tv = alloc->buffer()->as<TensorView>();
    if (tv->isFusionOutput()) {
      continue;
    }
    GlobalBufferInfo info;
    info.tv = tv;
    info.zero_init = alloc->zeroInit();
    std::tie(info.sizes, info.strides) =
        inferShapeOfIntermediate(tv, alloc, expr_eval);
    auto dtype = (tv->dtype() == DataType::Index ? index_type : tv->dtype());
    info.type = data_type_to_aten(dtype);

    // Remember the tensor buffer used for storing kernel profile
    if (isOptionEnabled(EnableOption::KernelProfile) &&
        tv == kernel->profile().getBuffer()) {
      info.is_profile_buffer = true;
    }

    global_buffers.emplace_back(info);
  }

  return global_buffers;
}

std::vector<FusionExecutor::GlobalBufferInfo> FusionExecutor::
    getOutputBufferInfo(
        const KernelArgumentHolder& args,
        ExpressionEvaluator& expr_eval,
        const std::vector<std::pair<int, int>>& output_to_input_aliases,
        DataType index_dtype) {
  FUSER_PERF_SCOPE("FusionExecutor::GetOutbufferInfo");
  const auto kernel = lowered_->kernel();
  std::vector<GlobalBufferInfo> outputs;
  TORCH_INTERNAL_ASSERT(
      args.size() == kernel->inputs().size(),
      "kernel arguments length does not match runtime arguments.");
  for (const auto out_i : c10::irange(kernel->outputs().size())) {
    GlobalBufferInfo info;
    auto out_val = kernel->outputs()[out_i];
    info.tv = dynamic_cast<TensorView*>(out_val);
    if (out_val->isFusionInput()) {
      // pushing empty tensor for trivial forwarding. Since we handle this in
      // integration, see step 1 - note [trivial forwarding]
      info.type = at::kFloat;
      info.sizes = {0};
    } else {
      TORCH_INTERNAL_ASSERT(
          info.tv != nullptr, "Cannot allocate outputs that are not tensors.");
      auto output = out_val->as<TensorView>();
      auto alias_it = std::find_if(
          output_to_input_aliases.begin(),
          output_to_input_aliases.end(),
          [&](const auto output_to_input) {
            return output_to_input.first == (int)out_i;
          });
      if (alias_it != output_to_input_aliases.end()) {
        // Aliased to an input, no need to gather allocation
        // info. Leave it as is
      } else {
        std::tie(info.sizes, info.strides) =
            inferShapeOfOutput(output, expr_eval);
        auto dtype =
            (output->dtype() == DataType::Index ? index_dtype
                                                : output->dtype());
        info.type = data_type_to_aten(dtype);
        info.zero_init = false;
      }
    }
    outputs.emplace_back(info);
  }
  return outputs;
}

void FusionExecutor::setUsedTVs() {
  auto used_vals = fusion_->usedMathVals();
  auto used_tvs = ir_utils::filterByType<TensorView>(used_vals);
  used_tvs_.clear();
  used_tvs_.insert(used_tvs_.begin(), used_tvs.begin(), used_tvs.end());
}

KernelArgumentHolder FusionExecutor::inferOutputSizes(
    Fusion* fusion,
    const KernelArgumentHolder& args) {
  FUSER_PERF_SCOPE("FusionExecutor::inferOutputSizes");
  std::unique_ptr<PrecomputedValues> evaluator_precomputed_values =
      std::make_unique<PrecomputedValues>(fusion);
  evaluator_precomputed_values->bindInputs(args);
  evaluator_precomputed_values->evaluate();

  ExpressionEvaluator expr_eval;
  expr_eval.precomputedValues() = evaluator_precomputed_values.get();

  auto arg_index_type = args.getSmallestIndexTypeOfArguments();
  const auto& output_to_input_aliases = fusion->getOutputToInputAliasIndices();

  KernelArgumentHolder ret;
  ret.setDeviceIndex(args.getDeviceIndex());

  for (const auto out_i : c10::irange(fusion->outputs().size())) {
    // If the output is just trivially the input, just "copy" it over.
    // See note [trivial forwarding]
    if (fusion->outputs()[out_i]->isFusionInput()) {
      auto input_it = std::find(
          fusion->inputs().begin(),
          fusion->inputs().end(),
          fusion->outputs()[out_i]);
      TORCH_INTERNAL_ASSERT(
          input_it != fusion->inputs().end(),
          "Issue with an input showing up as output but could not find input.");
      auto inp_i = std::distance(fusion->inputs().begin(), input_it);
      ret.push(*args[inp_i]);
    } else {
      TORCH_INTERNAL_ASSERT(
          fusion->outputs()[out_i]->isA<TensorView>(),
          "Cannot allocate outputs that are not tensors.");
      auto output_tv = fusion->outputs()[out_i]->as<TensorView>();

      auto alias_it = std::find_if(
          output_to_input_aliases.begin(),
          output_to_input_aliases.end(),
          [&](const auto& output_to_input) {
            return output_to_input.first == (int)out_i;
          });

      if (alias_it != output_to_input_aliases.end()) {
        // When aliasing output to an input, we do not need to allocate a new
        // output but still need to push an entry.
        ret.push(PolymorphicValue(0L));
      } else {
        const auto& [sizes, strides] = inferShapeOfOutput(output_tv, expr_eval);
        const auto dtype = (output_tv->dtype() == DataType::Index)
            ? data_type_to_aten(arg_index_type)
            : data_type_to_aten(output_tv->dtype());
        ret.pushTensorProxy(sizes, strides, dtype);
      }
    }
  }

  for (const auto& [aliased_output_index, aliased_input_index] :
       output_to_input_aliases) {
    TORCH_INTERNAL_ASSERT(
        args[aliased_input_index]->is<at::Tensor>(),
        "alias io only supports tensor");
    *ret[aliased_output_index] = *args[aliased_input_index];
  }
  return ret;
}

namespace {

// Make sure the index type of Kernel is valid
void validateIndexType(
    kir::Kernel* kernel,
    const CompileParams& compile_params) {
  TORCH_INTERNAL_ASSERT(
      !compile_params.index_type.has_value() ||
          kernel->indexType() == compile_params.index_type.value(),
      "Kernel index type and compilation index type don't match. Kernel type: ",
      kernel->indexType(),
      ". Compilation index type: ",
      compile_params.index_type.value());
}

void validateCooperativeLaunch(
    CUfunction kernel,
    const LaunchParams& launch_params,
    int64_t device_index) {
  int num_blocks_per_SM = -1;
  auto block_size =
      launch_params.bdimx() * launch_params.bdimy() * launch_params.bdimz();
  NVFUSER_CUDA_SAFE_CALL(cuOccupancyMaxActiveBlocksPerMultiprocessor(
      &num_blocks_per_SM,
      kernel,
      (int)block_size,
      (size_t)launch_params.smem()));

  auto grid_size =
      launch_params.gdimx() * launch_params.gdimy() * launch_params.gdimz();
  auto max_active_blocks = num_blocks_per_SM *
      at::cuda::getDeviceProperties(device_index)->multiProcessorCount;
  TORCH_INTERNAL_ASSERT(
      (int64_t)(max_active_blocks) >= grid_size,
      "Wanted to launch a cooperative kernel, however the number of blocks is greater than ",
      "what can be resident on the GPU at once. Need: ",
      grid_size,
      " (",
      launch_params.gdimx(),
      " * ",
      launch_params.gdimy(),
      " * ",
      launch_params.gdimz(),
      ") but limited to ",
      num_blocks_per_SM,
      " * ",
      at::cuda::getDeviceProperties(device_index)->multiProcessorCount);
}

// Dump fusion inputs and outputs as well as some useful fusion
// information. Note that inputs and outputs are those that are passed
// to FusionExecutor::runFusion, so outputs may not be given.
void dumpFusionArgs(
    int64_t fusion_id,
    const KernelArgumentHolder& args,
    const LaunchParams& launch_constraints,
    const CompileParams& compile_params,
    const std::vector<at::Tensor>& outputs) {
  debug() << "Arguments for fusion" << fusion_id << ":" << std::endl
          << "Inputs:" << std::endl;
  for (auto i : c10::irange(args.size())) {
    debug() << "  " << args[i] << std::endl;
  }
  debug() << "Outputs:" << std::endl;
  for (const auto& output : outputs) {
    debug() << "  " << output.scalar_type() << " " << output.sizes()
            << " (strides = " << output.strides() << ")" << std::endl;
  }
  debug() << launch_constraints.toString();
  debug() << "maxrregcount= " << compile_params.maxrregcount << std::endl;
}

// Dump arguments that are passed to a CUDA kernel call, which include
// the inputs and outputs of the fusion as well as temporary
// global-memory buffers. Unlike dumpFusionArgs, which dumps inputs
// and outputs passed to FusionExecutor::runFusion, this function
// dumps those that are passed to a CUDA kernel.
void dumpKernelArgs(
    int64_t fusion_id,
    const KernelArgumentHolder& args,
    size_t num_inputs,
    const std::vector<at::Tensor>& allocated_outputs,
    const std::vector<at::Tensor>& intermediates,
    const std::vector<FusionExecutor::GlobalBufferInfo>& intermediates_info) {
  debug() << "Arguments for kernel" << fusion_id << ":" << std::endl
          << "Inputs:" << std::endl;
  for (auto i : c10::irange(num_inputs)) {
    debug() << "  " << args[i] << std::endl;
  }
  debug() << "Outputs:" << std::endl;
  // note: add aliased outputs here.
  for (const auto& output : allocated_outputs) {
    debug() << "  " << output.scalar_type() << " " << output.sizes()
            << " (strides = " << output.strides()
            << ", address = " << output.data_ptr() << ")" << std::endl;
  }
  debug() << "Intermediate global buffers:" << std::endl;
  for (const auto i : c10::irange(intermediates.size())) {
    const auto& buffer = intermediates.at(i);
    const auto& zero_init = intermediates_info.at(i).zero_init;
    debug() << "  " << buffer.scalar_type() << " " << buffer.sizes()
            << " is_zero_initialized: " << zero_init << std::endl;
  }
}

FusionExecutor::GlobalBufferInfo getGlobalBufferAllocationInfo(
    const at::Tensor& at_tensor) {
  FusionExecutor::GlobalBufferInfo info{
      .sizes = at_tensor.sizes().vec(),
      .strides = at_tensor.strides().vec(),
      .type = at_tensor.scalar_type()};
  return info;
}

} // namespace

void FusionExecutor::initializeExecutorEntry(
    ExecutorEntry& executor_entry,
    const KernelArgumentHolder& args,
    const LaunchParams& launch_constraints,
    const CompileParams& compile_params,
    const std::vector<at::Tensor>& outputs,
    DataType index_type) {
  FUSER_PERF_SCOPE("ExecutorRunFusion::InitializeExecutorEntry");

  ExpressionEvaluator expr_eval;
  evaluatorPrecomputedValues()->bindInputs(args);
  expr_eval.precomputedValues() = evaluatorPrecomputedValues().get();

  auto launch_params = computeLaunchParams(
      launch_constraints, expr_eval, warp_size_, index_type);

  executor_utils::validateVectorizedTensors(
      kernel(), args, outputs, compileTimeDataCache(), expr_eval);

  auto input_alias_indices_entry =
      executor_utils::caching::ExecutorCompileTimeEntry<
          executor_utils::caching::InputAliasIndices>(
          compileTimeDataCache(), [&]() {
            return std::make_unique<std::vector<std::pair<int, int>>>(
                fusion_->getOutputToInputAliasIndices());
          });

  const auto& output_to_input_aliases = input_alias_indices_entry.get();

  std::vector<GlobalBufferInfo> output_info;

  if (outputs.empty()) {
    output_info = getOutputBufferInfo(
        args, expr_eval, output_to_input_aliases, index_type);
  } else {
    // Need to save the information necessary for allocations as
    // future uses of this ExecutorEntry may not be provided with
    // allocated outputs
    for (const auto& output : outputs) {
      output_info.emplace_back(getGlobalBufferAllocationInfo(output));
    }
  }

<<<<<<< HEAD
  auto intermediates = getIntermediateBufferInfo(expr_eval);

  uint64_t rand_offset = 0;
  if (kernel_summary_.max_rng_offsets >= 0) {
    // NOTE: this is how we map offset to PW kernels in order to have
    // identical random number generator to match native PyTorch results.
    // But it doesn't really work as it takes assumption how threads are
    // binded but is not generally how we handle that in scheduler.
    // Refer to `Philox` in generated kernel to understand how the mapping
    // works.
    rand_offset = (uint64_t)(kernel_summary_.max_rng_offsets + 1) * 4;
  }
=======
  auto intermediates = getIntermediateBufferInfo(expr_eval, index_type);
>>>>>>> 5f4ee17b

  // All information is gathered. Save it to ExecutorEntry
  executor_entry.launch_params = launch_params;
  executor_entry.output_to_input_aliases = output_to_input_aliases;
  executor_entry.outputs = output_info;
  executor_entry.intermediates = intermediates;
  executor_entry.init = true;
}

void FusionExecutor::recompileKernel(
    const LaunchParams& new_launch_params,
    const CompileParams& new_compile_params) {
  if (new_launch_params.nThreads() <= block_size_high_water_mark_ &&
      new_compile_params.maxrregcount == maxrregcount_high_water_mark_) {
    return;
  }

  const auto structured_code = getStructuredCode();
  block_size_high_water_mark_ = new_launch_params.nThreads();
  maxrregcount_high_water_mark_ = new_compile_params.maxrregcount;

  std::tie(compiled_kernel_, last_compiler_log_, last_compiled_binary_) =
      executor_utils::getCompiledKernel(
          kernel_code_,
          structured_code,
          getCanonicalKernelName(),
          fusion_id_,
          new_compile_params,
          block_size_high_water_mark_,
          save_compiled_binary_);

  resetCompiledKernelProperties();

  if (kernel_summary_.has_cooperative_grid_reduction) {
    // We need to increase shared memory before kernel launch, but also before
    // calling into `validateCooperativeLaunch`!
    // So we need to do it there before calling into the validation, to avoid
    // false positives
    ensureAvailableDynamicSmemSize(new_launch_params.smem());
    validateCooperativeLaunch(
        compiled_kernel_.function, new_launch_params, options_.device.index());
  }
}

int64_t FusionExecutor::getAvailableDynamicSmemSize() {
  TORCH_INTERNAL_ASSERT(
      isCompiled(), "Cannot get dynamic smem size unless kernel is compiled");
  if (!available_dynamic_smem_size_.has_value()) {
    int size = 0;
    NVFUSER_CUDA_SAFE_CALL(cuFuncGetAttribute(
        &size,
        CU_FUNC_ATTRIBUTE_MAX_DYNAMIC_SHARED_SIZE_BYTES,
        compiled_kernel_.function));
    available_dynamic_smem_size_ = size;
  }
  return available_dynamic_smem_size_.value();
}

int64_t FusionExecutor::getStaticSmemSize() {
  TORCH_INTERNAL_ASSERT(
      isCompiled(), "Cannot get static smem size unless kernel is compiled");
  if (!static_smem_size_.has_value()) {
    int size = 0;
    // Is this really a costly operation worth caching?
    NVFUSER_CUDA_SAFE_CALL(cuFuncGetAttribute(
        &size, CU_FUNC_ATTRIBUTE_SHARED_SIZE_BYTES, compiled_kernel_.function));
    static_smem_size_ = size;
  }
  return static_smem_size_.value();
}

void FusionExecutor::validateDynamicSmemSize(int64_t dynamic_smem_size) {
  TORCH_INTERNAL_ASSERT(
      getStaticSmemSize() + dynamic_smem_size < device_smem_limit_,
      "The total shared memory allocation is larger than available memory.",
      " Dynamic size: ",
      dynamic_smem_size,
      ". Static size: ",
      getStaticSmemSize(),
      ". Required total size: ",
      getStaticSmemSize() + dynamic_smem_size,
      ". Device limit size: ",
      device_smem_limit_);
}

int64_t FusionExecutor::ensureAvailableDynamicSmemSize(
    int64_t dynamic_smem_size) {
  TORCH_INTERNAL_ASSERT(
      isCompiled(), "Cannot set dynamic smem size unless kernel is compiled");
  if (dynamic_smem_size > getAvailableDynamicSmemSize()) {
    validateDynamicSmemSize(dynamic_smem_size);
    NVFUSER_CUDA_SAFE_CALL(cuFuncSetAttribute(
        compiled_kernel_.function,
        CU_FUNC_ATTRIBUTE_MAX_DYNAMIC_SHARED_SIZE_BYTES,
        dynamic_smem_size));
    available_dynamic_smem_size_ = dynamic_smem_size;
  }
  return getAvailableDynamicSmemSize();
}

void FusionExecutor::resetCompiledKernelProperties() {
  available_dynamic_smem_size_.reset();
  static_smem_size_.reset();
}

<<<<<<< HEAD
std::vector<TensorView*> FusionExecutor::getTvsForKernelArguments() const {
  std::vector<TensorView*> tvs;
  for (auto val : kernel()->inputs()) {
    tvs.emplace_back(dynamic_cast<TensorView*>(val));
  }

  for (auto val : kernel()->outputs()) {
    tvs.emplace_back(dynamic_cast<TensorView*>(val));
  }

  for (auto alloc : kernel_summary_.global_allocations) {
    auto tv = alloc->buffer()->as<TensorView>();
    if (tv->isFusionOutput()) {
      continue;
    }
    tvs.emplace_back(tv);
  }

  if (kernel_summary_.max_rng_offsets >= 0) {
    tvs.emplace_back(nullptr);
  }
  return tvs;
}

=======
>>>>>>> 5f4ee17b
std::vector<at::Tensor> FusionExecutor::runFusion(
    KernelArgumentHolder& args,
    const LaunchParams& launch_constraints,
    CompileParams compile_params,
    std::vector<at::Tensor> outputs) {
  FUSER_PERF_SCOPE("FusionExecutor::RunFusion");
  TORCH_INTERNAL_ASSERT(isCompiled());
  TORCH_INTERNAL_ASSERT(
      fusion_id_ > 0, "Cannot run fusion, it was not compiled.");
  TORCH_INTERNAL_ASSERT(
      !args.getCacheId().has_value() || outputs.empty(),
      "short cut input cache is not compatible with pre-allocated output");

  validateIndexType(kernel(), compile_params);

  const auto num_inputs = args.size();

  if (isDebugDumpEnabled(DebugDumpOption::FusionArgs)) {
    dumpFusionArgs(
        fusion_id_, args, launch_constraints, compile_params, outputs);
  }

  c10::DeviceGuard dg(options_.device);
  auto stream = at::cuda::getCurrentCUDAStream();
  at::cuda::jit::initializeCudaContext();
  TORCH_INTERNAL_ASSERT(lowered_);

  // Placeholder for the case where parameter cache is not used
  ExecutorEntry temporary_executor_entry;

  ExecutorEntry* executor_entry =
      args.getCacheId().has_value() && !disable_parameter_cache_
      ? &executor_entry_lookup_[*args.getCacheId()]
      : &temporary_executor_entry;

  // Initialize the executor entry if not initlized
  if (!executor_entry->init) {
    initializeExecutorEntry(
        *executor_entry,
        args,
        launch_constraints,
        compile_params,
        outputs,
        kernel()->indexType());
  }

  recompileKernel(executor_entry->launch_params, compile_params);

  // TODO: Why does this need to be stored in the class?
  launch_params_ = executor_entry->launch_params;

  // context manager to disable auto grad for `empty_cuda` calls later
  at::AutoDispatchBelowADInplaceOrView non_variable_type_mode;

  ExpressionEvaluator expr_eval;
  const auto& inputs = kernel()->inputs();

  for (const auto i : c10::irange(inputs.size())) {
    executor_utils::bindInputForExprEvaluation(
        inputs.at(i), *args[i], true, expr_eval);
  }

  // only allocate outputs when not given
  if (outputs.empty()) {
    outputs = allocOutputs(
        kernel(),
        executor_entry->outputs,
        executor_entry->output_to_input_aliases,
        args,
        options_.device,
        expr_eval);
  } else {
    // TODO: Use validateKernelOutputs
    TORCH_INTERNAL_ASSERT(
        outputs.size() == fusion_->outputs().size(),
        __func__,
        " provided number of outputs does not match fusion output");
  }
  args.push(outputs);

  for (const auto i : c10::irange(outputs.size())) {
    auto output = kernel()->outputs()[i];
    if (std::any_of(
            kernel()->inputs().begin(),
            kernel()->inputs().end(),
            [&](const auto& in) { return in == output; })) {
      // Skip trivially forwarded outputs because they are just placeholders
      continue;
    }
    executor_utils::bindInputForExprEvaluation(
        output, *args[inputs.size() + i], true, expr_eval, false);
  }

  std::vector<at::Tensor> intermediates;
  at::Tensor profile_buffer;
  {
    FUSER_PERF_SCOPE("ExecutorRunFusion::IntermediateBufferAlloc");
    for (const auto i : c10::irange(executor_entry->intermediates.size())) {
      const auto& buf_info = executor_entry->intermediates.at(i);
      at::Tensor intermediate_buffer;
      if (buf_info.zero_init) {
        intermediate_buffer = at::zeros(
            buf_info.sizes,
            at::TensorOptions().dtype(buf_info.type).device(options_.device));
      } else {
        intermediate_buffer = at::native::empty_cuda(
            buf_info.sizes,
            buf_info.type,
            c10::nullopt,
            options_.device,
            c10::nullopt);
        if (shouldFillAllocationWithNan()) {
          fillTensorWithNan(intermediate_buffer);
        }
      }
      args.push(intermediate_buffer);
      intermediates.push_back(intermediate_buffer);
      executor_utils::bindInputForExprEvaluation(
          kernel()->summary().global_allocations.at(i)->buffer(),
          *args[inputs.size() + outputs.size() + i],
          true,
          expr_eval,
          false);
      if (buf_info.is_profile_buffer) {
        profile_buffer = intermediate_buffer;
      }
    }
  }

<<<<<<< HEAD
  // push back RNG state if needed
  if (kernel_summary_.max_rng_offsets >= 0) {
    args.appendPhiloxRNGSeed(executor_entry->rand_offset);
=======
  std::vector<std::vector<std::byte>> arg_buffers;
  arg_buffers.reserve(kernel()->parameters().size());
  for (auto v : kernel()->parameters()) {
    arg_buffers.emplace_back(
        getKernelArgument(expr_eval, v, kernel()->indexType()));
>>>>>>> 5f4ee17b
  }

  if (isDebugDumpEnabled(DebugDumpOption::LaunchParam)) {
    launch_params_.print();
  }

  if (isDebugDumpEnabled(DebugDumpOption::KernelArgs)) {
    dumpKernelArgs(
        fusion_id_,
        args,
        num_inputs,
        outputs,
        intermediates,
        executor_entry->intermediates);
  }

  if (isDebugDumpEnabled(DebugDumpOption::IndexType)) {
    debug() << "Index type: " << kernel()->indexType() << std::endl;
  }

  const bool measure_kernel_time = measure_kernel_time_ ||
      isDebugDumpEnabled(DebugDumpOption::EffectiveBandwidth) ||
      isDebugDumpEnabled(DebugDumpOption::PerfDebugVerbose);

  executor_utils::CudaKernelTimer timer(stream);

  if (measure_kernel_time) {
    timer.init();
  }

  if (execute_kernel_) {
    ensureAvailableDynamicSmemSize(executor_entry->launch_params.smem());

    std::vector<void*> arg_buffer_ptrs;
    arg_buffer_ptrs.reserve(arg_buffers.size());
    for (auto& arg_buffer : arg_buffers) {
      arg_buffer_ptrs.push_back(arg_buffer.data());
    }

    if (isDebugDumpEnabled(DebugDumpOption::Occupancy) ||
        isDebugDumpEnabled(DebugDumpOption::PerfDebugVerbose)) {
      int blocks_per_sm = -1;
      NVFUSER_CUDA_SAFE_CALL(cuOccupancyMaxActiveBlocksPerMultiprocessor(
          &blocks_per_sm,
          compiled_kernel_.function,
          launch_params_.nThreads(),
          launch_params_.smem()));
      const int64_t device_id =
          static_cast<unsigned char>(options_.device.index());
      const auto prop = at::cuda::getDeviceProperties(device_id);
      const int64_t warps_per_sm =
          ceilDiv(blocks_per_sm * launch_params_.nThreads(), prop->warpSize);
      const int hw_max_warps =
          prop->maxThreadsPerMultiProcessor / prop->warpSize;
      const float occupancy = (float)warps_per_sm / (float)hw_max_warps * 100.f;
      std::ostringstream oss;
      oss << std::fixed << std::setprecision(2) << occupancy << "%";
      debug() << "blocks_per_sm= " << blocks_per_sm
              << ", warps_per_sm= " << warps_per_sm
              << ", occupancy= " << oss.str() << std::endl;
    }

    if (measure_kernel_time) {
      timer.start();
    }

    if (!kernel_summary_.has_cooperative_grid_reduction) {
      FUSER_PERF_SCOPE("ExecutorRunFusion::cuLaunchKernel");
      NVFUSER_CUDA_SAFE_CALL(cuLaunchKernel(
          compiled_kernel_.function,
          launch_params_.gdimx(),
          launch_params_.gdimy(),
          launch_params_.gdimz(),
          launch_params_.bdimx(),
          launch_params_.bdimy(),
          launch_params_.bdimz(),
          launch_params_.smem(),
          stream,
          arg_buffer_ptrs.data(),
          nullptr));
    } else {
      FUSER_PERF_SCOPE("ExecutorRunFusion::cuLaunchCooperativeKernel");
      NVFUSER_CUDA_SAFE_CALL(cuLaunchCooperativeKernel(
          compiled_kernel_.function,
          launch_params_.gdimx(),
          launch_params_.gdimy(),
          launch_params_.gdimz(),
          launch_params_.bdimx(),
          launch_params_.bdimy(),
          launch_params_.bdimz(),
          launch_params_.smem(),
          stream,
          arg_buffer_ptrs.data()));
    }

    if (measure_kernel_time) {
      kernel_time_ms_ = timer.elapsed();

      bytes_processed_ = 0;
      // Figure how many bytes are inputs, outputs, and temporary buffers
      for (auto i : c10::irange(num_inputs)) {
        if (args[i]->is<at::Tensor>()) {
          bytes_processed_ += args[i]->as<at::Tensor>().numel() *
              (int64_t)dataTypeSize(aten_to_data_type(
                  args[i]->as<at::Tensor>().scalar_type()));
        }
      }
      for (const auto& output : outputs) {
        bytes_processed_ += output.numel() *
            (int64_t)dataTypeSize(aten_to_data_type(output.scalar_type()));
      }

      if (isDebugDumpEnabled(DebugDumpOption::EffectiveBandwidth)) {
        double gb_per_s =
            ((double)bytes_processed_ / ((double)kernel_time_ms_ / 1000)) /
            (double)1.0e9;
        debug() << "kernel" << fusion_id_ << " run in " << kernel_time_ms_
                << " ms, achieved: " << gb_per_s << " GB/s" << std::endl;
      }
    }
  }

  if (isOptionEnabled(EnableOption::KernelProfile)) {
    debug() << kernel()->profile().toString(profile_buffer);
  }

  return outputs;
}

void FusionExecutor::compileRtc(
    const std::string& code,
    const std::string& name,
    bool structured,
    PrimDataType index_type) {
  FUSER_PERF_SCOPE("ExecutorRunFusion::compileRtc");
  TORCH_INTERNAL_ASSERT(
      index_type == PrimDataType::Int || index_type == PrimDataType::Int32 ||
          "Invalid index type: ",
      index_type);
  std::string scode;
  if (!structured) {
    scode = getStructuredCode(code, index_type);
  } else {
    scode = code;
  }
  fusion_id_ = 1;

  std::tie(compiled_kernel_, last_compiler_log_, last_compiled_binary_) =
      executor_utils::getCompiledKernel(std::nullopt, scode, name, fusion_id_);
}

float FusionExecutor::runRtc(
    const LaunchParams& launch_params,
    const std::vector<at::Tensor>& args,
    PrimDataType index_type) {
  FUSER_PERF_SCOPE("runFusion");

  c10::DeviceGuard dg(options_.device);
  auto stream = at::cuda::getCurrentCUDAStream();

  cudaEvent_t start_event = {};
  cudaEvent_t finish_event = {};

  NVFUSER_CUDA_RT_SAFE_CALL(cudaEventCreate(&start_event));
  NVFUSER_CUDA_RT_SAFE_CALL(cudaEventCreate(&finish_event));

  NVFUSER_CUDA_RT_SAFE_CALL(cudaEventRecord(start_event, stream));

  std::vector<std::vector<std::byte>> data;
  std::vector<void*> pointers;

  for (const auto& input : args) {
    DataType metadata_type = globalTensorMetaData(
        aten_to_data_type(input.scalar_type()), input.dim());

    Struct<PolymorphicValue> concrete_value;
    concrete_value["data"] = PolymorphicValue(
        Pointer(input.data_ptr(), aten_to_data_type(input.scalar_type())));
    concrete_value["logical_size"] = PolymorphicValue(input.sizes().vec());
    concrete_value["alloc_stride"] = PolymorphicValue(input.strides().vec());

    data.emplace_back(
        polymorphicValueToBytes(concrete_value, metadata_type, index_type));
    pointers.emplace_back(data.back().data());
  }

  NVFUSER_CUDA_SAFE_CALL(cuLaunchKernel(
      compiled_kernel_.function,
      launch_params.gdimx(),
      launch_params.gdimy(),
      launch_params.gdimz(),
      launch_params.bdimx(),
      launch_params.bdimy(),
      launch_params.bdimz(),
      launch_params.smem(),
      stream,
      pointers.data(),
      nullptr));

  NVFUSER_CUDA_RT_SAFE_CALL(cudaEventRecord(finish_event, stream));
  NVFUSER_CUDA_RT_SAFE_CALL(cudaEventSynchronize(start_event));
  NVFUSER_CUDA_RT_SAFE_CALL(cudaEventSynchronize(finish_event));

  float kernel_time_ms = 0;
  NVFUSER_CUDA_RT_SAFE_CALL(
      cudaEventElapsedTime(&kernel_time_ms, start_event, finish_event));
  NVFUSER_CUDA_RT_SAFE_CALL(cudaEventDestroy(start_event));
  NVFUSER_CUDA_RT_SAFE_CALL(cudaEventDestroy(finish_event));

  return kernel_time_ms;
}

flatbuffers::Offset<serde::FusionExecutor> FusionExecutor::serialize(
    flatbuffers::FlatBufferBuilder& builder) const {
<<<<<<< HEAD
  // table FusionExecutor {
  //  device_smem_limit: ulong;
  //  block_size_high_water_mark: long;
  //  maxrregcount_high_water_mark: int;
  //  warp_size: int;
  //  fusion_id: int;
  //  fusion_id_counter : int;
  //  kernel_code : string;
  //  executor_entry_lookup_keys : [ulong];
  //  executor_entry_lookup_values : [ExecutorEntry];
  //  index_type : DataType;
  //  summary : KernelSummary;
  // }
=======
  // See table definition for FusionExecutor in serde/fusion_cache.fbs

>>>>>>> 5f4ee17b
  using fb_executor_entry = flatbuffers::Offset<nvfuser::serde::ExecutorEntry>;

  // Separate unordered_map for executor_entry_lookup into key and value
  // vectors. The key value is the cache_id value in the KernelArgumentHolder.
  std::vector<size_t> executor_entry_lookup_keys_fb;
  std::vector<fb_executor_entry> executor_entry_lookup_values_fb;
  for (const auto& [key, value] : executor_entry_lookup_) {
    executor_entry_lookup_keys_fb.push_back(key);
    executor_entry_lookup_values_fb.push_back(serialize(builder, value));
  }

  return serde::CreateFusionExecutorDirect(
      builder,
      device_smem_limit_,
      block_size_high_water_mark_,
      maxrregcount_high_water_mark_,
      warp_size_,
      fusion_id_,
      fusion_id_counter_,
      kernel_code_.c_str(),
      &executor_entry_lookup_keys_fb,
      &executor_entry_lookup_values_fb,
      serde::mapToSerdeDtype(kernel()->indexType()),
      serialize(builder, kernel_summary_));
}

flatbuffers::Offset<serde::ExecutorEntry> FusionExecutor::serialize(
    flatbuffers::FlatBufferBuilder& builder,
    const ExecutorEntry& data) const {
  // See table definition for ExecutorEntry in serde/fusion_cache.fbs

  // In the flatbuffer schema, we store the vector of pairs as a pair of
  // vectors.
  std::vector<int> output_aliases_fb;
  std::vector<int> input_aliases_fb;
  output_aliases_fb.reserve(data.output_to_input_aliases.size());
  input_aliases_fb.reserve(data.output_to_input_aliases.size());
  for (auto [out, in] : data.output_to_input_aliases) {
    output_aliases_fb.push_back(out);
    input_aliases_fb.push_back(in);
  }

  // Serialize GlobalBufferInfo for outputs.
  // We map the output TensorView pointer to its corresponding position in
  // fusion outputs assuming that the output ordering is consistent.
  using fb_global_buffer_info =
      flatbuffers::Offset<nvfuser::serde::GlobalBufferInfo>;
  std::vector<fb_global_buffer_info> outputs_fb;
  outputs_fb.reserve(data.outputs.size());
  for (const auto& buffer : data.outputs) {
    auto tv_iter = std::find(
        kernel()->outputs().cbegin(), kernel()->outputs().cend(), buffer.tv);
    auto tv_position = (tv_iter == kernel()->outputs().cend())
        ? -1
        : std::distance(kernel()->outputs().cbegin(), tv_iter);
    outputs_fb.push_back(
        serialize(builder, buffer, tv_position, true /* is_fusion_output */));
  }

  // Serialize GlobalBufferInfo for intermediates.
  // We map the intermediate TensorView pointer to its corresponding position in
  // KernelSummary global allocations. We assume that the ordering is consistent
  // between GpuLower objects with the same scheduled fusion.
  std::vector<fb_global_buffer_info> intermediates_fb;
  intermediates_fb.reserve(data.intermediates.size());
  for (const auto& buffer : data.intermediates) {
    auto match_tv_predicate = [buffer_tv = buffer.tv](const kir::Allocate* a) {
      return a->buffer() == buffer_tv;
    };
    auto tv_iter = std::find_if(
        kernel_summary_.global_allocations.cbegin(),
        kernel_summary_.global_allocations.cend(),
        match_tv_predicate);
    auto tv_position = (tv_iter == kernel_summary_.global_allocations.cend())
        ? -1
        : std::distance(kernel_summary_.global_allocations.cbegin(), tv_iter);
    intermediates_fb.push_back(
        serialize(builder, buffer, tv_position, false /* is_fusion_output */));
  }

  return CreateExecutorEntryDirect(
      builder,
      data.init,
      data.launch_params.serialize(builder),
      &output_aliases_fb,
      &input_aliases_fb,
      &outputs_fb,
      &intermediates_fb);
}

flatbuffers::Offset<serde::GlobalBufferInfo> FusionExecutor::serialize(
    flatbuffers::FlatBufferBuilder& builder,
    const GlobalBufferInfo& data,
    int64_t tv_position,
    bool is_fusion_output) const {
  // See table definition for GlobalBufferInfo in serde/fusion_cache.fbs
  return serde::CreateGlobalBufferInfoDirect(
      builder,
      tv_position,
      &data.sizes,
      &data.strides,
      serde::mapToSerdeDtype(data.type),
      data.zero_init,
      data.is_profile_buffer,
      is_fusion_output);
}

flatbuffers::Offset<serde::KernelSummary> FusionExecutor::serialize(
    flatbuffers::FlatBufferBuilder& builder,
    const kir::KernelSummary& summary) const {
  // table KernelSummary {
  //  max_rng_offsets : int;
  //  has_cooperative_grid_reduction : bool;
  //  has_dynamic_local_memory_allocations : bool;
  //  has_block_reductions : bool;
  //  has_grid_reductions : bool;
  //  has_block_broadcasts : bool;
  //  has_grid_broadcasts : bool;
  //  has_block_welford : bool;
  //  has_grid_welford : bool;
  //  has_outer_grouped_grid_welford : bool;
  //  largest_smem_data_type : DataType;
  //  outer_grouped_grid_welford_largest_smem_size : int = 0;
  //  generator : NaiveValueGenerator;
  //  global_allocations : [AllocateBuffer];
  //  dynamic_smem_allocations : [AllocateBuffer];
  // }

  std::vector<const kir::Allocate*> all_allocations;
  all_allocations.insert(
      all_allocations.end(),
      kernel_summary_.global_allocations.begin(),
      kernel_summary_.global_allocations.end());
  all_allocations.insert(
      all_allocations.end(),
      kernel_summary_.dynamic_smem_allocations.begin(),
      kernel_summary_.dynamic_smem_allocations.end());

  serde::ExpressionSerializer es;
  auto value_generator = es.serialize(builder, kernel(), all_allocations);
  auto global_allocations =
      es.serialize(builder, kernel_summary_.global_allocations);
  auto dynamic_smem_allocations =
      es.serialize(builder, kernel_summary_.dynamic_smem_allocations);

  return serde::CreateKernelSummaryDirect(
      builder,
      summary.max_rng_offsets,
      summary.has_cooperative_grid_reduction,
      summary.has_dynamic_local_memory_allocations,
      summary.has_block_reductions,
      summary.has_grid_reductions,
      summary.has_block_broadcasts,
      summary.has_grid_broadcasts,
      summary.has_block_welford,
      summary.has_grid_welford,
      summary.has_outer_grouped_grid_welford,
      serde::mapToSerdeDtype(summary.largest_smem_data_type),
      summary.outer_grouped_grid_welford_largest_smem_size,
      value_generator,
      &global_allocations,
      &dynamic_smem_allocations);
}

void FusionExecutor::deserialize(
    const serde::FusionExecutor* buffer,
<<<<<<< HEAD
    Fusion* fusion) {
  // table FusionExecutor {
  //  configured_device_smem : ulong;
  //  maybe_available_dynamic_smem : ulong;
  //  device_smem_limit: ulong;
  //  block_size_high_water_mark: long;
  //  maxrregcount_high_water_mark: int;
  //  warp_size: int;
  //  fusion_id: int;
  //  fusion_id_counter : int;
  //  kernel_code : string;
  //  executor_entry_lookup_keys : [ulong];
  //  executor_entry_lookup_values : [ExecutorEntry];
  //  index_type : DataType;
  //  summary : KernelSummary;
  // }
=======
    Fusion* fusion,
    CompileParams compile_params) {
  // See table definition for FusionExecutor in serde/fusion_cache.fbs

>>>>>>> 5f4ee17b
  TORCH_INTERNAL_ASSERT(buffer != nullptr, "serde::FusionExecutor is nullptr.");

  // Initialize internal fields
  device_smem_limit_ = buffer->device_smem_limit();
  block_size_high_water_mark_ = buffer->block_size_high_water_mark();
  maxrregcount_high_water_mark_ = buffer->maxrregcount_high_water_mark();
  warp_size_ = buffer->warp_size();
  fusion_id_ = buffer->fusion_id();
  fusion_id_counter_ = buffer->fusion_id_counter();
  kernel_code_ = buffer->kernel_code()->str();

  // KernelDB query checks kernel_code string and compile_params before
  // copying cubin.
  compile_params.index_type = serde::mapToNvfuserDtype(buffer->index_type());
  compile_params.maxrregcount = maxrregcount_high_water_mark_;

  // Get lowered fusion
  lowered_ = std::make_unique<GpuLower>(fusion, compile_params);

<<<<<<< HEAD
  lowered_ =
      std::make_unique<GpuLower>(fusion, default_params, true /* fastLower */);
=======
>>>>>>> 5f4ee17b
  // Replace integers that are tensor sizes by named scalars like "T0.size[0]"
  fusion_ = lowered_->kernel()->as<Fusion>();
  setUsedTVs();

  kernel_summary_ = lowered_->kernel()->summary();
  deserialize(buffer->summary());

  // GlobalBufferInfo requires lowered kernel and kernel summary before
  // deserialization
  for (auto idx : c10::irange(buffer->executor_entry_lookup_keys()->size())) {
    executor_entry_lookup_.emplace(
        buffer->executor_entry_lookup_keys()->Get(idx),
        deserialize(buffer->executor_entry_lookup_values()->Get(idx)));
  }

  std::tie(compiled_kernel_, last_compiler_log_, last_compiled_binary_) =
      executor_utils::getCompiledKernel(
          kernel_code_,
          getStructuredCode(),
          getCanonicalKernelName(),
          fusion_id_,
          compile_params,
          block_size_high_water_mark_,
          save_compiled_binary_);

  TORCH_INTERNAL_ASSERT(isCompiled(), "Failed to deserialize FusionExecutor");
}

FusionExecutor::ExecutorEntry FusionExecutor::deserialize(
    const serde::ExecutorEntry* buffer) {
  // See table definition for ExecutorEntry in serde/fusion_cache.fbs

  TORCH_INTERNAL_ASSERT(buffer != nullptr, "serde::ExecutorEntry is nullptr.");

  ExecutorEntry entry;

  entry.init = buffer->init();

  entry.launch_params.deserialize(buffer->launch_params());

  for (auto idx : c10::irange(buffer->output_aliases()->size())) {
    entry.output_to_input_aliases.emplace_back(
        buffer->output_aliases()->Get(idx), buffer->input_aliases()->Get(idx));
  }

  for (auto output_buffer : *buffer->outputs()) {
    entry.outputs.push_back(deserialize(output_buffer));
  }

  for (auto intermediate_buffer : *buffer->intermediates()) {
    entry.intermediates.push_back(deserialize(intermediate_buffer));
  }

<<<<<<< HEAD
  entry.rand_offset = buffer->rand_offset();
=======
>>>>>>> 5f4ee17b
  return entry;
}

FusionExecutor::GlobalBufferInfo FusionExecutor::deserialize(
    const serde::GlobalBufferInfo* buffer) {
<<<<<<< HEAD
  // table GlobalBufferInfo {
  //  tv : long;
  //  sizes : [long];
  //  strides : [long];
  //  dtype : DataType;
  //  zero_init : bool;
  //  is_profile_buffer : bool;
  //  is_fusion_output : bool;
  // }
=======
  // See table definition for GlobalBufferInfo in serde/fusion_cache.fbs

>>>>>>> 5f4ee17b
  TORCH_INTERNAL_ASSERT(
      buffer != nullptr, "serde::GlobalBufferInfo is nullptr.");
  TORCH_INTERNAL_ASSERT(
      buffer->tv() != -1, "Serialization failed to encode buffer tv position.");
  TORCH_INTERNAL_ASSERT(fusion_ != nullptr, "Fusion is not initialized.");

  GlobalBufferInfo info;
  if (buffer->is_fusion_output()) {
    auto out_val = fusion_->outputs().at(buffer->tv());
    TORCH_INTERNAL_ASSERT(out_val != nullptr);
    info.tv = dynamic_cast<TensorView*>(out_val);
  } else {
    auto out_val = kernel_summary_.global_allocations.at(buffer->tv());
    TORCH_INTERNAL_ASSERT(out_val != nullptr);
    info.tv = dynamic_cast<TensorView*>(out_val->buffer());
  }

  for (auto dim_size : *buffer->sizes()) {
    info.sizes.emplace_back(dim_size);
  }

  for (auto dim_stride : *buffer->strides()) {
    info.strides.emplace_back(dim_stride);
  }

  info.type = mapToAtenDtype(buffer->dtype());
  info.zero_init = buffer->zero_init();
  info.is_profile_buffer = buffer->is_profile_buffer();
  return info;
}

void FusionExecutor::deserialize(const serde::KernelSummary* buffer) {
  // table KernelSummary {
  //  max_rng_offsets : int;
  //  has_cooperative_grid_reduction : bool;
  //  has_dynamic_local_memory_allocations : bool;
  //  has_block_reductions : bool;
  //  has_grid_reductions : bool;
  //  has_block_broadcasts : bool;
  //  has_grid_broadcasts : bool;
  //  has_block_welford : bool;
  //  has_grid_welford : bool;
  //  has_outer_grouped_grid_welford : bool;
  //  largest_smem_data_type : DataType;
  //  outer_grouped_grid_welford_largest_smem_size : int = 0;
  //  generator : NaiveValueGenerator;
  //  global_allocations : [AllocateBuffer];
  //  dynamic_smem_allocations : [AllocateBuffer];
  // }

  TORCH_INTERNAL_ASSERT(buffer != nullptr, "serde::KernelSummary is nullptr.");
  TORCH_INTERNAL_ASSERT(lowered_ != nullptr);

  kernel_summary_.max_rng_offsets = buffer->max_rng_offsets();
  kernel_summary_.has_cooperative_grid_reduction =
      buffer->has_cooperative_grid_reduction();
  kernel_summary_.has_block_broadcasts = buffer->has_block_broadcasts();
  kernel_summary_.has_grid_broadcasts = buffer->has_grid_broadcasts();
  kernel_summary_.has_block_reductions = buffer->has_block_broadcasts();
  kernel_summary_.has_grid_reductions = buffer->has_grid_reductions();
  kernel_summary_.has_block_welford = buffer->has_block_welford();
  kernel_summary_.has_grid_welford = buffer->has_grid_welford();
  kernel_summary_.has_outer_grouped_grid_welford =
      buffer->has_outer_grouped_grid_welford();
  kernel_summary_.outer_grouped_grid_welford_largest_smem_size =
      buffer->outer_grouped_grid_welford_largest_smem_size();
  kernel_summary_.largest_smem_data_type =
      serde::mapToNvfuserDtype(buffer->largest_smem_data_type());

  serde::ExpressionBuilder es(lowered_->kernel());
  es.deserialize(buffer->generator());
  kernel_summary_.global_allocations =
      es.deserialize(buffer->global_allocations());
  kernel_summary_.dynamic_smem_allocations =
      es.deserialize(buffer->dynamic_smem_allocations());
}

} // namespace nvfuser<|MERGE_RESOLUTION|>--- conflicted
+++ resolved
@@ -217,13 +217,9 @@
   if (!kernel_summary_.static_smem_allocations.empty()) {
     ExpressionEvaluator static_evaluator;
     const auto static_smem_size = computeSharedMemory(
-<<<<<<< HEAD
-        static_evaluator, kernel_summary_.static_smem_allocations);
-=======
         static_evaluator,
-        kernel_summary.static_smem_allocations,
+        kernel_summary_.static_smem_allocations,
         kernel->indexType());
->>>>>>> 5f4ee17b
     TORCH_INTERNAL_ASSERT(
         static_smem_size < max_static_smem_,
         "The static shared memory allocation is larger than available memory.");
@@ -371,13 +367,9 @@
   if (!kernel_summary_.static_smem_allocations.empty()) {
     ExpressionEvaluator static_evaluator;
     const auto static_smem_size = computeSharedMemory(
-<<<<<<< HEAD
-        static_evaluator, kernel_summary_.static_smem_allocations);
-=======
         static_evaluator,
-        kernel_summary.static_smem_allocations,
+        kernel_summary_.static_smem_allocations,
         kernel->indexType());
->>>>>>> 5f4ee17b
     TORCH_INTERNAL_ASSERT(
         static_smem_size < max_static_smem_,
         "The static shared memory allocation is larger than available memory.");
@@ -1151,12 +1143,8 @@
         ? 3
         : 1;
     reduction_broadcast_workspace =
-<<<<<<< HEAD
-        (int64_t)dataTypeSize(kernel_summary_.largest_smem_data_type) *
-=======
         (int64_t)dataTypeSize(
-            kernel_summary.largest_smem_data_type, index_type) *
->>>>>>> 5f4ee17b
+            kernel_summary_.largest_smem_data_type, index_type) *
         welford_factor * launch_params.bdimx() * launch_params.bdimy() *
         launch_params.bdimz();
 
@@ -1170,13 +1158,8 @@
 
   const auto dynamic_smem_size = computeSharedMemory(
       expr_eval,
-<<<<<<< HEAD
       kernel_summary_.dynamic_smem_allocations,
-      true,
-=======
-      kernel_summary.dynamic_smem_allocations,
       index_type,
->>>>>>> 5f4ee17b
       reduction_broadcast_workspace);
 
   // Check that requested smem size can be dynamically allocated.
@@ -1513,22 +1496,7 @@
     }
   }
 
-<<<<<<< HEAD
-  auto intermediates = getIntermediateBufferInfo(expr_eval);
-
-  uint64_t rand_offset = 0;
-  if (kernel_summary_.max_rng_offsets >= 0) {
-    // NOTE: this is how we map offset to PW kernels in order to have
-    // identical random number generator to match native PyTorch results.
-    // But it doesn't really work as it takes assumption how threads are
-    // binded but is not generally how we handle that in scheduler.
-    // Refer to `Philox` in generated kernel to understand how the mapping
-    // works.
-    rand_offset = (uint64_t)(kernel_summary_.max_rng_offsets + 1) * 4;
-  }
-=======
   auto intermediates = getIntermediateBufferInfo(expr_eval, index_type);
->>>>>>> 5f4ee17b
 
   // All information is gathered. Save it to ExecutorEntry
   executor_entry.launch_params = launch_params;
@@ -1634,33 +1602,6 @@
   static_smem_size_.reset();
 }
 
-<<<<<<< HEAD
-std::vector<TensorView*> FusionExecutor::getTvsForKernelArguments() const {
-  std::vector<TensorView*> tvs;
-  for (auto val : kernel()->inputs()) {
-    tvs.emplace_back(dynamic_cast<TensorView*>(val));
-  }
-
-  for (auto val : kernel()->outputs()) {
-    tvs.emplace_back(dynamic_cast<TensorView*>(val));
-  }
-
-  for (auto alloc : kernel_summary_.global_allocations) {
-    auto tv = alloc->buffer()->as<TensorView>();
-    if (tv->isFusionOutput()) {
-      continue;
-    }
-    tvs.emplace_back(tv);
-  }
-
-  if (kernel_summary_.max_rng_offsets >= 0) {
-    tvs.emplace_back(nullptr);
-  }
-  return tvs;
-}
-
-=======
->>>>>>> 5f4ee17b
 std::vector<at::Tensor> FusionExecutor::runFusion(
     KernelArgumentHolder& args,
     const LaunchParams& launch_constraints,
@@ -1790,17 +1731,11 @@
     }
   }
 
-<<<<<<< HEAD
-  // push back RNG state if needed
-  if (kernel_summary_.max_rng_offsets >= 0) {
-    args.appendPhiloxRNGSeed(executor_entry->rand_offset);
-=======
   std::vector<std::vector<std::byte>> arg_buffers;
   arg_buffers.reserve(kernel()->parameters().size());
   for (auto v : kernel()->parameters()) {
     arg_buffers.emplace_back(
         getKernelArgument(expr_eval, v, kernel()->indexType()));
->>>>>>> 5f4ee17b
   }
 
   if (isDebugDumpEnabled(DebugDumpOption::LaunchParam)) {
@@ -2015,24 +1950,8 @@
 
 flatbuffers::Offset<serde::FusionExecutor> FusionExecutor::serialize(
     flatbuffers::FlatBufferBuilder& builder) const {
-<<<<<<< HEAD
-  // table FusionExecutor {
-  //  device_smem_limit: ulong;
-  //  block_size_high_water_mark: long;
-  //  maxrregcount_high_water_mark: int;
-  //  warp_size: int;
-  //  fusion_id: int;
-  //  fusion_id_counter : int;
-  //  kernel_code : string;
-  //  executor_entry_lookup_keys : [ulong];
-  //  executor_entry_lookup_values : [ExecutorEntry];
-  //  index_type : DataType;
-  //  summary : KernelSummary;
-  // }
-=======
   // See table definition for FusionExecutor in serde/fusion_cache.fbs
 
->>>>>>> 5f4ee17b
   using fb_executor_entry = flatbuffers::Offset<nvfuser::serde::ExecutorEntry>;
 
   // Separate unordered_map for executor_entry_lookup into key and value
@@ -2143,23 +2062,7 @@
 flatbuffers::Offset<serde::KernelSummary> FusionExecutor::serialize(
     flatbuffers::FlatBufferBuilder& builder,
     const kir::KernelSummary& summary) const {
-  // table KernelSummary {
-  //  max_rng_offsets : int;
-  //  has_cooperative_grid_reduction : bool;
-  //  has_dynamic_local_memory_allocations : bool;
-  //  has_block_reductions : bool;
-  //  has_grid_reductions : bool;
-  //  has_block_broadcasts : bool;
-  //  has_grid_broadcasts : bool;
-  //  has_block_welford : bool;
-  //  has_grid_welford : bool;
-  //  has_outer_grouped_grid_welford : bool;
-  //  largest_smem_data_type : DataType;
-  //  outer_grouped_grid_welford_largest_smem_size : int = 0;
-  //  generator : NaiveValueGenerator;
-  //  global_allocations : [AllocateBuffer];
-  //  dynamic_smem_allocations : [AllocateBuffer];
-  // }
+  // See table definition for KernelSummary in serde/fusion_cache.fbs
 
   std::vector<const kir::Allocate*> all_allocations;
   all_allocations.insert(
@@ -2180,7 +2083,6 @@
 
   return serde::CreateKernelSummaryDirect(
       builder,
-      summary.max_rng_offsets,
       summary.has_cooperative_grid_reduction,
       summary.has_dynamic_local_memory_allocations,
       summary.has_block_reductions,
@@ -2199,29 +2101,10 @@
 
 void FusionExecutor::deserialize(
     const serde::FusionExecutor* buffer,
-<<<<<<< HEAD
-    Fusion* fusion) {
-  // table FusionExecutor {
-  //  configured_device_smem : ulong;
-  //  maybe_available_dynamic_smem : ulong;
-  //  device_smem_limit: ulong;
-  //  block_size_high_water_mark: long;
-  //  maxrregcount_high_water_mark: int;
-  //  warp_size: int;
-  //  fusion_id: int;
-  //  fusion_id_counter : int;
-  //  kernel_code : string;
-  //  executor_entry_lookup_keys : [ulong];
-  //  executor_entry_lookup_values : [ExecutorEntry];
-  //  index_type : DataType;
-  //  summary : KernelSummary;
-  // }
-=======
     Fusion* fusion,
     CompileParams compile_params) {
   // See table definition for FusionExecutor in serde/fusion_cache.fbs
 
->>>>>>> 5f4ee17b
   TORCH_INTERNAL_ASSERT(buffer != nullptr, "serde::FusionExecutor is nullptr.");
 
   // Initialize internal fields
@@ -2239,13 +2122,9 @@
   compile_params.maxrregcount = maxrregcount_high_water_mark_;
 
   // Get lowered fusion
-  lowered_ = std::make_unique<GpuLower>(fusion, compile_params);
-
-<<<<<<< HEAD
   lowered_ =
-      std::make_unique<GpuLower>(fusion, default_params, true /* fastLower */);
-=======
->>>>>>> 5f4ee17b
+      std::make_unique<GpuLower>(fusion, compile_params, true /* fastLower */);
+
   // Replace integers that are tensor sizes by named scalars like "T0.size[0]"
   fusion_ = lowered_->kernel()->as<Fusion>();
   setUsedTVs();
@@ -2299,29 +2178,13 @@
     entry.intermediates.push_back(deserialize(intermediate_buffer));
   }
 
-<<<<<<< HEAD
-  entry.rand_offset = buffer->rand_offset();
-=======
->>>>>>> 5f4ee17b
   return entry;
 }
 
 FusionExecutor::GlobalBufferInfo FusionExecutor::deserialize(
     const serde::GlobalBufferInfo* buffer) {
-<<<<<<< HEAD
-  // table GlobalBufferInfo {
-  //  tv : long;
-  //  sizes : [long];
-  //  strides : [long];
-  //  dtype : DataType;
-  //  zero_init : bool;
-  //  is_profile_buffer : bool;
-  //  is_fusion_output : bool;
-  // }
-=======
   // See table definition for GlobalBufferInfo in serde/fusion_cache.fbs
 
->>>>>>> 5f4ee17b
   TORCH_INTERNAL_ASSERT(
       buffer != nullptr, "serde::GlobalBufferInfo is nullptr.");
   TORCH_INTERNAL_ASSERT(
@@ -2354,28 +2217,11 @@
 }
 
 void FusionExecutor::deserialize(const serde::KernelSummary* buffer) {
-  // table KernelSummary {
-  //  max_rng_offsets : int;
-  //  has_cooperative_grid_reduction : bool;
-  //  has_dynamic_local_memory_allocations : bool;
-  //  has_block_reductions : bool;
-  //  has_grid_reductions : bool;
-  //  has_block_broadcasts : bool;
-  //  has_grid_broadcasts : bool;
-  //  has_block_welford : bool;
-  //  has_grid_welford : bool;
-  //  has_outer_grouped_grid_welford : bool;
-  //  largest_smem_data_type : DataType;
-  //  outer_grouped_grid_welford_largest_smem_size : int = 0;
-  //  generator : NaiveValueGenerator;
-  //  global_allocations : [AllocateBuffer];
-  //  dynamic_smem_allocations : [AllocateBuffer];
-  // }
+  // See table definition for GlobalBufferInfo in serde/fusion_cache.fbs
 
   TORCH_INTERNAL_ASSERT(buffer != nullptr, "serde::KernelSummary is nullptr.");
   TORCH_INTERNAL_ASSERT(lowered_ != nullptr);
 
-  kernel_summary_.max_rng_offsets = buffer->max_rng_offsets();
   kernel_summary_.has_cooperative_grid_reduction =
       buffer->has_cooperative_grid_reduction();
   kernel_summary_.has_block_broadcasts = buffer->has_block_broadcasts();
