--- conflicted
+++ resolved
@@ -106,13 +106,9 @@
 
   // function to query whether a `FusionExecutor` has a compiled kernel to
   // execute
-<<<<<<< HEAD
   bool isCompiled() const {
     return fusion_id_ != -1 && ((lowered_ != nullptr) || is_cached_);
-=======
-  bool compiled() const {
     return fusion_id_ != -1 && lowered_ && compiled_kernel_.function != nullptr;
->>>>>>> f8470034
   };
 
   void evictCache(size_t cache_id) {
@@ -330,7 +326,6 @@
       const LaunchParams& new_launch_params,
       const CompileParams& new_compile_params);
 
-<<<<<<< HEAD
   flatbuffers::Offset<serde::ExecutorEntry> serialize(
       flatbuffers::FlatBufferBuilder& builder,
       const ExecutorEntry& data) const;
@@ -349,12 +344,6 @@
 
   kir::KernelSummary deserialize(const serde::KernelSummary* buffer);
 
-  std::vector<at::Tensor> allocOutputs(
-      const std::vector<FusionExecutor::GlobalBufferInfo>& output_info,
-      const std::vector<std::pair<int, int>>& output_to_input_aliases,
-      const KernelArgumentHolder& inputs,
-      const c10::Device& device);
-=======
   //! Get the current dynamic shared memory size
   int64_t getAvailableDynamicSmemSize();
 
@@ -372,7 +361,6 @@
 
   //! Clear the cached properties of the compiled kernel
   void resetCompiledKernelProperties();
->>>>>>> f8470034
 
  private:
   CompileOptions options_;
