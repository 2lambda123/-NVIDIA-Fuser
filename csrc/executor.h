--- conflicted
+++ resolved
@@ -251,20 +251,11 @@
     disable_parameter_cache_ = true;
   }
 
-<<<<<<< HEAD
-  //! Used in distributed setting where we only want to
-  //!  allocate output space and receive output data from
-  //!  a different rank instead of computing them.
-  std::vector<at::Tensor> allocOutputSpace(
-      const at::ArrayRef<c10::IValue>& inputs);
-
   flatbuffers::Offset<serde::FusionExecutor> serialize(
       flatbuffers::FlatBufferBuilder& builder) const;
 
   void deserialize(const serde::FusionExecutor* buffer, Fusion* fusion);
 
-=======
->>>>>>> 590407d2
  private:
   static std::string kernelNamespace() {
     return "CudaCodeGen";
