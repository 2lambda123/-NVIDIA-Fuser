--- conflicted
+++ resolved
@@ -22,465 +22,6 @@
 
 namespace nvfuser {
 
-<<<<<<< HEAD
-// TODO: macro this and the printer below
-enum class ArgType {
-  Long,
-  Double,
-  ComplexDouble,
-  Bool,
-  Tensor,
-  CpuScalarTensor
-};
-
-inline std::string argTypeToString(ArgType type) {
-  std::string ret;
-  switch (type) {
-    case ArgType::Long:
-      ret = "Long";
-      break;
-    case ArgType::Double:
-      ret = "Double";
-      break;
-    case ArgType::ComplexDouble:
-      ret = "ComplexDouble";
-      break;
-    case ArgType::Bool:
-      ret = "Bool";
-      break;
-    case ArgType::Tensor:
-      ret = "Tensor";
-      break;
-    case ArgType::CpuScalarTensor:
-      ret = "CpuScalarTensor";
-      break;
-  }
-  return ret;
-}
-
-// This should match the tensor used in the code generation (almost exactly)
-template <int ndims, int nalloc, typename nvfuser_index_t>
-struct TensorArgCodegen {
-  using index_type = nvfuser_index_t;
-
-  void* data;
-  std::array<nvfuser_index_t, ndims> size;
-  std::array<nvfuser_index_t, nalloc> stride;
-
-  static constexpr int nDims() {
-    return ndims;
-  }
-  static constexpr int nAllocationDims() {
-    return nalloc;
-  }
-  void setSize(int64_t i, nvfuser_index_t s) {
-    size[i] = s;
-  }
-  void setStride(int64_t i, nvfuser_index_t s) {
-    stride[i] = s;
-  }
-  nvfuser_index_t getSize(int64_t i) const {
-    return size[i];
-  }
-  nvfuser_index_t getStride(int64_t i) const {
-    return stride[i];
-  }
-};
-
-// 0-Dim GPU based tensor
-template <typename nvfuser_index_t>
-struct TensorArgCodegen<0, 0, nvfuser_index_t> {
-  using index_type = nvfuser_index_t;
-
-  void* data;
-
-  static constexpr int nDims() {
-    return 0;
-  }
-  static constexpr int nAllocationDims() {
-    return 0;
-  }
-  void setSize(int64_t, nvfuser_index_t) {
-    TORCH_INTERNAL_ASSERT(false, "Tried to set size of a 0-dim tensor");
-  }
-  void setStride(int64_t, nvfuser_index_t) {
-    TORCH_INTERNAL_ASSERT(false, "Tried to set stride of a 0-dim tensor");
-  }
-  nvfuser_index_t getSize(int64_t i) const {
-    TORCH_INTERNAL_ASSERT(false, "Tried to get size of a 0-dim tensor");
-  }
-  nvfuser_index_t getStride(int64_t i) const {
-    TORCH_INTERNAL_ASSERT(false, "Tried to get stride of a 0-dim tensor");
-  }
-  constexpr bool isInt32IndexMode() const {
-    return std::is_same_v<nvfuser_index_t, int>;
-  }
-};
-
-// TODO: remove this
-struct ArgAbstract {
-  virtual ~ArgAbstract() = default;
-  virtual const void* arg() const = 0;
-  virtual void* arg() = 0;
-  virtual bool isType(ArgType type) const = 0;
-  virtual ArgType type() const = 0;
-  virtual std::unique_ptr<ArgAbstract> clone() const = 0;
-  virtual std::string toString() const {
-    return "input type: " + argTypeToString(type());
-  };
-  virtual flatbuffers::Offset<serde::ArgAbstract> serialize(
-      flatbuffers::FlatBufferBuilder& builder) const = 0;
-};
-
-// TODO: remove this
-#define DEF_HELPEE_FUNC(TARGET_TYPE, ARG_NAME)          \
-  bool isType(ArgType type) const override {            \
-    return ArgType::TARGET_TYPE == type;                \
-  }                                                     \
-  ArgType type() const override {                       \
-    return ArgType::TARGET_TYPE;                        \
-  }                                                     \
-  const void* arg() const override {                    \
-    return &ARG_NAME;                                   \
-  }                                                     \
-  void* arg() override {                                \
-    return &ARG_NAME;                                   \
-  }                                                     \
-  std::unique_ptr<ArgAbstract> clone() const override { \
-    return std::make_unique<TARGET_TYPE##Arg>(*this);   \
-  }
-
-// TODO: remove this
-#define DEF_TOSTRING_FUNC                 \
-  std::string toString() const override { \
-    std::stringstream ss;                 \
-    ss << val_;                           \
-    return ss.str();                      \
-  }
-
-// TODO: remove this
-struct LongArg : public ArgAbstract {
-  int64_t val_;
-  explicit LongArg(int64_t _val) : val_(_val) {}
-  DEF_HELPEE_FUNC(Long, val_)
-  DEF_TOSTRING_FUNC
-
-  flatbuffers::Offset<serde::ArgAbstract> serialize(
-      flatbuffers::FlatBufferBuilder& builder) const override {
-    auto data = serde::serializeScalar(builder, val_, DataType::Int);
-    return serde::CreateArgAbstract(
-        builder, serde::ArgAbstractData_Scalar, data.Union());
-  }
-};
-
-// TODO: remove this
-struct DoubleArg : public ArgAbstract {
-  double val_;
-  explicit DoubleArg(double _val) : val_(_val) {}
-  DEF_HELPEE_FUNC(Double, val_)
-  DEF_TOSTRING_FUNC
-
-  flatbuffers::Offset<serde::ArgAbstract> serialize(
-      flatbuffers::FlatBufferBuilder& builder) const override {
-    auto data = serde::serializeScalar(builder, val_, DataType::Double);
-    return serde::CreateArgAbstract(
-        builder, serde::ArgAbstractData_Scalar, data.Union());
-  }
-};
-
-// TODO: remove this
-struct ComplexDoubleArg : public ArgAbstract {
-  c10::complex<double> val_;
-  explicit ComplexDoubleArg(c10::complex<double> _val) : val_(_val) {}
-  DEF_HELPEE_FUNC(ComplexDouble, val_)
-  DEF_TOSTRING_FUNC
-
-  flatbuffers::Offset<serde::ArgAbstract> serialize(
-      flatbuffers::FlatBufferBuilder& builder) const override {
-    auto data = serde::serializeScalar(builder, val_, DataType::ComplexDouble);
-    return serde::CreateArgAbstract(
-        builder, serde::ArgAbstractData_Scalar, data.Union());
-  }
-};
-
-// TODO: remove this
-struct BoolArg : public ArgAbstract {
-  bool val_;
-  explicit BoolArg(bool _val) : val_(_val) {}
-  DEF_HELPEE_FUNC(Bool, val_)
-  DEF_TOSTRING_FUNC
-
-  flatbuffers::Offset<serde::ArgAbstract> serialize(
-      flatbuffers::FlatBufferBuilder& builder) const override {
-    auto data = serde::serializeScalar(builder, val_, DataType::Bool);
-    return serde::CreateArgAbstract(
-        builder, serde::ArgAbstractData_Scalar, data.Union());
-  }
-};
-
-// TODO: remove this
-struct TensorArgAbstract : ArgAbstract {
-  at::Tensor tensor_;
-  size_t pointer_address_;
-
-  TensorArgAbstract(at::Tensor tensor)
-      : tensor_(std::move(tensor)),
-        pointer_address_{(size_t)tensor_.data_ptr()} {}
-  TensorArgAbstract(const TensorArgAbstract&) = default;
-
-  // During serialization, the pointer address is stored as ulong value.
-  // Upon deserialization, we generate a metadata tensor and return the pointer
-  // address directly.
-  TensorArgAbstract(at::Tensor tensor, size_t pointer_address)
-      : tensor_(std::move(tensor)), pointer_address_{pointer_address} {}
-
-  int64_t getRank() const {
-    return tensor_.ndimension();
-  }
-
-  int64_t getSize(int64_t i) const {
-    return tensor_.size(i);
-  }
-
-  virtual int64_t getAllocRank() const {
-    TORCH_INTERNAL_ASSERT(
-        false, "The allocation rank of an abstract tensor arg is not known.");
-  }
-
-  virtual int64_t getAllocSize(int64_t i) const {
-    TORCH_INTERNAL_ASSERT(
-        false, "The allocation shape of an abstract tensor arg is not known.");
-  }
-
-  virtual int64_t getAllocStride(int64_t i) const {
-    TORCH_INTERNAL_ASSERT(
-        false, "The allocation stride of an abstract tensor arg is not known.");
-  }
-
-  size_t getPointerAddress() const {
-    return pointer_address_;
-  }
-
-  DataType getDataType() const {
-    return aten_to_data_type(tensor_.scalar_type());
-  }
-
-  int64_t numel() const {
-    return tensor_.numel();
-  }
-
-  at::Tensor getTensor() const {
-    return tensor_;
-  }
-
-  virtual bool isAbstract() const {
-    return true;
-  }
-
-  virtual PrimDataType getIndexType() const {
-    TORCH_INTERNAL_ASSERT(
-        false, "The index type of an abstract tensor arg is not known.");
-  }
-
-  PrimDataType getSmallestIndexType() const;
-
-  bool isType(ArgType t) const override {
-    return type() == t;
-  }
-
-  ArgType type() const override {
-    return ArgType::Tensor;
-  }
-
-  //! Returns the address of an tensor argument struct.
-  const void* arg() const override {
-    TORCH_INTERNAL_ASSERT(false, "Abstract tensor arg does not have arg");
-  }
-
-  //! Returns the address of an tensor argument struct.
-  void* arg() override {
-    TORCH_INTERNAL_ASSERT(false, "Abstract tensor arg does not have arg");
-  }
-
-  virtual size_t argSize() const {
-    TORCH_INTERNAL_ASSERT(false, "Abstract tensor arg does not have arg");
-  }
-
-  std::string toString() const override {
-    std::stringstream ss;
-    auto rank = getRank();
-    ss << "tensor dtype: " << getDataType() << " sizes: (";
-    for (auto i = 0; i < rank; i++) {
-      ss << getSize(i) << ", ";
-    }
-    ss << ") pointer: " << getPointerAddress();
-    return ss.str();
-  }
-
-  std::unique_ptr<ArgAbstract> clone() const override {
-    return std::make_unique<TensorArgAbstract>(*this);
-  }
-
-  flatbuffers::Offset<serde::ArgAbstract> serialize(
-      flatbuffers::FlatBufferBuilder& builder) const override {
-    std::vector<int64_t> sizes_fb;
-    sizes_fb.reserve(getRank());
-    for (auto dim : c10::irange(tensor_.ndimension())) {
-      sizes_fb.push_back(getSize(dim));
-    }
-
-    auto data = serde::CreateTensorArg(
-        builder,
-        getPointerAddress(),
-        builder.CreateVector(sizes_fb),
-        0,
-        serde::mapToSerdeDtype(getDataType()),
-        false /* is_int_index_mode */,
-        false /* index_type_resolved */);
-    return serde::CreateArgAbstract(
-        builder, serde::ArgAbstractData_TensorArg, data.Union());
-  }
-};
-
-// TODO: move this to GetMetaData::evaluate
-std::vector<std::pair<int64_t, int64_t>>
-inferAndValidateAllocationSizesAndStrides(
-    const at::Tensor& tensor,
-    TensorView* tv,
-    ExpressionEvaluator& ee);
-
-// TODO: remove this
-template <typename TENSOR_TYPE>
-struct TensorArg : public TensorArgAbstract {
-  TENSOR_TYPE instance_;
-  std::array<int64_t, TENSOR_TYPE::nAllocationDims()> alloc_sizes;
-
-  TensorArg(const at::Tensor& tensor, TensorView* tv, ExpressionEvaluator& eval)
-      : TensorArgAbstract(tensor) {
-    instance_.data = tensor.data_ptr();
-    for (const auto i : c10::irange(tensor.ndimension())) {
-      instance_.setSize(i, (typename TENSOR_TYPE::index_type)tensor.size(i));
-    }
-    inferSetAndValidateStrides(tensor, tv, eval);
-  }
-
-  void inferSetAndValidateStrides(
-      const at::Tensor& tensor,
-      TensorView* tv,
-      ExpressionEvaluator& eval) {
-    auto sizes_strides =
-        inferAndValidateAllocationSizesAndStrides(tensor, tv, eval);
-    TORCH_INTERNAL_ASSERT(
-        (size_t)instance_.nAllocationDims() == sizes_strides.size());
-    for (auto i : c10::irange((int64_t)sizes_strides.size())) {
-      alloc_sizes.at(i) = sizes_strides.at(i).first;
-      using stride_t = typename TENSOR_TYPE::index_type;
-      instance_.setStride(i, (stride_t)sizes_strides.at(i).second);
-    }
-  }
-
-  int64_t getAllocRank() const override {
-    return instance_.nAllocationDims();
-  }
-
-  int64_t getAllocSize(int64_t i) const override {
-    return alloc_sizes.at(i);
-  }
-
-  int64_t getAllocStride(int64_t i) const override {
-    return instance_.getStride(i);
-  }
-
-  //! Returns the address of an tensor argument struct.
-  const void* arg() const override {
-    return &instance_;
-  }
-
-  //! Returns the address of an tensor argument struct.
-  void* arg() override {
-    return &instance_;
-  }
-
-  size_t argSize() const override {
-    return sizeof(TENSOR_TYPE);
-  }
-
-  bool isAbstract() const override {
-    return false;
-  }
-
-  PrimDataType getIndexType() const override {
-    return NativeTypeToDataType<typename TENSOR_TYPE::index_type>::type;
-  }
-
-  std::string toString() const override {
-    std::stringstream ss;
-    ss << TensorArgAbstract::toString();
-    ss << " allocation size: (";
-    for (auto i = 0; i < getAllocRank(); i++) {
-      ss << getAllocSize(i) << ", ";
-    }
-    ss << ") allocation stride: (";
-    for (auto i = 0; i < getAllocRank(); i++) {
-      ss << getAllocStride(i) << ", ";
-    }
-    ss << ")";
-    return ss.str();
-  }
-
-  std::unique_ptr<ArgAbstract> clone() const override {
-    return std::make_unique<TensorArg>(*this);
-  }
-
-  flatbuffers::Offset<serde::ArgAbstract> serialize(
-      flatbuffers::FlatBufferBuilder& builder) const override {
-    std::vector<int64_t> sizes_fb;
-    std::vector<int64_t> strides_fb;
-    sizes_fb.reserve(getRank());
-    strides_fb.reserve(getRank());
-    for (auto dim : c10::irange(instance_.nDims())) {
-      sizes_fb.push_back(getSize(dim));
-      strides_fb.push_back(getAllocStride(dim));
-    }
-
-    auto data = serde::CreateTensorArg(
-        builder,
-        getPointerAddress(),
-        builder.CreateVector(sizes_fb),
-        builder.CreateVector(strides_fb),
-        serde::mapToSerdeDtype(getDataType()),
-        std::is_same_v<typename TENSOR_TYPE::index_type, int>,
-        true /* index_type_resolved */);
-    return serde::CreateArgAbstract(
-        builder, serde::ArgAbstractData_TensorArg, data.Union());
-  }
-};
-
-// TODO: remove this
-template <size_t size>
-struct CpuScalarTensorArg : public ArgAbstract {
-  // flatbuffers does not support std::byte
-  std::array<int8_t, size> instance_;
-  at::Tensor tensor_;
-  DEF_HELPEE_FUNC(CpuScalarTensor, instance_)
-
-  at::Tensor getTensor() const {
-    return tensor_;
-  }
-
-  flatbuffers::Offset<serde::ArgAbstract> serialize(
-      flatbuffers::FlatBufferBuilder& builder) const override {
-    auto fb_scalar_data = builder.CreateVector<int8_t>(instance_);
-    auto data =
-        serde::CreateScalarCpu(builder, fb_scalar_data, instance_.size())
-            .Union();
-    return serde::CreateArgAbstract(
-        builder, serde::ArgAbstractData_ScalarCpu, data);
-  }
-};
-
-=======
->>>>>>> ef72d237
 //! KernelArgumentHolder copies meta information from kernel inputs, including
 //! tensor sizes/shapes/dtype/memory_ptr and copies scalar inputs. It is used
 //! for both compilation as well as kernel execution. The important thing is to
@@ -497,34 +38,7 @@
 
   KernelArgumentHolder() = default;
 
-<<<<<<< HEAD
-  KernelArgumentHolder(
-      const KernelArgumentHolder& self,
-      bool metadata_only = false)
-      : device_index_(self.getDeviceIndex()), cache_id_(self.getCacheId()) {
-    for (const auto& arg : self.arguments_) {
-      if (metadata_only && arg->type() == ArgType::Tensor) {
-        auto tensor_arg = dynamic_cast<TensorArgAbstract*>(arg.get());
-        TORCH_INTERNAL_ASSERT(tensor_arg);
-        const auto& at_tensor = tensor_arg->getTensor();
-        pushTensorProxy(
-            at_tensor.sizes(), at_tensor.strides(), at_tensor.scalar_type());
-      } else {
-        push(arg.get());
-      }
-    }
-  }
-
-  KernelArgumentHolder& operator=(const KernelArgumentHolder& self) {
-    device_index_ = self.getDeviceIndex();
-    for (const auto& arg : self.arguments_) {
-      push(arg.get());
-    }
-    return *this;
-  }
-=======
   KernelArgumentHolder(const KernelArgumentHolder& self) = default;
->>>>>>> ef72d237
 
   //! Computes the smallest index type for the currently held
   //! arguments. It does not consider any other tensors used in a kernel.
@@ -536,29 +50,6 @@
       const std::vector<int64_t>& strides,
       at::ScalarType dtype);
 
-<<<<<<< HEAD
-  // Push a tensor proxy to the arguments
-  void pushTensorProxy(
-      c10::IntArrayRef sizes,
-      c10::IntArrayRef strides,
-      at::ScalarType dtype);
-
-  // Push a tensor to the arguments
-  void push(const at::Tensor& tensor);
-
-  // Push a scalar or integer to the arguments
-  void push(const c10::IValue& val);
-
-  // Create a buffer, flatten arguments into it, align by 8 Bytes, return
-  // pointers in the buffer. Tensor arguments are passed with the given index
-  // type.
-  void** getBuffer(
-      PrimDataType index_type,
-      std::vector<TensorView*> tvs,
-      ExpressionEvaluator& eval);
-
-=======
->>>>>>> ef72d237
   void push(const c10::ArrayRef<c10::IValue>& args);
 
   void push(const std::vector<at::Tensor>& tensors);
