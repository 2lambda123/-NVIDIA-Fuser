// clang-format off
/*
 * SPDX-FileCopyrightText: Copyright (c) 2023-present NVIDIA CORPORATION & AFFILIATES.
 * All rights reserved.
 * SPDX-License-Identifier: BSD-3-Clause
 */
// clang-format on
#pragma once

#include <ATen/core/ivalue.h>
#include <ATen/cuda/CUDAGeneratorImpl.h>
#include <c10/util/Exception.h>
#include <expr_evaluator.h>
#include <ir/all_nodes.h>
#include <serde/fusion_cache_generated.h>
#include <serde/utils.h>
#include <torch/csrc/jit/ir/ir.h>
#include <type.h>
#include <array>
#include <cstddef>
#include <optional>

namespace nvfuser {

// TODO: macro this and the printer below
enum class ArgType {
  Long,
  Double,
  ComplexDouble,
  Bool,
  Tensor,
  CpuScalarTensor
};

inline std::string argTypeToString(ArgType type) {
  std::string ret;
  switch (type) {
    case ArgType::Long:
      ret = "Long";
      break;
    case ArgType::Double:
      ret = "Double";
      break;
    case ArgType::ComplexDouble:
      ret = "ComplexDouble";
      break;
    case ArgType::Bool:
      ret = "Bool";
      break;
    case ArgType::Tensor:
      ret = "Tensor";
      break;
    case ArgType::CpuScalarTensor:
      ret = "CpuScalarTensor";
      break;
  }
  return ret;
}

// This should match the tensor used in the code generation (almost exactly)
template <int ndims, int nalloc, typename nvfuser_index_t>
struct TensorArgCodegen {
  using index_type = nvfuser_index_t;

  void* data;
  std::array<nvfuser_index_t, ndims> size;
  std::array<nvfuser_index_t, nalloc> stride;

  static constexpr int nDims() {
    return ndims;
  }
  static constexpr int nAllocationDims() {
    return nalloc;
  }
  void setSize(int64_t i, nvfuser_index_t s) {
    size[i] = s;
  }
  void setStride(int64_t i, nvfuser_index_t s) {
    stride[i] = s;
  }
  nvfuser_index_t getSize(int64_t i) const {
    return size[i];
  }
  nvfuser_index_t getStride(int64_t i) const {
    return stride[i];
  }
};

// 0-Dim GPU based tensor
template <typename nvfuser_index_t>
struct TensorArgCodegen<0, 0, nvfuser_index_t> {
  using index_type = nvfuser_index_t;

  void* data;

  static constexpr int nDims() {
    return 0;
  }
  static constexpr int nAllocationDims() {
    return 0;
  }
  void setSize(int64_t, nvfuser_index_t) {
    TORCH_INTERNAL_ASSERT(false, "Tried to set size of a 0-dim tensor");
  }
  void setStride(int64_t, nvfuser_index_t) {
    TORCH_INTERNAL_ASSERT(false, "Tried to set stride of a 0-dim tensor");
  }
  nvfuser_index_t getSize(int64_t i) const {
    TORCH_INTERNAL_ASSERT(false, "Tried to get size of a 0-dim tensor");
  }
  nvfuser_index_t getStride(int64_t i) const {
    TORCH_INTERNAL_ASSERT(false, "Tried to get stride of a 0-dim tensor");
  }
  constexpr bool isInt32IndexMode() const {
    return std::is_same_v<nvfuser_index_t, int>;
  }
};

// TODO: remove this
struct ArgAbstract {
  virtual ~ArgAbstract() = default;
  virtual const void* arg() const = 0;
  virtual void* arg() = 0;
  virtual bool isType(ArgType type) const = 0;
  virtual ArgType type() const = 0;
  virtual std::unique_ptr<ArgAbstract> clone() const = 0;
  virtual std::string toString() const {
    return "input type: " + argTypeToString(type());
  };
  virtual flatbuffers::Offset<serde::ArgAbstract> serialize(
      flatbuffers::FlatBufferBuilder& builder) const = 0;
};

// TODO: remove this
#define DEF_HELPEE_FUNC(TARGET_TYPE, ARG_NAME)          \
  bool isType(ArgType type) const override {            \
    return ArgType::TARGET_TYPE == type;                \
  }                                                     \
  ArgType type() const override {                       \
    return ArgType::TARGET_TYPE;                        \
  }                                                     \
  const void* arg() const override {                    \
    return &ARG_NAME;                                   \
  }                                                     \
  void* arg() override {                                \
    return &ARG_NAME;                                   \
  }                                                     \
  std::unique_ptr<ArgAbstract> clone() const override { \
    return std::make_unique<TARGET_TYPE##Arg>(*this);   \
  }

// TODO: remove this
#define DEF_TOSTRING_FUNC                 \
  std::string toString() const override { \
    std::stringstream ss;                 \
    ss << val_;                           \
    return ss.str();                      \
  }

<<<<<<< HEAD
struct PhiloxCudaStateArg : public ArgAbstract {
  at::PhiloxCudaState val_;
  PhiloxCudaStateArg(at::PhiloxCudaState _val) : val_(_val){};
  DEF_HELPEE_FUNC(PhiloxCudaState, val_)

  flatbuffers::Offset<serde::ArgAbstract> serialize(
      flatbuffers::FlatBufferBuilder& builder) const override {
    auto data =
        serde::CreatePhiloxCudaState(builder, val_.seed_.val, val_.offset_.val);
    return serde::CreateArgAbstract(
        builder, serde::ArgAbstractData_PhiloxCudaState, data.Union());
  }
};

=======
// TODO: remove this
>>>>>>> f168b224
struct LongArg : public ArgAbstract {
  int64_t val_;
  explicit LongArg(int64_t _val) : val_(_val) {}
  DEF_HELPEE_FUNC(Long, val_)
  DEF_TOSTRING_FUNC

  flatbuffers::Offset<serde::ArgAbstract> serialize(
      flatbuffers::FlatBufferBuilder& builder) const override {
    auto data = serde::serializeScalar(builder, val_, DataType::Int);
    return serde::CreateArgAbstract(
        builder, serde::ArgAbstractData_Scalar, data.Union());
  }
};

// TODO: remove this
struct DoubleArg : public ArgAbstract {
  double val_;
  explicit DoubleArg(double _val) : val_(_val) {}
  DEF_HELPEE_FUNC(Double, val_)
  DEF_TOSTRING_FUNC

  flatbuffers::Offset<serde::ArgAbstract> serialize(
      flatbuffers::FlatBufferBuilder& builder) const override {
    auto data = serde::serializeScalar(builder, val_, DataType::Double);
    return serde::CreateArgAbstract(
        builder, serde::ArgAbstractData_Scalar, data.Union());
  }
};

// TODO: remove this
struct ComplexDoubleArg : public ArgAbstract {
  c10::complex<double> val_;
  explicit ComplexDoubleArg(c10::complex<double> _val) : val_(_val) {}
  DEF_HELPEE_FUNC(ComplexDouble, val_)
  DEF_TOSTRING_FUNC

  flatbuffers::Offset<serde::ArgAbstract> serialize(
      flatbuffers::FlatBufferBuilder& builder) const override {
    auto data = serde::serializeScalar(builder, val_, DataType::ComplexDouble);
    return serde::CreateArgAbstract(
        builder, serde::ArgAbstractData_Scalar, data.Union());
  }
};

// TODO: remove this
struct BoolArg : public ArgAbstract {
  bool val_;
  explicit BoolArg(bool _val) : val_(_val) {}
  DEF_HELPEE_FUNC(Bool, val_)
  DEF_TOSTRING_FUNC

  flatbuffers::Offset<serde::ArgAbstract> serialize(
      flatbuffers::FlatBufferBuilder& builder) const override {
    auto data = serde::serializeScalar(builder, val_, DataType::Bool);
    return serde::CreateArgAbstract(
        builder, serde::ArgAbstractData_Scalar, data.Union());
  }
};

// TODO: remove this
struct TensorArgAbstract : ArgAbstract {
  at::Tensor tensor_;
  size_t pointer_address_;

  TensorArgAbstract(at::Tensor tensor)
      : tensor_(std::move(tensor)),
        pointer_address_{(size_t)tensor_.data_ptr()} {}
  TensorArgAbstract(const TensorArgAbstract&) = default;

  // During serialization, the pointer address is stored as ulong value.
  // Upon deserialization, we generate a metadata tensor and return the pointer
  // address directly.
  TensorArgAbstract(at::Tensor tensor, size_t pointer_address)
      : tensor_(std::move(tensor)), pointer_address_{pointer_address} {}

  int64_t getRank() const {
    return tensor_.ndimension();
  }

  int64_t getSize(int64_t i) const {
    return tensor_.size(i);
  }

  virtual int64_t getAllocRank() const {
    TORCH_INTERNAL_ASSERT(
        false, "The allocation rank of an abstract tensor arg is not known.");
  }

  virtual int64_t getAllocSize(int64_t i) const {
    TORCH_INTERNAL_ASSERT(
        false, "The allocation shape of an abstract tensor arg is not known.");
  }

  virtual int64_t getAllocStride(int64_t i) const {
    TORCH_INTERNAL_ASSERT(
        false, "The allocation stride of an abstract tensor arg is not known.");
  }

  size_t getPointerAddress() const {
    return pointer_address_;
  }

  DataType getDataType() const {
    return aten_to_data_type(tensor_.scalar_type());
  }

  int64_t numel() const {
    return tensor_.numel();
  }

  at::Tensor getTensor() const {
    return tensor_;
  }

  virtual bool isAbstract() const {
    return true;
  }

  virtual PrimDataType getIndexType() const {
    TORCH_INTERNAL_ASSERT(
        false, "The index type of an abstract tensor arg is not known.");
  }

  PrimDataType getSmallestIndexType() const;

  bool isType(ArgType t) const override {
    return type() == t;
  }

  ArgType type() const override {
    return ArgType::Tensor;
  }

  //! Returns the address of an tensor argument struct.
  const void* arg() const override {
    TORCH_INTERNAL_ASSERT(false, "Abstract tensor arg does not have arg");
  }

  //! Returns the address of an tensor argument struct.
  void* arg() override {
    TORCH_INTERNAL_ASSERT(false, "Abstract tensor arg does not have arg");
  }

  virtual size_t argSize() const {
    TORCH_INTERNAL_ASSERT(false, "Abstract tensor arg does not have arg");
  }

  std::string toString() const override {
    std::stringstream ss;
    auto rank = getRank();
    ss << "tensor dtype: " << getDataType() << " sizes: (";
    for (auto i = 0; i < rank; i++) {
      ss << getSize(i) << ", ";
    }
    ss << ") pointer: " << getPointerAddress();
    return ss.str();
  }

  std::unique_ptr<ArgAbstract> clone() const override {
    return std::make_unique<TensorArgAbstract>(*this);
  }

  flatbuffers::Offset<serde::ArgAbstract> serialize(
      flatbuffers::FlatBufferBuilder& builder) const override {
    std::vector<int64_t> sizes_fb;
    sizes_fb.reserve(getRank());
    for (auto dim : c10::irange(tensor_.ndimension())) {
      sizes_fb.push_back(getSize(dim));
    }

    auto data = serde::CreateTensorArg(
        builder,
        getPointerAddress(),
        builder.CreateVector(sizes_fb),
        0,
        serde::mapToSerdeDtype(getDataType()),
        false /* is_int_index_mode */,
        false /* index_type_resolved */);
    return serde::CreateArgAbstract(
        builder, serde::ArgAbstractData_TensorArg, data.Union());
  }
};

// TODO: move this to GetMetaData::evaluate
std::vector<std::pair<int64_t, int64_t>>
inferAndValidateAllocationSizesAndStrides(
    const at::Tensor& tensor,
    TensorView* tv,
    ExpressionEvaluator& ee);

// TODO: remove this
template <typename TENSOR_TYPE>
struct TensorArg : public TensorArgAbstract {
  TENSOR_TYPE instance_;
  std::array<int64_t, TENSOR_TYPE::nAllocationDims()> alloc_sizes;

  TensorArg(const at::Tensor& tensor, TensorView* tv, ExpressionEvaluator& eval)
      : TensorArgAbstract(tensor) {
    instance_.data = tensor.data_ptr();
    for (const auto i : c10::irange(tensor.ndimension())) {
      instance_.setSize(i, (typename TENSOR_TYPE::index_type)tensor.size(i));
    }
    inferSetAndValidateStrides(tensor, tv, eval);
  }

  void inferSetAndValidateStrides(
      const at::Tensor& tensor,
      TensorView* tv,
      ExpressionEvaluator& eval) {
    auto sizes_strides =
        inferAndValidateAllocationSizesAndStrides(tensor, tv, eval);
    TORCH_INTERNAL_ASSERT(
        (size_t)instance_.nAllocationDims() == sizes_strides.size());
    for (auto i : c10::irange((int64_t)sizes_strides.size())) {
      alloc_sizes.at(i) = sizes_strides.at(i).first;
      using stride_t = typename TENSOR_TYPE::index_type;
      instance_.setStride(i, (stride_t)sizes_strides.at(i).second);
    }
  }

  int64_t getAllocRank() const override {
    return instance_.nAllocationDims();
  }

  int64_t getAllocSize(int64_t i) const override {
    return alloc_sizes.at(i);
  }

  int64_t getAllocStride(int64_t i) const override {
    return instance_.getStride(i);
  }

  //! Returns the address of an tensor argument struct.
  const void* arg() const override {
    return &instance_;
  }

  //! Returns the address of an tensor argument struct.
  void* arg() override {
    return &instance_;
  }

  size_t argSize() const override {
    return sizeof(TENSOR_TYPE);
  }

  bool isAbstract() const override {
    return false;
  }

  PrimDataType getIndexType() const override {
    return NativeTypeToDataType<typename TENSOR_TYPE::index_type>::type;
  }

  std::string toString() const override {
    std::stringstream ss;
    ss << TensorArgAbstract::toString();
    ss << " allocation size: (";
    for (auto i = 0; i < getAllocRank(); i++) {
      ss << getAllocSize(i) << ", ";
    }
    ss << ") allocation stride: (";
    for (auto i = 0; i < getAllocRank(); i++) {
      ss << getAllocStride(i) << ", ";
    }
    ss << ")";
    return ss.str();
  }

  std::unique_ptr<ArgAbstract> clone() const override {
    return std::make_unique<TensorArg>(*this);
  }

  flatbuffers::Offset<serde::ArgAbstract> serialize(
      flatbuffers::FlatBufferBuilder& builder) const override {
    std::vector<int64_t> sizes_fb;
    std::vector<int64_t> strides_fb;
    sizes_fb.reserve(getRank());
    strides_fb.reserve(getRank());
    for (auto dim : c10::irange(instance_.nDims())) {
      sizes_fb.push_back(getSize(dim));
      strides_fb.push_back(getAllocStride(dim));
    }

    auto data = serde::CreateTensorArg(
        builder,
        getPointerAddress(),
        builder.CreateVector(sizes_fb),
        builder.CreateVector(strides_fb),
        serde::mapToSerdeDtype(getDataType()),
        std::is_same_v<typename TENSOR_TYPE::index_type, int>,
        true /* index_type_resolved */);
    return serde::CreateArgAbstract(
        builder, serde::ArgAbstractData_TensorArg, data.Union());
  }
};

// TODO: remove this
template <size_t size>
struct CpuScalarTensorArg : public ArgAbstract {
<<<<<<< HEAD
  // flatbuffers does not support std::byte
  std::array<int8_t, size> instance_;
  DEF_HELPEE_FUNC(CpuScalarTensor, instance_)

  flatbuffers::Offset<serde::ArgAbstract> serialize(
      flatbuffers::FlatBufferBuilder& builder) const override {
    auto fb_scalar_data = builder.CreateVector<int8_t>(instance_);
    auto data =
        serde::CreateScalarCpu(builder, fb_scalar_data, instance_.size())
            .Union();
    return serde::CreateArgAbstract(
        builder, serde::ArgAbstractData_ScalarCpu, data);
=======
  std::array<std::byte, size> instance_;
  at::Tensor tensor_;
  DEF_HELPEE_FUNC(CpuScalarTensor, instance_)

  at::Tensor getTensor() const {
    return tensor_;
>>>>>>> f168b224
  }
};

//! KernelArgumentHolder copies meta information from kernel inputs, including
//! tensor sizes/shapes/dtype/memory_ptr and copies scalar inputs. It is used
//! for both compilation as well as kernel execution. The important thing is to
//! strip ownership of tensor from KernelArgumentHolder, so that during async
//! compilation, we are not unnecessarily holding memory that is not needed.
class TORCH_CUDA_CU_API KernelArgumentHolder {
 public:
  //! create KernelArgumentHolder from c10 inputs. Note that we we not taking
  //! the ownership of the memory from the original inputs, but just recording
  //! its meta data for kernel execution/compilation.
  static KernelArgumentHolder createKernelArgumentHolder(
      const c10::ArrayRef<c10::IValue>& inputs,
      std::optional<int8_t> device = std::nullopt);

  KernelArgumentHolder() = default;

  KernelArgumentHolder(const KernelArgumentHolder& self)
      : device_index_(self.getDeviceIndex()), cache_id_(self.getCacheId()) {
    for (const auto& arg : self.arguments_) {
      push(arg.get());
    }
  }

  KernelArgumentHolder& operator=(const KernelArgumentHolder& self) {
    device_index_ = self.getDeviceIndex();
    for (const auto& arg : self.arguments_) {
      push(arg.get());
    }
    return *this;
  }

  //! Computes the smallest index type for the currently held
  //! arguments. It does not consider any other tensors used in a kernel.
  PrimDataType getSmallestIndexTypeOfArguments() const;

  // Push a tensor proxy to the arguments
  void pushTensorProxy(
      const std::vector<int64_t>& sizes,
      const std::vector<int64_t>& strides,
      at::ScalarType dtype);

  // Push a tensor to the arguments
  void push(const at::Tensor& tensor);

  // Push a scalar or integer to the arguments
  void push(const c10::IValue& val);

  // Create a buffer, flatten arguments into it, align by 8 Bytes, return
  // pointers in the buffer. Tensor arguments are passed with the given index
  // type.
  void** getBuffer(
      PrimDataType index_type,
      std::vector<TensorView*> tvs,
      ExpressionEvaluator& eval);

  void push(const c10::ArrayRef<c10::IValue>& args);

  void push(const std::vector<at::Tensor>& tensors);

  void push(const ArgAbstract* arg);

  void erase(const ArgAbstract* arg);

  void swap(int i, const ArgAbstract* arg);

  // push int64
  void push(int64_t val);

  const ArgAbstract* back() const {
    return arguments_.back().get();
  }

  const ArgAbstract* at(size_t ind) const {
    return arguments_.at(ind).get();
  };

  const ArgAbstract* operator[](size_t ind) const {
    return at(ind);
  };

  size_t size() const {
    return arguments_.size();
  }

  bool empty() const {
    return arguments_.empty();
  }

  void setDeviceIndex(int8_t index) {
    device_index_ = index;
  }

  int8_t getDeviceIndex() const {
    return device_index_;
  }

  void setCacheId(size_t id) {
    cache_id_ = id;
  }

  std::optional<size_t> getCacheId() const {
    return cache_id_;
  }

  std::string toString() const;

  flatbuffers::Offset<serde::KernelArgumentHolder> serialize(
      flatbuffers::FlatBufferBuilder& builder) const;

  void deserialize(const serde::KernelArgumentHolder* buffer);

 private:
  std::vector<std::unique_ptr<ArgAbstract>> arguments_;
  std::vector<void*> void_ptrs_;

  int8_t device_index_ = 0;
  std::optional<size_t> cache_id_ = std::nullopt;
};

at::PhiloxCudaState getPhiloxRNGSeed(uint64_t rand_offset);

std::vector<std::byte> getKernelArgument(
    ExpressionEvaluator& ee,
    Val* parameter,
    PrimDataType index_type);

} // namespace nvfuser<|MERGE_RESOLUTION|>--- conflicted
+++ resolved
@@ -157,24 +157,7 @@
     return ss.str();                      \
   }
 
-<<<<<<< HEAD
-struct PhiloxCudaStateArg : public ArgAbstract {
-  at::PhiloxCudaState val_;
-  PhiloxCudaStateArg(at::PhiloxCudaState _val) : val_(_val){};
-  DEF_HELPEE_FUNC(PhiloxCudaState, val_)
-
-  flatbuffers::Offset<serde::ArgAbstract> serialize(
-      flatbuffers::FlatBufferBuilder& builder) const override {
-    auto data =
-        serde::CreatePhiloxCudaState(builder, val_.seed_.val, val_.offset_.val);
-    return serde::CreateArgAbstract(
-        builder, serde::ArgAbstractData_PhiloxCudaState, data.Union());
-  }
-};
-
-=======
-// TODO: remove this
->>>>>>> f168b224
+// TODO: remove this
 struct LongArg : public ArgAbstract {
   int64_t val_;
   explicit LongArg(int64_t _val) : val_(_val) {}
@@ -475,10 +458,14 @@
 // TODO: remove this
 template <size_t size>
 struct CpuScalarTensorArg : public ArgAbstract {
-<<<<<<< HEAD
   // flatbuffers does not support std::byte
   std::array<int8_t, size> instance_;
+  at::Tensor tensor_;
   DEF_HELPEE_FUNC(CpuScalarTensor, instance_)
+
+  at::Tensor getTensor() const {
+    return tensor_;
+  }
 
   flatbuffers::Offset<serde::ArgAbstract> serialize(
       flatbuffers::FlatBufferBuilder& builder) const override {
@@ -488,14 +475,6 @@
             .Union();
     return serde::CreateArgAbstract(
         builder, serde::ArgAbstractData_ScalarCpu, data);
-=======
-  std::array<std::byte, size> instance_;
-  at::Tensor tensor_;
-  DEF_HELPEE_FUNC(CpuScalarTensor, instance_)
-
-  at::Tensor getTensor() const {
-    return tensor_;
->>>>>>> f168b224
   }
 };
 
