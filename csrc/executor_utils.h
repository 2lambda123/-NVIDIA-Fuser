// clang-format off
/*
 * SPDX-FileCopyrightText: Copyright (c) 2023-present NVIDIA CORPORATION & AFFILIATES.
 * All rights reserved.
 * SPDX-License-Identifier: BSD-3-Clause
 */
// clang-format on
#pragma once

#include <ATen/core/ivalue.h>

#include <c10/core/DeviceType.h>
#include <c10/util/Exception.h>

#include <cuda.h>
#include <cuda_runtime.h>

#include <torch/csrc/jit/ir/ir.h>

#include <cuda_utils.h>
#include <device_lower/lower2device.h>
#include <executor_kernel_arg.h>
#include <expr_evaluator.h>
#include <fusion.h>
#include <ir/all_nodes.h>
#include <kernel.h>

#include <string>
#include <vector>

namespace nvfuser {
<<<<<<< HEAD

#define NVRTC_SAFE_CALL(x)                       \
  do {                                           \
    nvrtcResult _result = x;                     \
    TORCH_INTERNAL_ASSERT(                       \
        _result == NVRTC_SUCCESS,                \
        "NVRTC error: " #x "failed with error ", \
        nvrtcGetErrorString(_result));           \
  } while (0)

#define CUDA_SAFE_CALL(x)              \
  do {                                 \
    CUresult _result = x;              \
    if (_result != CUDA_SUCCESS) {     \
      const char* msg;                 \
      const char* name;                \
      cuGetErrorName(_result, &name);  \
      cuGetErrorString(_result, &msg); \
      TORCH_INTERNAL_ASSERT(           \
          _result == CUDA_SUCCESS,     \
          "CUDA error: ",              \
          name,                        \
          " failed with error ",       \
          msg);                        \
    }                                  \
  } while (0)

#define NVFUSER_CUDA_RT_SAFE_CALL(x)  \
  do {                                \
    cudaError_t _result = x;          \
    TORCH_INTERNAL_ASSERT(            \
        _result == cudaSuccess,       \
        "CUDA error: ",               \
        cudaGetErrorName(_result),    \
        " failed with error ",        \
        cudaGetErrorString(_result)); \
  } while (0)

=======
>>>>>>> 59506629
namespace executor_utils {

// Include all the functions we might need in generated code
std::string kernelPreamble();

void validateKernelInputs(
    Fusion* fusion,
    const KernelArgumentHolder& args,
    const c10::Device& device);

void validateKernelOutputs(
    Fusion* fusion,
    const std::vector<at::Tensor>& outputs,
    const c10::Device& device);

//! Bind input values to runtime values
TORCH_CUDA_CU_API ExpressionEvaluator bindInputs(
    const KernelArgumentHolder& args,
    Fusion* fusion,
    bool check_consistency = true);

std::string disassembleBinary(
    const std::vector<char>& cubin,
    const std::string& nvdisasm_args);

struct NvrtcFunction {
  CUmodule module = nullptr;
  CUfunction function = nullptr;
};

// Returns executable function and the ptxas log from compilation
std::tuple<NvrtcFunction, std::string, std::vector<char>> getCompiledKernel(
    c10::optional<std::reference_wrapper<const std::string>> kernel_code,
    const std::string& code,
    const std::string& func_name,
    int64_t id,
    const CompileParams& compile_params = CompileParams(),
    std::optional<int64_t> opt_block_size = std::nullopt,
    bool return_compiled_binary = false);

namespace caching {
// TODO: Could consider putting some of
//  the logic in the common space and re-use

//! List of all the possible entry types in
//!  `FusionExecutor` compile-time data cache.
enum class CompileTimeEntryType {
  PARALLEL_BINDING_ITERDOMAINS,
  PARALLEL_ITER_EXTENT_MAP,
  SIMPLIFIED_PARALLEL_ITER_EXTENT_MAP,
  WARP_PADDED_PARALLEL_EXTENTS,
  VECTORIZED_TENSOR_VALIDATION,
  INPUT_ALIAS_INDICES,
  OUTPUT_ALIAS_INDICES
};

//! Entry class definitions for each entry type:
//!  each class defines the data type for each entry type

//! Compile-time info to be cached in each FusionExecutor:
//!  ParallelBindingIterDomains:
//!    Stores all the iterdomains that are parallelized
//!    on the scheduled Fusion graph. They will be used
//!    in launch param iteration and their extents may
//!    come from launch constraints.
class ParallelBindingIterDomains {
 public:
  using DataType = std::vector<IterDomain*>;
  static const CompileTimeEntryType EntryType =
      CompileTimeEntryType::PARALLEL_BINDING_ITERDOMAINS;
};

//! Compile-time info to be cached in each FusionExecutor:
//!  ParallelIterExtentMap
//!    Stores the symbolic extents of all the parallelized
//!    iterdomains corresponding to each used parallel type.
class ParallelIterExtentMap {
 public:
  using DataType = std::unordered_map<ParallelType, std::vector<const Val*>>;
  static const CompileTimeEntryType EntryType =
      CompileTimeEntryType::PARALLEL_ITER_EXTENT_MAP;
};

//!  VectorizedTensorInfo:
//!    Auxiliary data type for entry class VectorizedTensorValidation
struct VectorizedTensorInfo {
  //! Aligned vectorized fusion inputs
  std::vector<int> aligned_vectorized_inp_tensor_pos;
  //! Aligned vectorized fusion outputs
  std::vector<int> aligned_vectorized_out_tensor_pos;
  //! Misaligned vectorized input tensors
  std::unordered_set<TensorView*> global_inp_misaligned_tv;
  //! Misaligned vectorized output tensors
  std::unordered_set<TensorView*> global_out_misaligned_tv;
  //! Positions of misaligned input tensors
  std::vector<int> inp_misaligned_tensors_pos;
  //! Positions of misaligned output tensors
  std::vector<int> out_misaligned_tensors_pos;
};

//! Compile-time info to be cached in each FusionExecutor:
//!  VectorizedTensorValidation
//!    Stores position info and vector word sizes of
//!    vectorized input/output tensors, to be used
//!    in misaligned vectorization validation.
class VectorizedTensorValidation {
 public:
  using DataType = VectorizedTensorInfo;
  static const CompileTimeEntryType EntryType =
      CompileTimeEntryType::VECTORIZED_TENSOR_VALIDATION;
};

//! Compile-time info to be cached in each FusionExecutor:
//!  InputAliasIndices
//!    Stores position info of aliased input tensors
class InputAliasIndices {
 public:
  using DataType = std::vector<std::pair<int, int>>;
  static const CompileTimeEntryType EntryType =
      CompileTimeEntryType::INPUT_ALIAS_INDICES;
};

//! Compile-time info to be cached in each FusionExecutor:
//!  OutputAliasIndices
//!    Stores position info of aliased output tensors
class OutputAliasIndices {
 public:
  using DataType = std::unordered_set<int>;
  static const CompileTimeEntryType EntryType =
      CompileTimeEntryType::OUTPUT_ALIAS_INDICES;
};

//! Base abstract class for unified storage in `ExecutorCompileTimeInfoCache`,
//!  each entry in `ExecutorCompileTimeInfoCache` will be a subclass.
class CompileTimeInfoBase : public PolymorphicBase {
 public:
  CompileTimeInfoBase(CompileTimeEntryType entry_type)
      : entry_type_(entry_type) {}
  CompileTimeEntryType type() {
    return entry_type_;
  }

 private:
  CompileTimeEntryType entry_type_;
};

// Note: Do NOT export this class. MSVC issue with exported class that contains
// std::vector<unique_ptr<xxx>>: https://godbolt.org/z/3E4e8T1P1
//! Compile-time information cache
class ExecutorCompileTimeInfoCache {
  using Entry = CompileTimeInfoBase;
  using EntryOwningPtr = std::unique_ptr<Entry>;
  using EntryPtr = Entry*;
  using EntryType = CompileTimeEntryType;

 public:
  void insert(EntryOwningPtr new_entry);

  EntryPtr at(EntryType entry_type) {
    return entry_type_map_.at(entry_type);
  }

  bool has(EntryType entry_type) {
    return entry_type_map_.count(entry_type);
  }

 private:
  std::vector<EntryOwningPtr> entries_;
  std::unordered_map<EntryType, EntryPtr> entry_type_map_;
};

//! A utility class to facilitate accessing ExecutorCompileTimeInfoCache.
template <typename EntryClass>
class ExecutorCompileTimeEntry {
  using EntryDataType = typename EntryClass::DataType;
  using EntryDataTypeOwnPtr = std::unique_ptr<EntryDataType>;
  using MakerFnType = std::function<EntryDataTypeOwnPtr()>;

 public:
  //! Creates a data entry with type defined in EntryClass,
  //!  eg. EntryClass = VectorizableInputsAndOutputs;
  //!
  //! @param data_cache, a pointer to an instantiated compile-time
  //!  info cache. The info data will be
  //!    1. read from data cache if data cache has the corresponding entry.
  //!    2. written into data cache if data cache doesn't have the entry.
  //!    3. managed by owned_data_ if data cache is nullptr
  //! @param fn:
  //!   The factory function that needs to return a owning pointer
  //!  i.e. std::unique_ptr<EntryClass::DataType>. It will only
  //!  be called either when data cache is missing an entry or when no data
  //!  cache is given.
  ExecutorCompileTimeEntry(
      ExecutorCompileTimeInfoCache* data_cache,
      MakerFnType fn);

  //! Unified interface to get actual data, either from cache
  //!  or from factory function.
  EntryDataType& get() {
    return *data_ptr_;
  }

 private:
  //! Internal data owing pointer that will manage the computed
  //!  data where there is no data cache.
  EntryDataTypeOwnPtr owned_data_ = nullptr;

  //! Pointer to the valid data entry that could be accessed.
  EntryDataType* data_ptr_ = nullptr;
};

} // namespace caching

//! Returns the vector of tensorviews that will be used to bind parallel
//!  dimensions.
std::vector<IterDomain*> getParallelBindingsIterDomains(
    GpuLower* lower,
    const std::vector<TensorView*>& used_tvs);

using ParallelExtentMap =
    std::unordered_map<ParallelType, std::vector<const Val*>>;

//! Returns the extents of all parallel binding iterdomains corresponding
//!  to each parallel type.
std::unique_ptr<ParallelExtentMap> getParallelIterExtents(
    std::vector<IterDomain*>& parallel_binding_ids);

void validateVectorizedTensors(
    kir::Kernel* kernel,
    const KernelArgumentHolder& args,
    const std::vector<at::Tensor>& outputs,
    caching::ExecutorCompileTimeInfoCache* data_cache,
    ExpressionEvaluator& expr_eval);

<<<<<<< HEAD
=======
//! Kernel timing utility
//!
//! Usage example:
//!
//!   CudaKernelTimer timer(stream);
//!   timer.init();
//!   kernel<<<..., stream>>>(...);
//!   auto elapsed_ms = timer.elapsed();
//!
>>>>>>> 59506629
class CudaKernelTimer {
 public:
  CudaKernelTimer(cudaStream_t s) : stream_(s) {}

  ~CudaKernelTimer() {
    if (initialized_) {
      NVFUSER_CUDA_RT_SAFE_CALL(cudaEventDestroy(start_event));
      NVFUSER_CUDA_RT_SAFE_CALL(cudaEventDestroy(finish_event));
    }
  }

  void init() {
    NVFUSER_CUDA_RT_SAFE_CALL(cudaEventCreate(&start_event));
    NVFUSER_CUDA_RT_SAFE_CALL(cudaEventCreate(&finish_event));
  }

  void start() {
    NVFUSER_CUDA_RT_SAFE_CALL(cudaEventRecord(start_event, stream_));
  }

  float elapsed() {
<<<<<<< HEAD
    // Record
=======
>>>>>>> 59506629
    NVFUSER_CUDA_RT_SAFE_CALL(cudaEventRecord(finish_event, stream_));
    NVFUSER_CUDA_RT_SAFE_CALL(cudaEventSynchronize(start_event));
    NVFUSER_CUDA_RT_SAFE_CALL(cudaEventSynchronize(finish_event));
    NVFUSER_CUDA_RT_SAFE_CALL(
        cudaEventElapsedTime(&kernel_time_ms_, start_event, finish_event));
    return kernel_time_ms_;
  }

 private:
<<<<<<< HEAD
  // Create
=======
>>>>>>> 59506629
  cudaStream_t stream_;
  cudaEvent_t start_event = {};
  cudaEvent_t finish_event = {};
  bool initialized_ = false;
  float kernel_time_ms_ = 0;
};

} // namespace executor_utils
} // namespace nvfuser<|MERGE_RESOLUTION|>--- conflicted
+++ resolved
@@ -29,47 +29,6 @@
 #include <vector>
 
 namespace nvfuser {
-<<<<<<< HEAD
-
-#define NVRTC_SAFE_CALL(x)                       \
-  do {                                           \
-    nvrtcResult _result = x;                     \
-    TORCH_INTERNAL_ASSERT(                       \
-        _result == NVRTC_SUCCESS,                \
-        "NVRTC error: " #x "failed with error ", \
-        nvrtcGetErrorString(_result));           \
-  } while (0)
-
-#define CUDA_SAFE_CALL(x)              \
-  do {                                 \
-    CUresult _result = x;              \
-    if (_result != CUDA_SUCCESS) {     \
-      const char* msg;                 \
-      const char* name;                \
-      cuGetErrorName(_result, &name);  \
-      cuGetErrorString(_result, &msg); \
-      TORCH_INTERNAL_ASSERT(           \
-          _result == CUDA_SUCCESS,     \
-          "CUDA error: ",              \
-          name,                        \
-          " failed with error ",       \
-          msg);                        \
-    }                                  \
-  } while (0)
-
-#define NVFUSER_CUDA_RT_SAFE_CALL(x)  \
-  do {                                \
-    cudaError_t _result = x;          \
-    TORCH_INTERNAL_ASSERT(            \
-        _result == cudaSuccess,       \
-        "CUDA error: ",               \
-        cudaGetErrorName(_result),    \
-        " failed with error ",        \
-        cudaGetErrorString(_result)); \
-  } while (0)
-
-=======
->>>>>>> 59506629
 namespace executor_utils {
 
 // Include all the functions we might need in generated code
@@ -304,8 +263,6 @@
     caching::ExecutorCompileTimeInfoCache* data_cache,
     ExpressionEvaluator& expr_eval);
 
-<<<<<<< HEAD
-=======
 //! Kernel timing utility
 //!
 //! Usage example:
@@ -315,7 +272,6 @@
 //!   kernel<<<..., stream>>>(...);
 //!   auto elapsed_ms = timer.elapsed();
 //!
->>>>>>> 59506629
 class CudaKernelTimer {
  public:
   CudaKernelTimer(cudaStream_t s) : stream_(s) {}
@@ -337,10 +293,6 @@
   }
 
   float elapsed() {
-<<<<<<< HEAD
-    // Record
-=======
->>>>>>> 59506629
     NVFUSER_CUDA_RT_SAFE_CALL(cudaEventRecord(finish_event, stream_));
     NVFUSER_CUDA_RT_SAFE_CALL(cudaEventSynchronize(start_event));
     NVFUSER_CUDA_RT_SAFE_CALL(cudaEventSynchronize(finish_event));
@@ -350,10 +302,6 @@
   }
 
  private:
-<<<<<<< HEAD
-  // Create
-=======
->>>>>>> 59506629
   cudaStream_t stream_;
   cudaEvent_t start_event = {};
   cudaEvent_t finish_event = {};
