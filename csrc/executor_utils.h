--- conflicted
+++ resolved
@@ -17,6 +17,7 @@
 
 #include <torch/csrc/jit/ir/ir.h>
 
+#include <cuda_utils.h>
 #include <device_lower/lower2device.h>
 #include <executor_kernel_arg.h>
 #include <expr_evaluator.h>
@@ -26,45 +27,6 @@
 
 #include <string>
 #include <vector>
-
-namespace nvfuser {
-
-#define NVRTC_SAFE_CALL(x)                       \
-  do {                                           \
-    nvrtcResult _result = x;                     \
-    TORCH_INTERNAL_ASSERT(                       \
-        _result == NVRTC_SUCCESS,                \
-        "NVRTC error: " #x "failed with error ", \
-        nvrtcGetErrorString(_result));           \
-  } while (0)
-
-#define CUDA_SAFE_CALL(x)              \
-  do {                                 \
-    CUresult _result = x;              \
-    if (_result != CUDA_SUCCESS) {     \
-      const char* msg;                 \
-      const char* name;                \
-      cuGetErrorName(_result, &name);  \
-      cuGetErrorString(_result, &msg); \
-      TORCH_INTERNAL_ASSERT(           \
-          _result == CUDA_SUCCESS,     \
-          "CUDA error: ",              \
-          name,                        \
-          " failed with error ",       \
-          msg);                        \
-    }                                  \
-  } while (0)
-
-#define NVFUSER_CUDA_RT_SAFE_CALL(x)  \
-  do {                                \
-    cudaError_t _result = x;          \
-    TORCH_INTERNAL_ASSERT(            \
-        _result == cudaSuccess,       \
-        "CUDA error: ",               \
-        cudaGetErrorName(_result),    \
-        " failed with error ",        \
-        cudaGetErrorString(_result)); \
-  } while (0)
 
 namespace executor_utils {
 
@@ -300,8 +262,6 @@
     caching::ExecutorCompileTimeInfoCache* data_cache,
     ExpressionEvaluator& expr_eval);
 
-<<<<<<< HEAD
-=======
 //! Kernel timing utility
 //!
 //! Usage example:
@@ -311,25 +271,20 @@
 //!   kernel<<<..., stream>>>(...);
 //!   auto elapsed_ms = timer.elapsed();
 //!
->>>>>>> 48a2aab0
 class CudaKernelTimer {
  public:
   CudaKernelTimer(cudaStream_t s) : stream_(s) {}
 
   ~CudaKernelTimer() {
     if (initialized_) {
-<<<<<<< HEAD
       NVFUSER_CUDA_RT_SAFE_CALL(cudaEventDestroy(start_event));
       NVFUSER_CUDA_RT_SAFE_CALL(cudaEventDestroy(finish_event));
-=======
       CUDA_RT_SAFE_CALL(cudaEventDestroy(start_event));
       CUDA_RT_SAFE_CALL(cudaEventDestroy(finish_event));
->>>>>>> 48a2aab0
     }
   }
 
   void init() {
-<<<<<<< HEAD
     NVFUSER_CUDA_RT_SAFE_CALL(cudaEventCreate(&start_event));
     NVFUSER_CUDA_RT_SAFE_CALL(cudaEventCreate(&finish_event));
   }
@@ -339,35 +294,15 @@
   }
 
   float elapsed() {
-    // Record
     NVFUSER_CUDA_RT_SAFE_CALL(cudaEventRecord(finish_event, stream_));
     NVFUSER_CUDA_RT_SAFE_CALL(cudaEventSynchronize(start_event));
     NVFUSER_CUDA_RT_SAFE_CALL(cudaEventSynchronize(finish_event));
     NVFUSER_CUDA_RT_SAFE_CALL(
-=======
-    CUDA_RT_SAFE_CALL(cudaEventCreate(&start_event));
-    CUDA_RT_SAFE_CALL(cudaEventCreate(&finish_event));
-  }
-
-  void start() {
-    CUDA_RT_SAFE_CALL(cudaEventRecord(start_event, stream_));
-  }
-
-  float elapsed() {
-    CUDA_RT_SAFE_CALL(cudaEventRecord(finish_event, stream_));
-    CUDA_RT_SAFE_CALL(cudaEventSynchronize(start_event));
-    CUDA_RT_SAFE_CALL(cudaEventSynchronize(finish_event));
-    CUDA_RT_SAFE_CALL(
->>>>>>> 48a2aab0
         cudaEventElapsedTime(&kernel_time_ms_, start_event, finish_event));
     return kernel_time_ms_;
   }
 
  private:
-<<<<<<< HEAD
-  // Create
-=======
->>>>>>> 48a2aab0
   cudaStream_t stream_;
   cudaEvent_t start_event = {};
   cudaEvent_t finish_event = {};
