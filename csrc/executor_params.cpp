--- conflicted
+++ resolved
@@ -136,11 +136,7 @@
 flatbuffers::Offset<serde::LaunchParams> LaunchParams::serialize(
     flatbuffers::FlatBufferBuilder& builder) const {
   // See table definition for LaunchParams in serde/fusion_cache.fbs
-<<<<<<< HEAD
-  using fb_tensor_shape = flatbuffers::Offset<nvfuser::serde::TensorShape>;
-=======
   using fb_tensor_shape = flatbuffers::Offset<serde::TensorShape>;
->>>>>>> 1b74feaf
   std::vector<fb_tensor_shape> shapes_fb;
   shapes_fb.reserve(output_sizes.size());
   for (const auto& shape : output_sizes) {
