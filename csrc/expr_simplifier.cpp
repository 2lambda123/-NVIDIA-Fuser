// clang-format off
/*
 * SPDX-FileCopyrightText: Copyright (c) 2023-present NVIDIA CORPORATION & AFFILIATES.
 * All rights reserved.
 * SPDX-License-Identifier: BSD-3-Clause
 */
// clang-format on
#include <expr_simplifier.h>

#include <ir_all_nodes.h>
#include <ir_builder.h>
#include <ir_cloner.h>
#include <ir_iostream.h>
#include <ir_utils.h>
#include <lower_magic_zero.h>
#include <utils.h>

#include <cmath>
#include <functional>
#include <list>
#include <memory>
#include <numeric>
#include <regex>
#include <sstream>
#include <string>
#include <unordered_set>
#include <vector>

namespace nvfuser {

namespace debug_print {

// In order to print transformations from expr simplifier, use:
//   PYTORCH_NVFUSER_DUMP="expr_simplify"
// By default (i.e. no trigger specified), enabling the above debug dump option
// will trigger printing when the expression is transformed by at least one
// simplification pass (A simplification pass is a pass that is not a flatten
// or unflatten). If you want to print even if there is no simplification pass,
// applied, use the following:
//   PYTORCH_NVFUSER_DUMP="expr_simplify(assoc_comm::flatten)"
// If you want to trigger printing only on a specified set of passes, put the
// pass names as arguments of `expr_simplify`, for example:
//   PYTORCH_NVFUSER_DUMP="expr_simplify(eliminateTrivialComputation)"

constexpr const char* kFlattenName = "assoc_comm::flatten";
constexpr const char* kUnflattenName = "assoc_comm::unflatten";

struct Record {
  const char* name;
  Val* result;
};

class NoOpLogger {
 public:
  NoOpLogger(Val*) {}
  virtual ~NoOpLogger() = default;
  virtual void record(const char*, Val*) {}
};

class Logger : public NoOpLogger {
  bool shouldPrint() {
    if (current_val_->sameAs(init_val_)) {
      return false;
    }
    const auto& triggers_arg =
        getDebugDumpArguments(DebugDumpOption::ExprSimplification);
    std::vector<std::regex> triggers;
    triggers.reserve(triggers_arg.size());
    for (const auto& t : triggers_arg) {
      triggers.emplace_back(t);
    }
    if (triggers.empty()) {
      for (auto r : record_) {
        if (r.name != kFlattenName && r.name != kUnflattenName) {
          return true;
        }
      }
      return false;
    }
    for (auto r : record_) {
      auto match = [r](const std::regex& trigger) -> bool {
        return std::regex_match(r.name, trigger);
      };
      if (std::find_if(triggers.begin(), triggers.end(), match) !=
          triggers.end()) {
        return true;
      }
    }
    return false;
  }

 public:
  Logger(Val* value)
      : NoOpLogger(value), init_val_(value), current_val_(value) {}

  ~Logger() override {
    if (!shouldPrint()) {
      return;
    }

    auto str = [](Val* v) {
      std::stringstream ss;
      ss << ir_utils::varName(v) << " = " << v->toInlineString();
      return ss.str();
    };

    std::string header = "Simplifying expression:\n" + str(init_val_);
    std::cout << header << std::endl;
    for (auto r : record_) {
      std::cout << r.name << ":\n" << str(r.result) << std::endl;
    }
    std::cout << std::string(std::min<size_t>(header.size(), 80), '=')
              << std::endl;
  }

  void record(const char* name, Val* value) override {
    if (value->sameAs(current_val_)) {
      return;
    } else {
      record_.emplace_back(Record{name, value});
      current_val_ = value;
    }
  }

 private:
  std::vector<Record> record_;
  Val* init_val_;
  Val* current_val_;
};

std::unique_ptr<debug_print::NoOpLogger> createLogger(Val* value) {
  if (isDebugDumpEnabled(DebugDumpOption::ExprSimplification)) {
    return std::make_unique<Logger>(value);
  } else {
    return std::make_unique<NoOpLogger>(value);
  }
}

} // namespace debug_print

namespace {

std::vector<Bool*> getAxioms() {
  std::vector<Bool*> axioms;
  axioms.reserve(kParallelTypeThreads.size() * 3);
  for (auto p : kParallelTypeThreads) {
    auto pidx = NamedScalar::getParallelIndex(p);
    auto pdim = NamedScalar::getParallelDim(p);
    auto zero = pidx->container()->zeroVal();
    axioms.push_back(SimplifyingIrBuilder::geExpr(pidx, zero));
    axioms.push_back(SimplifyingIrBuilder::gtExpr(pdim, zero));
    axioms.push_back(SimplifyingIrBuilder::ltExpr(pidx, pdim));
  }
  return axioms;
}

// An ordered mapping of variable -> VarInfo
class Context {
 public:
  Context() = default;

  Context(
      const std::list<VarInfo>& variables,
      std::vector<Bool*> assumptions,
      bool preserve_error)
      : preserve_error_(preserve_error) {
    var_order_.reserve(variables.size());
    var_set_.reserve(variables.size());
    less_than_.reserve(assumptions.size());
    less_equal_.reserve(assumptions.size());
    for (const auto& info : variables) {
      auto var = info.variable;
      if (info.is_unrolled_loop_index) {
        unrolled_loop_index_.insert(var);
      }
      var_order_.emplace_back(var);
      var_set_.emplace(var);
    }
    // decompose a && b in assumptions as a and b
    auto axioms = getAxioms();
    assumptions.insert(assumptions.end(), axioms.begin(), axioms.end());
    while (!assumptions.empty()) {
      auto back = assumptions.back();
      assumptions.pop_back();
      auto bop = dynamic_cast<BinaryOp*>(back->definition());
      if (bop == nullptr || bop->getBinaryOpType() != BinaryOpType::And) {
        assume(back);
      } else {
        assumptions.push_back(bop->lhs()->as<Bool>());
        assumptions.push_back(bop->rhs()->as<Bool>());
      }
    }
  }

  const std::vector<Val*>& variableOrder() const {
    return var_order_;
  }

  const std::unordered_set<Val*>& variableSet() const {
    return var_set_;
  }

  bool preserveError() const {
    return preserve_error_;
  }

  bool isUnrolledLoopIndex(Val* x) const {
    return unrolled_loop_index_.count(x) > 0;
  }

  const std::vector<std::pair<Val*, Val*>>& getKnownLessThan() const {
    return less_than_;
  }

  const std::vector<std::pair<Val*, Val*>>& getKnownLessEqual() const {
    return less_equal_;
  }

 private:
  void assume(Bool* a) {
    auto def = a->definition();
    if (auto bop = dynamic_cast<BinaryOp*>(def)) {
      switch (bop->getBinaryOpType()) {
        case BinaryOpType::LT:
          less_than_.emplace_back(bop->lhs(), bop->rhs());
          break;
        case BinaryOpType::LE:
          less_equal_.emplace_back(bop->lhs(), bop->rhs());
          break;
        case BinaryOpType::GT:
          less_than_.emplace_back(bop->rhs(), bop->lhs());
          break;
        case BinaryOpType::GE:
          less_equal_.emplace_back(bop->rhs(), bop->lhs());
          break;
        default:
          TORCH_INTERNAL_ASSERT(
              false, "Unknown operator type ", bop->getBinaryOpType());
      }
    }
  }

 private:
  bool preserve_error_ = false;
  std::vector<Val*> var_order_;
  std::unordered_set<Val*> var_set_;
  std::unordered_set<Val*> unrolled_loop_index_;
  std::vector<std::pair<Val*, Val*>> less_than_;
  std::vector<std::pair<Val*, Val*>> less_equal_;
};

bool hasSimilarType(DataType t1, DataType t2) {
  if (t1 == t2) {
    return true;
  }
  if (isIntegralOrPointerType(t1) && isIntegralOrPointerType(t2)) {
    return true;
  }
  if (isFloatingPointType(t1) && isFloatingPointType(t2)) {
    return true;
  }
  if (isComplexType(t1) && isComplexType(t2)) {
    return true;
  }
  return false;
}

// If `value` is a constant scalar, then evaluate the value of that constant and
// return the evaluated value. Otherwise, returns `value` itself.
Val* foldConstants(Val* value) {
  if (value->isConst()) {
    return value;
  }
  if (value->isConstScalar()) {
    if (value->isIntegralScalar() && value->isA<Int>()) {
      return IrBuilder::newConstant(
          value->evaluateInt(), *value->getDataType());
    }
    if (value->isFloatingPointScalar() && value->isA<Double>()) {
      return IrBuilder::newConstant(
          value->evaluateDouble(), *value->getDataType());
    }
    if (value->isABool() && value->isA<Bool>()) {
      return IrBuilder::newConstant(
          value->evaluateBool(), *value->getDataType());
    }
    // TODO: support complex double
  }
  return value;
}

// Get the set of variables that `value` depends on. Items in `variables` are
// considered variables, and items not in `variables` are considered constant.
// For example, if value = a + b + c + d + 3, and `variables` is {a, b, e, f},
// then this function returns {a, b}. All tensors are considered variables.
std::unordered_set<Val*> getSubexprDependency(
    Val* value,
    const std::unordered_set<Val*>& variables) {
  if (value->isA<kir::TensorIndex>()) {
    return {value};
  }
  if (variables.count(value) > 0) {
    return {value};
  }
  auto def = value->definition();
  if (def == nullptr) {
    return {};
  }
  std::unordered_set<Val*> result;
  for (auto i : def->inputs()) {
    auto deps = getSubexprDependency(i, variables);
    result.insert(deps.begin(), deps.end());
  }
  return result;
}

// Apply `rule` to `value`, if `rule` returns a new `Val*` to replace `value`,
// then return that new `Val*`, otherwise recursively goes down to its inputs.
Val* recurseDown(Val* value, std::function<Val*(Val*)> rule) {
  if (value->isOneOf<TensorView, kir::TensorIndex>()) {
    return value;
  }
  auto transformed = rule(value);
  if (transformed != value) {
    return transformed;
  }
  auto def = value->definition();
  if (def == nullptr) {
    return value;
  }

  bool changed = false;
  std::vector<Val*> new_inputs;
  new_inputs.reserve(def->inputs().size());
  for (auto v : def->inputs()) {
    new_inputs.emplace_back(recurseDown(v, rule));
    if (new_inputs.back() != v) {
      changed = true;
    }
  }

  if (!changed) {
    return value;
  }

  Val* output = IrBuilder::newScalar(*value->getDataType());
  auto create_fn = def->newObjectFunc();
  create_fn(
      def->container(), std::move(new_inputs), {output}, def->attributes());
  return output;
}

inline RegisterType promoteRegisterType(RegisterType t1, RegisterType t2) {
  if (t1 == RegisterType::Unknown) {
    return t2;
  }
  if (t2 == RegisterType::Unknown) {
    return t1;
  }
  if (t1 == RegisterType::GeneralPurpose ||
      t2 == RegisterType::GeneralPurpose) {
    return RegisterType::GeneralPurpose;
  }
  if (t1 == RegisterType::Uniform || t2 == RegisterType::Uniform) {
    return RegisterType::Uniform;
  }
  return RegisterType::Immediate;
}

RegisterType getRegisterType(Val* value, const Context& context) {
  if (auto ns = dynamic_cast<NamedScalar*>(value)) {
    if (ns->getParallelIndex() == ParallelType::TIDx ||
        ns->getParallelIndex() == ParallelType::TIDy ||
        ns->getParallelIndex() == ParallelType::TIDz) {
      return RegisterType::GeneralPurpose;
    }
  }
  if (value->isConstScalar()) {
    return RegisterType::Immediate;
  }
  if (context.isUnrolledLoopIndex(value)) {
    return RegisterType::Immediate;
  }
  if (auto def = value->definition()) {
    RegisterType result = RegisterType::Unknown;
    for (auto inp : def->inputs()) {
      auto inp_rtype = getRegisterType(inp, context);
      result = promoteRegisterType(result, inp_rtype);
    }
    return result;
  }
  return RegisterType::Uniform;
}

bool hasUnrolledLoopIndex(Val* value, const Context& context) {
  if (context.isUnrolledLoopIndex(value)) {
    return true;
  }
  auto def = value->definition();
  if (def == nullptr) {
    return false;
  }
  for (auto inp : def->inputs()) {
    if (hasUnrolledLoopIndex(inp, context)) {
      return true;
    }
  }
  return false;
}

inline DataType inferDtypes(const std::vector<Val*>& vals) {
  auto dtype = *vals.at(0)->getDataType();
  for (auto v : vals) {
    dtype = promoteType(dtype, *v->getDataType());
  }
  return dtype;
}

} // namespace

RegisterType getRegisterType(Val* value) {
  return getRegisterType(value, {});
}

namespace assoc_comm {

// Note: [Reordering associative and commutative operators]
//
// For binary operators that is both associative and commutative, we can freely
// change the order of operands and add/remove parenthesis without changing the
// result. For example, + is both associative and commutative, so we have:
// a + b + c := (a + b) + c = a + (b + c) = (b + a) + c = b + (a + c) = ...
// For these operators, the most convenient way for handling them is to flatten
// them. For example, for the above a + b + c, all we need to know is we are
// adding these three variables together. We don't really care whether we are
// adding a and b first, or adding a and c first, or whether we are adding a to
// c or adding c to a. `FlattenedAssocCommOp` is the class that represents this
// flattened perspective.
//
// The reordering of associative and commutative operators is mostly useful for
// index hoisting. For example, if I have a loop structure and index:
//   FOR i1
//     FOR i2
//       FOR i3
//         index = ((i3 + i2) + i1) + 256
// There is no hoisting opportunity for this index in this loop structure.
// However, if I transform the index into index = ((256 + i1) + i2) + i3,
// then I can hoist the index as
//   FOR i1
//     i4 = (256 + i1)
//     FOR i2
//       i5 = i4 + i2
//       FOR i3
//         index = i5 + i3
// This minimizes the total number of computations.

bool isAssociativeAndCommutative(BinaryOpType type) {
  return type == BinaryOpType::Add || type == BinaryOpType::Mul ||
      type == BinaryOpType::And || type == BinaryOpType::Or ||
      type == BinaryOpType::Xor || type == BinaryOpType::Max ||
      type == BinaryOpType::Min;
}

// Identity `e` is a special number that, for all x:
// x (op) e = e (op) x = x
bool isIdentity(Val* v, BinaryOpType type) {
  if (v->isConstScalar()) {
    v = foldConstants(v);
  }
  if (!v->isConst()) {
    return false;
  }
  switch (type) {
    case BinaryOpType::Add:
      return v->isZero();
    case BinaryOpType::Mul:
      return v->isOne();
    case BinaryOpType::And:
      return v->getBool() == true;
    case BinaryOpType::Or:
    case BinaryOpType::Xor:
      return v->getBool() == false;
    default:
      return false;
  }
}

// Identity `b` is a special number that, for all x:
// x (op) b = b (op) x = b
bool isBlackhole(Val* v, BinaryOpType type) {
  if (v->isConstScalar()) {
    v = foldConstants(v);
  }
  if (!v->isConst()) {
    return false;
  }
  switch (type) {
    case BinaryOpType::Mul:
      return v->getInt() == 0;
    case BinaryOpType::And:
      return v->getBool() == false || v->getInt() == 0;
    case BinaryOpType::Or:
      return v->getBool() == true;
    default:
      return false;
  }
}

// The expression type that represents the flattened ops. For example, if I have
// out = a + b + 3 + c + 5, then I will have:
//   FlattenedAssocCommOp {
//     inputs: [a, b, 3, c, 5]
//     outputs: [out]
//   }
class FlattenedAssocCommOp : public Expr {
 public:
  using Expr::Expr;

  FlattenedAssocCommOp(
      IrBuilderPasskey passkey,
      BinaryOpType op,
      Val* out,
      std::vector<Val*> terms)
      : Expr(passkey) {
    TORCH_CHECK(
        isAssociativeAndCommutative(op),
        "Can only flatten associative and commutative ops");
    addAttribute(
        IrBuilder::create<Attribute<BinaryOpType>>(passkey.ir_container_, op));
    addOutput(out);
    for (auto v : terms) {
      TORCH_CHECK(
          hasSimilarType(dtype(), *v->getDataType()),
          "Input types should be similar, but got: ",
          dtype(),
          ", and ",
          *v->getDataType());
      addInput(v);
    }
  }

  NVFUSER_DECLARE_CLONE_AND_CREATE

  const char* getOpString() const override {
    switch (getOpType()) {
      case BinaryOpType::Add:
        return "FlattenedAdd";
      case BinaryOpType::Mul:
        return "FlattenedMul";
      case BinaryOpType::And:
        return "FlattenedAnd";
      case BinaryOpType::Or:
        return "FlattenedOr";
      case BinaryOpType::Xor:
        return "FlattenedXor";
      case BinaryOpType::Max:
        return "FlattenedMax";
      case BinaryOpType::Min:
        return "FlattenedMin";
      default:
        TORCH_INTERNAL_ASSERT(false, "Unknown operator type ", getOpType());
    }
  }

  // FlattenedAssocCommOp is unordered, so we should have
  // FlattenedAdd(a, b)->sameAs(FlattenedAdd(b, a))
  bool sameAs(const Statement* other) const override {
    if (this == other) {
      return true;
    }
    if (!other->isA<FlattenedAssocCommOp>()) {
      return false;
    }
    auto other_fop = other->as<FlattenedAssocCommOp>();
    if (getOpType() != other_fop->getOpType()) {
      return false;
    }
    // check if we can establish a 1:1 mapping between inputs() and
    // other_fop->inputs()
    std::list<Val*> other_inputs(
        other_fop->inputs().begin(), other_fop->inputs().end());
    for (const auto inp : inputs()) {
      auto it =
          std::find_if(other_inputs.begin(), other_inputs.end(), [inp](Val* v) {
            return v->sameAs(inp);
          });
      if (it == other_inputs.end()) {
        return false;
      }
      other_inputs.erase(it);
    }
    return other_inputs.empty();
  }

  std::string toString(int indent_size = 0) const override {
    std::stringstream ss;
    indent(ss, indent_size) << getOpString() << "(";
    bool needs_comma = false;
    for (auto v : inputs()) {
      if (needs_comma) {
        ss << ", ";
      }
      ss << v->toString();
      needs_comma = true;
    }
    ss << ")\n";
    return ss.str();
  }

  std::string toInlineString(int = 0) const override {
    std::stringstream ss;
    ss << getOpString() << "(";
    bool needs_comma = false;
    for (auto v : inputs()) {
      if (needs_comma) {
        ss << ", ";
      }
      ss << v->toInlineString();
      needs_comma = true;
    }
    ss << ")";
    return ss.str();
  }

  DataType dtype() const {
    return *output(0)->getDataType();
  }

  BinaryOpType getOpType() const {
    return attribute(0)->as<Attribute<BinaryOpType>>()->value;
  }

  // Get a vector of inputs, sorted as the order given by `variables`. Note that
  // the sorting key is the rightmost variable that an input depends on. For
  // example, if I have two inputs.
  // v1 = a * c
  // v2 = b
  // and variables is [a, b, c], then v2 < v1 because the rightmost depending
  // variable of v2 is b, and the rightmost depending variable of v1 is c,
  // and b < c. So in this example, this function will return [v2, v1].
  // Tensors are always considered as variables and they are always considered
  // as the rightmost.
  std::vector<Val*> sortedInputs(const Context& context) {
    std::vector<Val*> sorted_inputs(inputs().begin(), inputs().end());
    std::unordered_map<Val*, std::unordered_set<Val*>> dependency;
    dependency.reserve(sorted_inputs.size());
    for (auto v : sorted_inputs) {
      dependency[v] = getSubexprDependency(v, context.variableSet());
    }
    auto compare = [&](Val* v1, Val* v2) {
      // Find all variables in context that v1 and v2 depends on. The input (v1
      // or v2) that exclusively has the right most variable in context.order()
      // will be to the right of the other input.
      bool v1_is_left_of_v2 = false;
      auto deps1 = dependency.at(v1);
      auto deps2 = dependency.at(v2);
      auto hasTensorIndex = [](const auto& deps) {
        return std::any_of(deps.begin(), deps.end(), [](auto val) {
          return val->template isA<kir::TensorIndex>();
        });
      };
      if (hasTensorIndex(deps2)) {
        return true;
      }
      if (hasTensorIndex(deps1)) {
        return false;
      }
      for (auto v : context.variableOrder()) {
        if (deps1.count(v) > 0 && deps2.count(v) == 0) {
          v1_is_left_of_v2 = false;
        } else if (deps2.count(v) > 0 && deps1.count(v) == 0) {
          v1_is_left_of_v2 = true;
        }
      }
      return v1_is_left_of_v2;
    };
    std::sort(sorted_inputs.begin(), sorted_inputs.end(), compare);
    return sorted_inputs;
  }

  bool isTrivial() const {
    return inputs().size() == 1;
  }

  std::vector<EvaluatorValue> evaluate(
      const std::vector<EvaluatorValue>& inputs) const override {
    using namespace EvaluatorValue_functions;
    std::vector<EvaluatorValue> inputs_ = inputs;
    EvaluatorValue result;
    result = inputs_.back();
    inputs_.pop_back();
    switch (getOpType()) {
      case BinaryOpType::Add:
        for (auto i : inputs_) {
          result += i;
        }
        break;
      case BinaryOpType::Mul:
        for (auto i : inputs_) {
          result *= i;
        }
        break;
      case BinaryOpType::And:
        for (auto i : inputs_) {
          result = result && i;
        }
        break;
      case BinaryOpType::Or:
        for (auto i : inputs_) {
          result = result || i;
        }
        break;
      case BinaryOpType::Xor:
        for (auto i : inputs_) {
          result = result ^ i;
        }
        break;
      case BinaryOpType::Min:
        for (auto i : inputs_) {
          result = min(result, i);
        }
        break;
      case BinaryOpType::Max:
        for (auto i : inputs_) {
          result = max(result, i);
        }
        break;
      default:
        TORCH_INTERNAL_ASSERT(
            "Unexpected operator type encountered"
            "in EvaluatorValue::evaluate: ",
            getOpType());
    }
    return {result};
  }
};

NVFUSER_DEFINE_CLONE_AND_CREATE(FlattenedAssocCommOp)

// Recursively convert expressions like AddOp(AddOp(a, b), AddOp(c, d)) into
// FlattenedAdd(a, b, c, d). This function recursively transforms the entire
// expression, so divOp(AddOp(AddOp(a, b), AddOp(c, d)), addOp(e, f)) will
// become divOp(FlattenAdd(a, b, c, d), FlattenAdd(e, f))
Val* flatten(Val* value);

Val* flattenRule(Val* value) {
  auto def = value->definition();
  if (def == nullptr) {
    return value;
  }
  if (isProtectedWithMagicZero(value)) {
    return value;
  }
  value = foldConstants(value);
  if (value->isConst()) {
    return value;
  }

  TORCH_INTERNAL_ASSERT(
      def->outputs().size() == 1,
      "Expressions with multiple output are not supported");

  BinaryOpType op = BinaryOpType::Atan2; // Initialize with an arbitrary
                                         // non-associative non-commutative op
  bool changed = false;
  if (auto bop = dynamic_cast<BinaryOp*>(def)) {
    op = bop->getBinaryOpType();
    changed = true;
  } else if (auto fop = dynamic_cast<FlattenedAssocCommOp*>(def)) {
    op = fop->getOpType();
  }

  if (isAssociativeAndCommutative(op)) {
    // Handle associative-and-commutative op:
    // Convert binary ops into flattened op, reflatten already flattened
    // FlattenedAssocCommOp
    std::vector<Val*> inputs;

    auto append_or_merge_inputs = [&](Val* operand) {
      auto fop = dynamic_cast<FlattenedAssocCommOp*>(operand->definition());
      if (fop != nullptr && fop->getOpType() == op &&
          hasSimilarType(fop->dtype(), *value->getDataType())) {
        inputs.insert(inputs.end(), fop->inputs().begin(), fop->inputs().end());
        changed = true;
      } else {
        inputs.emplace_back(operand);
      }
    };

    for (auto inp : def->inputs()) {
      auto flattened = flatten(inp);
      if (flattened != inp) {
        changed = true;
      }
      append_or_merge_inputs(flattened);
    }

    if (!changed) {
      return value;
    }

    if (inputs.size() == 1) {
      return inputs.at(0);
    }

    auto output = IrBuilder::newScalar(inferDtypes(inputs));
    IrBuilder::create<FlattenedAssocCommOp>(op, output, std::move(inputs));
    return output;
  }

  return value;
}

Val* flatten(Val* value) {
  return recurseDown(value, flattenRule);
}

// Recursively convert expressions like FlattenedAdd(a, b, c, d) into
// AddOp(AddOp(AddOp(a, b), c), d))
Val* unflatten(Val* value, const Context& context);

Val* unflattenRule(Val* value, const Context& context) {
  auto def = value->definition();
  if (def == nullptr) {
    return value;
  }
  if (isProtectedWithMagicZero(value)) {
    return value;
  }

  TORCH_INTERNAL_ASSERT(
      def->outputs().size() == 1,
      "Expressions with multiple output are not supported");

  auto fop = dynamic_cast<FlattenedAssocCommOp*>(def);

  if (fop != nullptr) {
    // Handle flattened op:
    // Convert flattened op into original binary ops
    TORCH_INTERNAL_ASSERT(fop->inputs().size() >= 2);
    auto sorted_inputs = fop->sortedInputs(context);
    // We need to recursively unflatten all inputs, because we might have
    // nested flattened expressions like
    // FlattenedAdd(a, b, FlattenedMul(c, d, e))
    Val* lhs = unflatten(sorted_inputs.at(0), context);
    int64_t next = 1;
    while (next < (int64_t)sorted_inputs.size()) {
      auto rhs = unflatten(sorted_inputs.at(next), context);
      if (fop->getOpType() == BinaryOpType::Add) {
        // Convert a + (-b) to a - b for better readibility on generated code
        auto uop = dynamic_cast<UnaryOp*>(rhs->definition());
        if (uop != nullptr && uop->getUnaryOpType() == UnaryOpType::Neg) {
          lhs = IrBuilder::subExpr(lhs, uop->in());
        } else {
          lhs = IrBuilder::addExpr(lhs, rhs);
        }
      } else {
        auto output = IrBuilder::newScalar(
            promoteType(*lhs->getDataType(), *rhs->getDataType()));
        IrBuilder::create<BinaryOp>(fop->getOpType(), output, lhs, rhs);
        lhs = output;
      }
      next++;
    }
    return lhs;
  }
  return value;
}

Val* unflatten(Val* value, const Context& context) {
  return recurseDown(
      value, [&context](Val* val) { return unflattenRule(val, context); });
}

} // namespace assoc_comm

namespace {

using FOp = assoc_comm::FlattenedAssocCommOp;

FOp* toFlattenedAdd(Expr* expr) {
  auto fop = dynamic_cast<FOp*>(expr);
  if (!fop) {
    return nullptr;
  }
  if (fop->getOpType() == BinaryOpType::Add) {
    return fop;
  }
  return nullptr;
}

bool isFlattenedAdd(Val* x) {
  return toFlattenedAdd(x->definition()) != nullptr;
}

FOp* toFlattenedMul(Expr* expr) {
  auto fop = dynamic_cast<FOp*>(expr);
  if (!fop) {
    return nullptr;
  }
  if (fop->getOpType() == BinaryOpType::Mul) {
    return fop;
  }
  return nullptr;
}

bool isFlattenedMul(Val* x) {
  return toFlattenedMul(x->definition()) != nullptr;
}

BinaryOp* toDivModOp(Expr* expr) {
  auto bop = dynamic_cast<BinaryOp*>(expr);
  if (!bop) {
    return nullptr;
  }
  if (bop->getBinaryOpType() == BinaryOpType::Div ||
      bop->getBinaryOpType() == BinaryOpType::Mod) {
    // TODO: Add CeilDiv as well? Need mathematiclly prove its rules first
    return bop;
  }
  return nullptr;
}

// Classify terms of a FlattenedMul as (constant, symbolic), for example:
// a * 3 * b * 5 --> (15, {a, b})
// a * b --> (1, {a, b})
// 3 * 5 --> (15, {})
// If the given Val `x` is not a flattened mul, then return (1, {x})
std::pair<Val*, std::list<Val*>> getConstAndSymbolicFactors(Val* x) {
  std::vector<Val*> factors;
  if (auto fop = toFlattenedMul(x->definition())) {
    factors = fop->inputs();
  } else {
    factors.emplace_back(x);
  }
  DataType const_dtype = DataType::Null;
  int64_t const_factor = 1;
  std::list<Val*> symbolic_factors;
  for (auto f : factors) {
    f = foldConstants(f);
    if (f->getInt().has_value()) {
      if (const_dtype == DataType::Null) {
        const_dtype = *f->getDataType();
      } else {
        const_dtype = promoteType(const_dtype, *f->getDataType());
      }
      const_factor *= *f->getInt();
    } else {
      symbolic_factors.emplace_back(f);
    }
  }
  if (const_dtype == DataType::Null) {
    // If there is no constant factors, use the dtype of x
    const_dtype = *x->getDataType();
  }
  return {IrBuilder::newConstant(const_factor, const_dtype), symbolic_factors};
}

Val* productOfFactors(Val* const_factor, std::vector<Val*> symbolic_factors) {
  if (*const_factor->getInt() != 1) {
    symbolic_factors.emplace_back(const_factor);
  }
  if (symbolic_factors.size() == 1) {
    return symbolic_factors.at(0);
  }
  if (symbolic_factors.empty()) {
    return IrBuilder::newConstant(1, *const_factor->getDataType());
  }
  auto output = IrBuilder::newScalar(inferDtypes(symbolic_factors));
  IrBuilder::create<FOp>(
      BinaryOpType::Mul, output, std::move(symbolic_factors));
  return output;
}

} // namespace

namespace sym_algebra {

// Common utilities for symbolic algebra.

// Rewrite x in the form x = x1 * x2 * x3 * ...
Val* factorize(Val* x);

// Given that x = x1 * x2 * x3 * x4 * ..., y = x2 * x4 * ..., where x is a
// multiple of y, evaluate x/y as x/y = x1 * x3 * ... Both x and y should have
// already been factorized in the form of products, otherwise, this function
// might not be able to get the desired result. Returns nullptr if not
// divisible. Note that this function does symbolic term cancellation, it does
// not require y to be non-zero.
Val* divideFactorized(Val* x, Val* y) {
  auto x_factors = getConstAndSymbolicFactors(x);
  auto y_factors = getConstAndSymbolicFactors(y);

  if (*x_factors.first->getInt() % *y_factors.first->getInt() != 0) {
    // not divisible
    return nullptr;
<<<<<<< HEAD
  } 
  int64_t quoient_const_factor = *x_factors.first->getInt() / *y_factors.first->getInt();
=======
  }
  int64_t quoient_const_factor =
      *x_factors.first->getInt() / *y_factors.first->getInt();
>>>>>>> 99eb7d42

  std::vector<Val*> quotient_symbolic_factors;

  for (auto yf : y_factors.second) {
    auto it = std::find_if(
        x_factors.second.begin(), x_factors.second.end(), [yf](Val* v) {
          return v->sameAs(yf);
        });
    if (it == x_factors.second.end()) {
      // not divisible
      return nullptr;
    }
    x_factors.second.erase(it);
  }
  quotient_symbolic_factors.insert(
      quotient_symbolic_factors.end(),
      x_factors.second.begin(),
      x_factors.second.end());
  return productOfFactors(
      IrBuilder::newConstant(
          quoient_const_factor,
          promoteType(
              *x_factors.first->getDataType(),
              *y_factors.first->getDataType())),
      std::move(quotient_symbolic_factors));
}

// Symbolic gcd, for example: greatestCommonDivisor({6*a*b, 9*b*c}) -> 3*b
Val* greatestCommonDivisor(const std::vector<Val*>& inputs) {
  // The gcd of the constant part. Because gcd(0, a) = gcd(a, 0) = a, it is
  // great to use 0 as initial value because it does not need special handling.
  int64_t common_const_factor = 0;
  // The gcd of the symbolic part. nullptr serve as 0, empty vector serve as 1.
  std::unique_ptr<std::vector<Val*>> common_symbolic_factors = nullptr;

  DataType const_factor_dtype = DataType::Null;

  for (auto inp : inputs) {
    auto factors = getConstAndSymbolicFactors(inp);
    if (const_factor_dtype == DataType::Null) {
      const_factor_dtype = *factors.first->getDataType();
    } else {
      const_factor_dtype =
          promoteType(const_factor_dtype, *factors.first->getDataType());
    }
    common_const_factor =
        std::gcd(common_const_factor, *factors.first->getInt());
    std::vector<Val*> new_common_symbolic_factors;
    if (common_symbolic_factors == nullptr) {
      // gcd(0, x) -> x
      new_common_symbolic_factors.insert(
          new_common_symbolic_factors.end(),
          factors.second.begin(),
          factors.second.end());
    } else {
      for (auto f : (*common_symbolic_factors)) {
        auto it = std::find_if(
            factors.second.begin(), factors.second.end(), [f](Val* v) {
              return v->sameAs(f);
            });
        if (it != factors.second.end()) {
          new_common_symbolic_factors.emplace_back(f);
          factors.second.erase(it);
        }
      }
    }
    common_symbolic_factors = std::make_unique<std::vector<Val*>>(
        std::move(new_common_symbolic_factors));
  }

  TORCH_INTERNAL_ASSERT(common_const_factor != 0);
  TORCH_INTERNAL_ASSERT(common_symbolic_factors != nullptr);
  return productOfFactors(
      IrBuilder::newConstant(common_const_factor, const_factor_dtype),
      std::move(*common_symbolic_factors));
}

namespace {

Val* factorizeFlattenedMul(Val* x) {
  auto fop = toFlattenedMul(x->definition());
  TORCH_INTERNAL_ASSERT(fop != nullptr);
  // Recursively factorize all its inputs, and combine their terms
  int64_t const_factor = 1;
  std::vector<Val*> symbolic_factors;
  DataType const_factor_dtype = DataType::Null;
  bool changed = false;
  for (auto inp : fop->inputs()) {
    auto factorized_inp = factorize(inp);
    auto factors = getConstAndSymbolicFactors(factorized_inp);
    if (const_factor_dtype == DataType::Null) {
      const_factor_dtype = *factors.first->getDataType();
    } else {
      const_factor_dtype =
          promoteType(const_factor_dtype, *factors.first->getDataType());
    }
    const_factor *= *factors.first->getInt();
    symbolic_factors.insert(
        symbolic_factors.end(), factors.second.begin(), factors.second.end());
    if (factors.second != std::list<Val*>{inp}) {
      changed = true;
    }
  }

  if (!changed) {
    return x;
  }
  return productOfFactors(
      IrBuilder::newConstant(const_factor, const_factor_dtype),
      std::move(symbolic_factors));
}

Val* factorizeFlattenedAdd(Val* x) {
  // Warning: This implementation can only factorize out common divisor. It can
  // not factorize FlattenedAdd(x * x, 2 * x, 1) as FlattenedMul(x + 1, x + 1).
  // But I believe factorizing out common divisor is sufficient for index
  // simplification.
  auto fop = toFlattenedAdd(x->definition());
  TORCH_INTERNAL_ASSERT(fop != nullptr);
  std::vector<Val*> factorized_inputs;
  for (auto inp : fop->inputs()) {
    factorized_inputs.emplace_back(factorize(inp));
  }
  // Find common factors
  auto gcd = greatestCommonDivisor(factorized_inputs);
  if (assoc_comm::isIdentity(gcd, BinaryOpType::Mul)) {
    return x;
  }
  // divide by common factors
  std::vector<Val*> quotient_inputs;
  for (auto inp : factorized_inputs) {
    auto quotient = divideFactorized(inp, gcd);
    TORCH_INTERNAL_ASSERT(quotient != nullptr);
    quotient_inputs.emplace_back(quotient);
  }
  auto quotient = IrBuilder::newScalar(inferDtypes(quotient_inputs));
  IrBuilder::create<FOp>(
      BinaryOpType::Add, quotient, std::move(quotient_inputs));
  auto product = IrBuilder::newScalar(
      promoteType(*quotient->getDataType(), *gcd->getDataType()));
  IrBuilder::create<FOp>(
      BinaryOpType::Mul, product, std::vector<Val*>{quotient, gcd});
  // Quotient might contain nested FlattenedAdd, for example, if we have:
  //   FlattenedAdd(a * FlattenedAdd(b, c), a * FlattenedAdd(d, e))
  // then the gcd will be a, and the quotient will be:
  //   FlattenedAdd(FlattenedAdd(b, c), FlattenedAdd(d, e))
  // So we need to reflatten to get rid of this nested FlattenedAdd.
  return assoc_comm::flatten(product);
}

// Rule O
Val* factorizeMod(Val* x) {
  auto bop = dynamic_cast<BinaryOp*>(x->definition());
  TORCH_INTERNAL_ASSERT(bop->getBinaryOpType() == BinaryOpType::Mod);
  auto flhs = factorize(bop->lhs());
  auto frhs = factorize(bop->rhs());
  auto gcd = greatestCommonDivisor({flhs, frhs});
  if (gcd->isOne()) {
    return x;
  }
  auto qlhs = divideFactorized(flhs, gcd);
  auto qrhs = divideFactorized(frhs, gcd);
  auto mod = IrBuilder::newScalar(*x->getDataType());
  IrBuilder::create<BinaryOp>(BinaryOpType::Mod, mod, qlhs, qrhs);
  auto product = IrBuilder::newScalar(*x->getDataType());
  IrBuilder::create<FOp>(
      BinaryOpType::Mul, product, std::vector<Val*>{mod, gcd});
  return product;
}

} // namespace

// Rewrite x in the form x = x1 * x2 * x3 * ...
Val* factorize(Val* x) {
  if (x->isConstScalar()) {
    return foldConstants(x);
  }
  if (isProtectedWithMagicZero(x)) {
    return x;
  }
  if (isFlattenedMul(x)) {
    return factorizeFlattenedMul(x);
  }
  if (isFlattenedAdd(x)) {
    return factorizeFlattenedAdd(x);
  }
  if (auto bop = dynamic_cast<BinaryOp*>(x->definition())) {
    if (bop->getBinaryOpType() == BinaryOpType::Mod) {
      // Rule O
      return factorizeMod(x);
    }
  }
  return x;
}

} // namespace sym_algebra

namespace {
bool isValidDenominator(Val* denominator, const Context& context);
}

namespace prove {

// Prove properties of values. Note that functions in this namespace return
// boolean values. If true is returned, then this means the property is
// successfully proved. If false is returned, then this means that we are unable
// to prove the property. Be warned that a false being returned does not
// necessarily means the opposite of the property holds. For example, if you get
// isNonZero(x) == false, you shouldn't think that isZero(x) == true, because
// isNonZero(x) == false could mean:
// - x is actually non-zero, but we are not smart enough to prove it
// - x can be either zero or non-zero, it is just a symbolic number that depends
// - x is zero

bool lessThan(Val* x, Val* y, const Context& context);
bool lessEqual(Val* x, Val* y, const Context& context);

bool greaterThan(Val* x, Val* y, const Context& context) {
  return lessThan(y, x, context);
}

bool greaterEqual(Val* x, Val* y, const Context& context) {
  return lessEqual(y, x, context);
}

bool isPositive(Val* value, const Context& context) {
  auto zero = IrBuilder::newConstant(0, *value->getDataType());
  return greaterThan(value, zero, context);
}

bool isNonNegative(Val* value, const Context& context) {
  auto zero = IrBuilder::newConstant(0, *value->getDataType());
  return greaterEqual(value, zero, context);
}

bool isNonNegativeHelper(Val* value, const Context& context) {
  if (auto ns = dynamic_cast<NamedScalar*>(value)) {
    // TODO: make tensor size and tensor stride an expr
    if (ns->isTensorSize() || ns->isTensorStride()) {
      return true;
    }
  }
  if (auto fop = dynamic_cast<FOp*>(value->definition())) {
    auto op = fop->getOpType();
    if (op == BinaryOpType::Add || op == BinaryOpType::Mul) {
      for (auto inp : fop->inputs()) {
        if (!isNonNegative(inp, context)) {
          return false;
        }
      }
      return true;
    }
  } else if (auto bop = dynamic_cast<BinaryOp*>(value->definition())) {
    auto op = bop->getBinaryOpType();
    if (op == BinaryOpType::Mod || op == BinaryOpType::Div ||
        op == BinaryOpType::CeilDiv) {
      return isNonNegative(bop->lhs(), context) &&
          isValidDenominator(bop->rhs(), context) &&
          isNonNegative(bop->rhs(), context);
    }
  }
  return false;
}

bool isPositiveHelper(Val* value, const Context& context) {
  if (auto fop = dynamic_cast<FOp*>(value->definition())) {
    auto op = fop->getOpType();
    if (op == BinaryOpType::Add) {
      bool has_positive = false;
      for (auto inp : fop->inputs()) {
        if (isPositive(inp, context)) {
          has_positive = true;
        } else if (!isNonNegative(inp, context)) {
          return false;
        }
      }
      return has_positive;
    } else if (op == BinaryOpType::Mul) {
      for (auto inp : fop->inputs()) {
        if (!isPositive(inp, context)) {
          return false;
        }
      }
      return true;
    }
  }
  return false;
}

bool isNonZero(Val* value, const Context& context) {
  value = foldConstants(value);
  if (value->getInt().has_value() && *value->getInt() != 0) {
    return true;
  }
  if (value->getDouble().has_value() && *value->getDouble() != 0.0) {
    return true;
  }
  if (isPositive(value, context)) {
    return true;
  }
  if (auto fop = toFlattenedMul(value->definition())) {
    for (auto inp : fop->inputs()) {
      if (!isNonZero(inp, context)) {
        return false;
      }
    }
    return true;
  }
  return false;
}

// Tries to prove that x is a multiple of y, that is, there exist an integer `k`
// such that x = k*y
bool isMultipleOf(Val* x, Val* y) {
  auto lhs = sym_algebra::factorize(x);
  auto rhs = sym_algebra::factorize(y);
  return sym_algebra::divideFactorized(lhs, rhs) != nullptr;
}

bool hasCompatibleSign(Val* x, Val* y, const Context& context) {
  return isNonNegative(x, context) && isNonNegative(y, context);
}

bool lessThan(Val* x, Val* y, const Context& context) {
  x = foldConstants(x);
  y = foldConstants(y);
  if (x->getInt().has_value() && y->getInt().has_value()) {
    return *x->getInt() < *y->getInt();
  }
  if (x->getDouble().has_value() && y->getDouble().has_value()) {
    return *x->getDouble() < *y->getDouble();
  }
  x = maybeUnwrapMagicZero(x);
  y = maybeUnwrapMagicZero(y);
  if (x->isZero() && isPositiveHelper(y, context)) {
    return true;
  }
  for (const auto& [a, b] : context.getKnownLessThan()) {
    // x <= a & a < b & b <= y  -->  x < y
    if (lessEqual(x, a, context) && lessEqual(b, y, context)) {
      return true;
    }
  }
  return false;
}

bool lessEqual(Val* x, Val* y, const Context& context) {
  x = foldConstants(x);
  y = foldConstants(y);
  if (x->getInt().has_value() && y->getInt().has_value()) {
    return *x->getInt() <= *y->getInt();
  }
  if (x->getDouble().has_value() && y->getDouble().has_value()) {
    return *x->getDouble() <= *y->getDouble();
  }
  x = maybeUnwrapMagicZero(x);
  y = maybeUnwrapMagicZero(y);
  // x == y -> x <= y
  if (x->sameAs(y)) {
    return true;
  }
  if (x->isZero() && isNonNegativeHelper(y, context)) {
    return true;
  }
  for (const auto& [a, b] : context.getKnownLessThan()) {
    // x < y  -->  x <= y
    if (a->sameAs(x) && b->sameAs(y)) {
      return true;
    }
  }
  for (const auto& [a, b] : context.getKnownLessEqual()) {
    if (a->sameAs(x) && b->sameAs(y)) {
      return true;
    }
  }
  for (const auto& [a, b] : context.getKnownLessThan()) {
    // x < b & b <= y  -->  x <= y
    if (a->sameAs(x) && lessEqual(b, y, context)) {
      return true;
    }
  }
  for (const auto& [a, b] : context.getKnownLessEqual()) {
    // x <= b & b <= y  -->  x <= y
    if (a->sameAs(x) && lessEqual(b, y, context)) {
      return true;
    }
  }
  return false;
}

} // namespace prove

namespace {

// If we want to do simplifications like (a * b) / b -> a, depending on whether
// we want to preserve error, the behavior could be different. If we don't care
// about preserving error, we can just go ahead and do the simplification.
// However, if we do want the division-by-zero error to be preserved, then we
// can only do the simplification if we can prove b != 0. This function tells us
// if the value of b is safe to do such optimization. Instead of completely
// ignoring error case, we do a bit extra: if b is proved to be zero, then we
// are sure that there will be an error, then we don't remove the error. That
// is, if we don't know if there will be an error, we procceed assuming no
// error. If we are sure there will be an error, then don't procceed.
bool isValidDenominator(Val* denominator, const Context& context) {
  // We ask two questions:
  // Q1: Can we prove the denominato is nonzero?
  // Q2: Can we prove the denominato is zero?
  // Depending on the outcome of these two question, we have different behavior:
  // | Q1 | Q2 | Div-by-zero err? | Behavior                                |
  // |----|----|------------------|-----------------------------------------|
  // | T  | T  | Not possible     | Not possible                            |
  // | T  | F  | Guaranteed no    | allow proceeding                        |
  // | F  | T  | Guaranteed yes   | disallow proceeding                     |
  // | F  | F  | don't know       | allow if not required to preserve error |
  bool proved_nonzero = prove::isNonZero(denominator, context);
  if (proved_nonzero) {
    return true;
  }
  if (context.preserveError()) {
    return false;
  }
  bool proved_zero = foldConstants(denominator)->isZero();
  if (proved_zero) {
    return false;
  }
  if (isDebugDumpEnabled(DebugDumpOption::ExprSimplification)) {
    TORCH_WARN_ONCE(
        "Assuming ",
        denominator->toInlineString(),
        " to be non-zero does not perserve division-by-zero error");
  }
  return true;
}

} // namespace

namespace rules {

// Sometimes we might have different pointers for the same variable, for
// example, we might have multiple different pointers for threadIdx.x. This pass
// convert all these different pointers into the pointer specified in the
// context. This canonicalization is important, because some passes use set of
// pointers to find variables, without canonicalization, this finding will fail.
Val* canonicalizeVariables(Val* value, const Context& context) {
  for (auto v : context.variableOrder()) {
    if (v->sameAs(value)) {
      return v;
    }
  }
  return value;
}

// Do simplifications like:
// 1 * a -> a
// 0 * a -> 0
// true && a -> a
// false && a -> false
// true || a -> true
// false || a -> a
// a % 1 -> 0
// a / 1 -> a
// x - x -> 0
// b && b -> b (assuming no side effect on b)
// b || b -> b (assuming no side effect on b)
// -(-x) -> x
// !(!x) -> x
// ...
Val* eliminateTrivialComputation(Val* value, const Context& context) {
  auto folded = foldConstants(value);
  if (folded != value) {
    return folded;
  }
  if (auto fop = dynamic_cast<FOp*>(value->definition())) {
    if (fop->isTrivial()) {
      return fop->input(0);
    }
    auto op = fop->getOpType();
    { // 0 * a -> 0, 1 * a -> a
      std::vector<Val*> new_inputs;
      Val* const_term = nullptr;
      bool changed = false;
      for (auto inp : fop->inputs()) {
        if (inp->isConstScalar()) {
          if (const_term == nullptr) {
            const_term = inp;
          } else {
            auto out = IrBuilder::newScalar(
                promoteType(*const_term->getDataType(), *inp->getDataType()));
            IrBuilder::create<BinaryOp>(op, out, const_term, inp);
            const_term = out;
            changed = true;
          }
        } else {
          new_inputs.emplace_back(inp);
        }
      }
      if (const_term != nullptr) {
        auto folded_const = foldConstants(const_term);
        if (folded_const != const_term) {
          changed = true;
          const_term = folded_const;
        }
        if (assoc_comm::isBlackhole(const_term, op)) {
          // 0 * a -> 0
          return const_term;
        }
        if (assoc_comm::isIdentity(const_term, op)) {
          // 1 * a -> a
          const_term = nullptr;
          changed = true;
        }
      }
      if (changed) {
        if (const_term != nullptr) {
          new_inputs.emplace_back(const_term);
        }
        if (new_inputs.size() == 1) {
          return new_inputs.at(0);
        }
        auto output = IrBuilder::newScalar(inferDtypes(new_inputs));
        IrBuilder::create<FOp>(op, output, std::move(new_inputs));
        return output;
      }
    }
    { // b && b -> b, b || b -> b
      if (op == BinaryOpType::And || op == BinaryOpType::Or) {
        std::vector<Val*> dedup_input;
        for (auto v : fop->inputs()) {
          bool found_dup = false;
          for (auto v2 : dedup_input) {
            if (v->sameAs(v2)) {
              found_dup = true;
              break;
            }
          }
          if (!found_dup) {
            dedup_input.emplace_back(v);
          }
        }
        if (dedup_input.size() < fop->inputs().size()) {
          if (dedup_input.size() == 1) {
            return dedup_input.at(0);
          } else {
            auto output = IrBuilder::newScalar(inferDtypes(dedup_input));
            IrBuilder::create<FOp>(op, output, std::move(dedup_input));
            return output;
          }
        }
      }
    }
  } else if (auto bop = dynamic_cast<BinaryOp*>(value->definition())) {
    auto lhs = foldConstants(bop->lhs());
    auto rhs = foldConstants(bop->rhs());
    if (bop->getBinaryOpType() == BinaryOpType::Mod) {
      // a % 1 -> 0
      if (rhs->isOneInt()) {
        return IrBuilder::newConstant(0, *value->getDataType());
      }
    } else if (
        bop->getBinaryOpType() == BinaryOpType::Div ||
        bop->getBinaryOpType() == BinaryOpType::CeilDiv) {
      // a / 1 -> a
      // 0 / a -> 0
      if (rhs->isOne() ||
          (isValidDenominator(rhs, context) && lhs->getInt() == 0)) {
        return lhs;
      }
    } else if (bop->getBinaryOpType() == BinaryOpType::Sub) {
      if (lhs->sameAs(rhs)) {
        return IrBuilder::newConstant(0, *value->getDataType());
      }
    }
  } else if (auto uop = dynamic_cast<UnaryOp*>(value->definition())) {
    // -(-x) -> x, !(!x) -> x
    auto optype = uop->getUnaryOpType();
    if (optype == UnaryOpType::Neg || optype == UnaryOpType::Not) {
      auto uop_in = dynamic_cast<UnaryOp*>(uop->in()->definition());
      if (uop_in != nullptr) {
        auto optype_in = uop_in->getUnaryOpType();
        if (optype == optype_in) {
          return uop_in->in();
        }
      }
    }
  }
  return value;
}

// If x can be proved to be non-negative, then replace x >= 0 as true, replace
// x < 0 as false
// If x can be proved to be positive, then replace x >= 0 and x > 0 as true,
// replace x <= 0 and x < 0 as false
// If x can be proved to be nonzero, then replace x != 0 as true, replace x == 0
// as false
// if x->sameAs(y), then replace x == y as true, replace x != y as false
Val* eliminateTrivialPredicate(Val* value, const Context& context) {
  if (!value->isABool()) {
    return value;
  }

  auto bop = dynamic_cast<BinaryOp*>(value->definition());
  if (!bop) {
    return value;
  }

  auto op = bop->getBinaryOpType();
  auto lhs = bop->lhs();
  auto rhs = bop->rhs();
  if (op == BinaryOpType::EQ) {
    if (lhs->sameAs(rhs)) {
      return value->fusion()->trueVal();
    } else if (
        (lhs->isZero() && prove::isNonZero(rhs, context)) ||
        (rhs->isZero() && prove::isNonZero(lhs, context))) {
      return value->fusion()->falseVal();
    }
  } else if (op == BinaryOpType::NE) {
    if ((lhs->isZero() && prove::isNonZero(rhs, context)) ||
        (rhs->isZero() && prove::isNonZero(lhs, context))) {
      return value->fusion()->trueVal();
    } else if (lhs->sameAs(rhs)) {
      return value->fusion()->falseVal();
    }
  } else if (op == BinaryOpType::GE) {
    if (prove::greaterEqual(lhs, rhs, context)) {
      return value->fusion()->trueVal();
    } else if (prove::lessThan(lhs, rhs, context)) {
      return value->fusion()->falseVal();
    }
  } else if (op == BinaryOpType::GT) {
    if (prove::greaterThan(lhs, rhs, context)) {
      return value->fusion()->trueVal();
    } else if (prove::lessEqual(lhs, rhs, context)) {
      return value->fusion()->falseVal();
    }
  } else if (op == BinaryOpType::LE) {
    if (prove::lessEqual(lhs, rhs, context)) {
      return value->fusion()->trueVal();
    } else if (prove::greaterThan(lhs, rhs, context)) {
      return value->fusion()->falseVal();
    }
  } else if (op == BinaryOpType::LT) {
    if (prove::lessThan(lhs, rhs, context)) {
      return value->fusion()->trueVal();
    } else if (prove::greaterEqual(lhs, rhs, context)) {
      return value->fusion()->falseVal();
    }
  }
  return value;
}

// Apply rule L to replace x % y with 0 if x can be proved to be a multiple of y
// Also, according to rule M, if x can be factorized as x = k * y, then x / y
// can be simplified as x / y = (k * y) / y = k * (y / y) = k
Val* simplifyDivisibleDivMod(Val* value, const Context& context) {
  auto bop = dynamic_cast<BinaryOp*>(value->definition());
  if (!bop) {
    return value;
  }
  if (!isValidDenominator(bop->rhs(), context)) {
    return value;
  }
  if (bop->getBinaryOpType() == BinaryOpType::Mod) {
    if (prove::isMultipleOf(bop->lhs(), bop->rhs())) {
      return IrBuilder::newConstant(0, *value->getDataType());
    }
  } else if (bop->getBinaryOpType() == BinaryOpType::Div) {
    auto lhs = sym_algebra::factorize(bop->lhs());
    auto rhs = sym_algebra::factorize(bop->rhs());
    auto quotient = sym_algebra::divideFactorized(lhs, rhs);
    if (quotient != nullptr) {
      return quotient;
    }
  }
  return value;
}

// Simplify div and mod by canceling common terms
//
// For div, use rule N): a / (b * c) = (a / b) / c to simplify division:
// Let y = gcd(x, y) * y' and x = gcd(x, y) * x'
// then we can simplify x / y as:
// x / y = x / (gcd(x, y) * y') = (x / gcd(x, y)) / y' = x' / y'
//
// For mod, use rule
// O) If d divides a and b, then a % b = ((a / d) % (b / d)) * d
// Let y = gcd(x, y) * y' and x = gcd(x, y) * x'
// If gcd is nonzero, then we can simplify x % y as:
// x' % y' * gcd(x, y)
Val* cancelDivMod(Val* value, const Context& context) {
  auto divmod = toDivModOp(value->definition());
  if (!divmod) {
    return value;
  }
  auto op = divmod->getBinaryOpType();
  if (op != BinaryOpType::Div && op != BinaryOpType::Mod) {
    return value;
  }
  auto lhs = sym_algebra::factorize(divmod->lhs());
  auto rhs = sym_algebra::factorize(divmod->rhs());
  auto gcd = sym_algebra::greatestCommonDivisor({lhs, rhs});
  if (gcd->isOne() || !isValidDenominator(gcd, context)) {
    return value;
  }
  auto numerator = sym_algebra::divideFactorized(lhs, gcd);
  auto denominator = sym_algebra::divideFactorized(rhs, gcd);
  if (op == BinaryOpType::Div) {
    return IrBuilder::divExpr(numerator, denominator);
  } else {
    TORCH_INTERNAL_ASSERT(op == BinaryOpType::Mod);
    return assoc_comm::flatten(
        IrBuilder::mulExpr(IrBuilder::modExpr(numerator, denominator), gcd));
  }
}

// Use the following rule to simplify div and mod:
// J) Distributivity of % over +:
//    If compatible_sign(a, b), then (a + b) % c = (a % c + b % c) % c
// Q) If compatible_sign(a, b) and -|c| < a % c + b % c < |c|, then
//    (a + b) / c = a/c + b/c
// In this pass we distribute div and mod for a special case:
// If compatible_sign(a, b), and a is a multiple of c, then:
//  (a + b) / c = a/c + b/c
//  (a + b) % c = b % c
Val* distributeDivisibleDivMod(Val* value, const Context& context) {
  auto divmod = toDivModOp(value->definition());
  if (!divmod) {
    return value;
  }
  auto lhs = divmod->lhs();
  auto rhs = divmod->rhs();
  if (!lhs->isIntegralScalar() || !rhs->isIntegralScalar() ||
      !isValidDenominator(rhs, context)) {
    return value;
  }
  auto fop = toFlattenedAdd(lhs->definition());
  if (!fop) {
    return value;
  }
  for (auto i : c10::irange(fop->inputs().size())) {
    Val* divisible_term = fop->input(i);
    if (!prove::isMultipleOf(divisible_term, rhs)) {
      continue;
    }
    std::vector<Val*> other_terms;
    other_terms.reserve(fop->inputs().size() - 1);
    for (auto j : c10::irange(fop->inputs().size())) {
      if (j == i) {
        continue;
      }
      other_terms.emplace_back(fop->input(j));
    }
    Val* sum_of_other_terms = nullptr;
    if (other_terms.size() == 1) {
      sum_of_other_terms = other_terms.at(0);
    } else {
      sum_of_other_terms = IrBuilder::newScalar(inferDtypes(other_terms));
      IrBuilder::create<FOp>(
          BinaryOpType::Add, sum_of_other_terms, std::move(other_terms));
    }
    if (prove::hasCompatibleSign(divisible_term, sum_of_other_terms, context)) {
      std::vector<Val*> new_inputs;
      auto term1 = IrBuilder::newScalar(
          promoteType(*divisible_term->getDataType(), *rhs->getDataType()));
      IrBuilder::create<BinaryOp>(
          divmod->getBinaryOpType(), term1, divisible_term, rhs);
      new_inputs.emplace_back(simplifyDivisibleDivMod(term1, context));
      new_inputs.emplace_back(IrBuilder::newScalar(promoteType(
          *sum_of_other_terms->getDataType(), *rhs->getDataType())));
      IrBuilder::create<BinaryOp>(
          divmod->getBinaryOpType(), new_inputs[1], sum_of_other_terms, rhs);
      auto output = IrBuilder::newScalar(inferDtypes(new_inputs));
      IrBuilder::create<FOp>(BinaryOpType::Add, output, std::move(new_inputs));
      return output;
    }
  }
  return value;
}

// Use the following rule to simplify div and mod:
// J) Distributivity of % over +:
//    If compatible_sign(a, b), then (a + b) % c = (a % c + b % c) % c
// Q) If compatible_sign(a, b) and -|c| < a % c + b % c < |c|, then
//    (a + b) / c = a/c + b/c
// In this pass we distribute div and mod for a special case:
// Let g = gcd(a, c). If compatible_sign(a, b), and -|g| < b < |g|, then:
//  (a + b) / c = a/c
//  (a + b) % c = a % c + b
// Proof:
//  Because -|g| < b < |g|, and |g| <= |c|, we know -|c| < b < |c|, according to
//  Theorem 6.5, we have b % c = b.
//  According to rule O, we have a % c = ((a/g) % (c/g)) * g.
//  So, a % c + b % c = ((a/g) % (c/g)) * g + b
//  Because -|c/g| < (a/g) % (c/g) < |c/g|, for integers, we have
//  -|c/g| + 1 <= (a/g) % (c/g) <= |c/g| - 1
//  So, -(|c/g| - 1) * |g| <= a % c <= (|c/g| - 1) * |g|
//  Therefore, we have
//  -(|c/g| - 1) * |g| - |g| < a % c + b % c < (|c/g| - 1) * |g| + |g|
// That is: -|c| < a % c + b % c < |c|
// Therefore:
// (a + b) % c = (a % c + b % c) % c = a % c + b % c = a % c + b
// (a + b) / c = a/c + b/c = a / c
Val* distributeGcdRemainderDivMod(Val* value, const Context& context) {
  auto divmod = toDivModOp(value->definition());
  if (!divmod) {
    return value;
  }
  auto lhs = divmod->lhs();
  auto rhs = divmod->rhs();
  if (!lhs->isIntegralScalar() || !rhs->isIntegralScalar() ||
      !isValidDenominator(rhs, context)) {
    return value;
  }
  auto fop = toFlattenedAdd(lhs->definition());
  if (!fop) {
    return value;
  }
  auto fdivisor = sym_algebra::factorize(rhs);
  // We should partition fop->inputs() into two parts. And we need to try all
  // possible partitions to check if we can find a pattern matching the
  // condition. However, trying all partition can be slow. So we take advantage
  // of our knowledge of our prover:
  // 1. If we can not prove -|c| < x < |c|, then it is unlikely for us to be
  //    able to prove -|gcd(c,...)| < x < |gcd(c,...)|
  // 2. If we can not prove -|c| < x < |c|, then it is unlikely for us to be
  //    able to prove -|c| < x + y < |c|
  // Note that the above observation is just an approximation, it is not
  // guaranteed. So if we use any of the above assumptions, we might lose
  // simplifying opportunities. But in practice, this should be fine.
  //
  // Taking advantage of the above two points, we come up with the following
  // algorithm:
  // We begin by xs = fop->inputs() and g = c; We dynamically update xs and g:
  // if we find an x in xs that we can not prove -|g| < x < |g|, we remove this
  // x from xs and update g = gcd(g, x). We repeat this process until converge.
  // After convergence, we will try all combinations of xs to find matching
  // pattern that satisfy -|gcd(...)| < x1 + x2 + ... < |gcd(...)|.

  // Step 1: find xs
  std::deque<Val*> xs;
  for (auto x : fop->inputs()) {
    xs.push_back(sym_algebra::factorize(x));
  }
  std::vector<Val*> other_terms;
  bool changed = true;
  Val* front = nullptr;
  Val* g = fdivisor;
  Val* abs_g = IrBuilder::absExpr(g);
  Val* neg_abs_g = IrBuilder::negExpr(abs_g);
  while (front != nullptr || changed) {
    if (front == nullptr) {
      changed = false;
      xs.push_back(nullptr);
    } else {
      bool in_range = prove::lessThan(front, abs_g, context) &&
          prove::greaterThan(front, neg_abs_g, context);
      if (in_range) {
        xs.push_back(front);
      } else {
        changed = true;
        other_terms.push_back(front);
        g = sym_algebra::greatestCommonDivisor({g, front});
        abs_g = IrBuilder::absExpr(g);
        neg_abs_g = IrBuilder::negExpr(abs_g);
      }
    }
    front = xs.front();
    xs.pop_front();
  }
  if (xs.empty()) {
    return value;
  }

  // Step 2: try all combinations of xs
  // The number of combinations of xs is exponential to the size of xs, so we
  // limit the maximum size of xs. If xs is larger, then we make another
  // assumptions that split xs into batches and only consider 1 batch each time.
  // In practice, I expect the size of xs to be just one or two elements, so I
  // don't think this approximation makes any trouble. I add this max size just
  // to make the algorithm more robust.
  constexpr size_t max_size_xs = 10;
  static_assert(
      max_size_xs < sizeof(size_t) * 8,
      "max_size_xs can not be larger than the number of bits in size_t, "
      "otherwise num_combinations will overflow");
  for (size_t batch = 0; batch * max_size_xs < xs.size(); batch++) {
    size_t start = batch * max_size_xs;
    size_t end = std::min(xs.size(), (batch + 1) * max_size_xs);
    size_t batch_size = end - start;
    size_t num_combinations = 1 << batch_size;
    for (size_t combo_id = 1; combo_id < num_combinations; combo_id++) {
      std::vector<Val*> combo_xs;
      std::vector<Val*> combo_other = other_terms;
      // dispatch xs into combo_xs and combo_other
      for (size_t i = 0; i < xs.size(); i++) {
        if (i < start || i >= end) {
          combo_other.push_back(xs[i]);
        } else {
          size_t batch_i = i - start;
          if (((combo_id >> batch_i) & size_t(1)) == 1) {
            combo_xs.push_back(xs[i]);
          } else {
            combo_other.push_back(xs[i]);
          }
        }
      }
      // compute sum of combo_xs and sum of combo_other
      Val* sum_xs = nullptr;
      if (combo_xs.size() == 1) {
        sum_xs = combo_xs.at(0);
      } else {
        sum_xs = IrBuilder::newScalar(inferDtypes(combo_xs));
        IrBuilder::create<FOp>(BinaryOpType::Add, sum_xs, combo_xs);
      }
      Val* sum_other = nullptr;
      if (combo_other.size() == 1) {
        sum_other = combo_other.at(0);
        // sum_other is already factorized
      } else {
        sum_other = IrBuilder::newScalar(inferDtypes(combo_other));
        IrBuilder::create<FOp>(BinaryOpType::Add, sum_other, combo_other);
        sum_other = sym_algebra::factorize(sum_other);
      }
      // prove -|g| < sum_xs < |g|
      bool allowed_to_simplify =
          prove::hasCompatibleSign(sum_other, sum_xs, context);
      if (allowed_to_simplify) {
        Val* g = sym_algebra::greatestCommonDivisor({fdivisor, sum_other});
        Val* abs_g = IrBuilder::absExpr(g);
        Val* neg_abs_g = IrBuilder::negExpr(abs_g);
        allowed_to_simplify = prove::lessThan(sum_xs, abs_g, context) &&
            prove::greaterThan(sum_xs, neg_abs_g, context);
      }
      if (!allowed_to_simplify) {
        continue;
      }
      // allowed to simplify
      switch (divmod->getBinaryOpType()) {
        case BinaryOpType::Div: {
          // (a + b) / c = a / c
          auto result = IrBuilder::newScalar(
              promoteType(*sum_other->getDataType(), *fdivisor->getDataType()));
          IrBuilder::create<BinaryOp>(
              BinaryOpType::Div, result, sum_other, fdivisor);
          return result;
        }
        case BinaryOpType::Mod: {
          // (a + b) % c = a % c + b
          auto term1 = IrBuilder::newScalar(
              promoteType(*sum_other->getDataType(), *fdivisor->getDataType()));
          IrBuilder::create<BinaryOp>(
              BinaryOpType::Mod, term1, sum_other, fdivisor);
          auto result = IrBuilder::newScalar(
              promoteType(*term1->getDataType(), *sum_xs->getDataType()));
          IrBuilder::create<FOp>(
              BinaryOpType::Add, result, std::vector<Val*>{term1, sum_xs});
          return assoc_comm::flatten(result);
        }
        default:
          TORCH_INTERNAL_ASSERT(false);
      }
    }
  }
  return value;
}

// a * (b + c) -> a * b + a * c
Val* distributeMul(Val* value, const Context& context) {
  auto fop = toFlattenedMul(value->definition());
  if (!fop) {
    return value;
  }
  Val* flattened_add = nullptr;
  std::vector<Val*> other_terms;
  for (auto inp : fop->inputs()) {
    if (flattened_add == nullptr && isFlattenedAdd(inp)) {
      flattened_add = inp;
    } else {
      other_terms.emplace_back(inp);
    }
  }
  if (flattened_add == nullptr) {
    return value;
  }
  auto fadd_op = toFlattenedAdd(flattened_add->definition());
  std::vector<Val*> add_terms;
  for (auto inp : fadd_op->inputs()) {
    std::vector<Val*> inputs = other_terms;
    inputs.emplace_back(inp);
    add_terms.emplace_back(IrBuilder::newScalar(inferDtypes(inputs)));
    IrBuilder::create<FOp>(
        BinaryOpType::Mul, add_terms.back(), std::move(inputs));
  }
  auto output = IrBuilder::newScalar(inferDtypes(add_terms));
  IrBuilder::create<FOp>(BinaryOpType::Add, output, std::move(add_terms));
  return output;
}

// This pass optimizes register usage of predicate evaluation, especially for
// unrolled for loop.
// For example, if I have an unrolled for loop like below:
//   base = ...
//   for i in 4
//     for j in 4
//       if base + i* stride0 + j*stride1 < T.size:
//         expr
// Then the above for loop uses 4 * 4 = 16 general purposed registers to
// evaluate the lhs of the predicate.
// However, if I transform the predicate as:
//   base = ...
//   lhs = base - T.size
//   for i in 4
//     for j in 4
//       if lhs < -i* stride0 - j*stride1:
//         expr
// Then it only takes 1 general purposed register for lhs, and the rhs is a
// compile time constant for nvRTC, so it can use the immediate fields of the
// instruction. This optimization results in a great save on registers.
// See also: https://github.com/csarofeen/pytorch/pull/1976
Val* reducePredicateRegisterUsage(Val* value, const Context& context) {
  auto bop = dynamic_cast<BinaryOp*>(value->definition());
  if (!value->isABool() || bop == nullptr) {
    return value;
  }
  auto op_type = bop->getBinaryOpType();
  if (!isLogicalOp(op_type)) {
    return value;
  }
  auto ltype = *bop->lhs()->getDataType();
  auto rtype = *bop->rhs()->getDataType();
  if (!hasSimilarType(ltype, rtype)) {
    return value;
  }

  // Classify terms into unroll and other
  auto classify = [&context](const std::vector<Val*>& terms) {
    std::vector<Val*> unroll, other;
    RegisterType unroll_rtype = RegisterType::Unknown,
                 other_rtype = RegisterType::Unknown;
    for (auto inp : terms) {
      if (inp->isZero()) {
        continue;
      }
      auto rtype = getRegisterType(inp, context);
      if (hasUnrolledLoopIndex(inp, context)) {
        unroll.push_back(inp);
        unroll_rtype = promoteRegisterType(unroll_rtype, rtype);
      } else {
        other.push_back(inp);
        other_rtype = promoteRegisterType(other_rtype, rtype);
      }
    }
    return std::make_tuple(unroll, unroll_rtype, other, other_rtype);
  };

  auto [lhs_unroll, lhs_unroll_rtype, lhs_other, lhs_other_rtype] = classify(
      isFlattenedAdd(bop->lhs()) ? bop->lhs()->definition()->inputs()
                                 : std::vector<Val*>{bop->lhs()});
  auto [rhs_unroll, rhs_unroll_rtype, rhs_other, rhs_other_rtype] = classify(
      isFlattenedAdd(bop->rhs()) ? bop->rhs()->definition()->inputs()
                                 : std::vector<Val*>{bop->rhs()});
  auto unroll_rtype = promoteRegisterType(lhs_unroll_rtype, rhs_unroll_rtype);
  auto other_rtype = promoteRegisterType(lhs_other_rtype, rhs_other_rtype);

  // it makes sense to move:
  // unroll + other == other
  // unroll + other == unroll
  // unroll + other == 0
  // but not:
  // unroll == other
  // unroll == unroll
  // other == other
  // unroll == 0
  // other == 0
  bool can_move = (!lhs_unroll.empty() && !lhs_other.empty()) ||
      (!rhs_unroll.empty() && !rhs_other.empty());
  if (!can_move) {
    return value;
  }

  bool can_save_general_purpose_register =
      (other_rtype == RegisterType::GeneralPurpose &&
       (unroll_rtype == RegisterType::Uniform ||
        unroll_rtype == RegisterType::Immediate));
  bool can_save_uniform_register =
      (other_rtype == RegisterType::Uniform &&
       unroll_rtype == RegisterType::Immediate);
  bool can_save_register =
      (can_save_general_purpose_register || can_save_uniform_register);
  if (!can_save_register) {
    return value;
  }

  std::vector<Val*> new_lhs = std::move(lhs_other);
  for (auto v : rhs_other) {
    new_lhs.push_back(IrBuilder::negExpr(v));
  }

  std::vector<Val*> new_rhs = std::move(rhs_unroll);
  for (auto v : lhs_unroll) {
    new_rhs.push_back(IrBuilder::negExpr(v));
  }

  Val* lhs = nullptr;
  Val* rhs = nullptr;
  if (new_lhs.empty()) {
    lhs = IrBuilder::newConstant(0, ltype);
  } else if (new_lhs.size() == 1) {
    lhs = new_lhs.at(0);
  } else {
    lhs = IrBuilder::newScalar(ltype);
    IrBuilder::create<FOp>(BinaryOpType::Add, lhs, std::move(new_lhs));
  }
  if (new_rhs.empty()) {
    rhs = IrBuilder::newConstant(0, rtype);
  } else if (new_rhs.size() == 1) {
    rhs = new_rhs.at(0);
  } else {
    rhs = IrBuilder::newScalar(rtype);
    IrBuilder::create<FOp>(BinaryOpType::Add, rhs, std::move(new_rhs));
  }
  auto output = IrBuilder::newScalar(DataType::Bool);
  IrBuilder::create<BinaryOp>(op_type, output, lhs, rhs);
  return output;
}

// Merge values using the fundamental division-with-remainder property:
// a = a / b * b + a % b
// This pass do merges of the following patterns:
// Pattern 1: a / b * b + a % b -> a
// Pattern 2: a / b * (b*c) + a % b * c -> a * c
Val* fundamentalDivisionWithRemainderProperty(
    Val* value,
    const Context& context) {
  auto fadd = toFlattenedAdd(value->definition());
  if (!fadd) {
    return value;
  }
  // Get all patterns like: (a op b) * c, for example, if I have
  // (a / b) * (e / f), the this funciton will return:
  // {(a, b, e/f), (e, f, a/b)}
  auto get_a_op_b_mul_c = [](BinaryOpType op, Val* x) {
    std::vector<std::tuple<Val*, Val*, Val*>> result;
    auto fmul = toFlattenedMul(x->definition());
    if (fmul == nullptr) {
      return result;
    }
    for (auto j : c10::irange(fmul->inputs().size())) {
      auto vmul = fmul->input(j);
      if (!isIntegralType(*vmul->getDataType())) {
        continue;
      }
      auto bop = dynamic_cast<BinaryOp*>(vmul->definition());
      if (bop == nullptr) {
        continue;
      }
      if (bop->getBinaryOpType() == op) {
        auto a = bop->lhs();
        auto b = bop->rhs();
        std::vector<Val*> other_terms;
        for (auto k : c10::irange(fmul->inputs().size())) {
          if (j == k) {
            continue;
          }
          other_terms.emplace_back(fmul->input(k));
        }
        Val* c = nullptr;
        if (other_terms.empty()) {
          continue;
        } else if (other_terms.size() == 1) {
          c = other_terms.at(0);
        } else {
          c = IrBuilder::newScalar(inferDtypes(other_terms));
          IrBuilder::create<FOp>(BinaryOpType::Mul, c, std::move(other_terms));
        }
        if (!isIntegralType(*a->getDataType()) ||
            !isIntegralType(*b->getDataType()) ||
            !isIntegralType(*c->getDataType())) {
          continue;
        }
        result.emplace_back(a, b, c);
      }
    }
    return result;
  };
  // Find a / b * b or a / b * (b*c)
  std::vector<std::tuple<size_t, Val*, Val*, Val*>> divmuls;
  for (auto i : c10::irange(fadd->inputs().size())) {
    auto vadd = fadd->input(i);
    if (!isIntegralType(*vadd->getDataType())) {
      continue;
    }
    for (auto& [a, b, bc] : get_a_op_b_mul_c(BinaryOpType::Div, vadd)) {
      divmuls.emplace_back(i, a, b, bc);
    }
  }
  // Find a % b or a % b * c
  std::vector<std::tuple<size_t, Val*, Val*, Val*>> modmuls;
  for (auto i : c10::irange(fadd->inputs().size())) {
    auto vadd = fadd->input(i);
    if (!isIntegralType(*vadd->getDataType())) {
      continue;
    }
    auto bop = dynamic_cast<BinaryOp*>(vadd->definition());
    if (bop != nullptr && bop->getBinaryOpType() == BinaryOpType::Mod) {
      if (!isIntegralType(*bop->lhs()->getDataType()) ||
          !isIntegralType(*bop->rhs()->getDataType())) {
        continue;
      }
      modmuls.emplace_back(
          i,
          bop->lhs(),
          bop->rhs(),
          IrBuilder::newConstant(1, *vadd->getDataType()));
    }
    for (auto& [a, b, c] : get_a_op_b_mul_c(BinaryOpType::Mod, vadd)) {
      modmuls.emplace_back(i, a, b, c);
    }
  }
  // Find matching divmul and modmul
  for (auto& [i, a1, b1, bc] : divmuls) {
    for (auto& [j, a2, b2, c] : modmuls) {
      if (i == j) {
        continue;
      }
      if (!a1->sameAs(a2) || !b1->sameAs(b2)) {
        continue;
      }
      if (!isValidDenominator(b1, context)) {
        continue;
      }
      auto factorized_b = sym_algebra::factorize(b1);
      auto factorized_bc = sym_algebra::factorize(bc);
      auto quotient =
          sym_algebra::divideFactorized(factorized_bc, factorized_b);
      if (quotient != nullptr && quotient->sameAs(c)) {
        // Found match!
        // Simplify [1] + [2] + ... + [i] + ... + [j] + ...
        // As: [1] + [2] + a * c ... + ...  + ...
        Val* ac = IrBuilder::newScalar(
            promoteType(*a1->getDataType(), *c->getDataType()));
        IrBuilder::create<FOp>(BinaryOpType::Mul, ac, std::vector<Val*>{a1, c});
        std::vector<Val*> terms{ac};
        for (auto k : c10::irange(fadd->inputs().size())) {
          if (k == i || k == j) {
            continue;
          }
          terms.emplace_back(fadd->input(k));
        }
        if (terms.size() == 1) {
          return terms.at(0);
        } else {
          Val* result = IrBuilder::newScalar(inferDtypes(terms));
          IrBuilder::create<FOp>(BinaryOpType::Add, result, terms);
          return result;
        }
      }
    }
  }
  return value;
}

} // namespace rules

#define RUN_PASS(pass_name)                                     \
  if (disabled_passes == nullptr ||                             \
      (!disabled_passes->empty() &&                             \
       disabled_passes->count(#pass_name) == 0)) {              \
    simplified = recurseDown(simplified, [&context](Val* val) { \
      return rules::pass_name(val, context);                    \
    });                                                         \
    logger->record(#pass_name, simplified);                     \
  }

// Requires that all the passes before the barrier to be converged before
// procceeding to the passes after the barrier.
#define PASS_BARRIER                \
  if (old_simplified != simplified) \
  continue

Val* simplifyExpr(
    Val* value,
    const std::list<VarInfo>& variables,
    std::vector<Bool*> assumptions,
    bool preserve_error) {
  FusionGuard fg(value->fusion());
  const Context context(variables, assumptions, preserve_error);
  auto logger = debug_print::createLogger(value);

  // nullptr -> disable nothing
  // empty set -> disable everything
  // {"abc", "def"} -> disable passes abc and def
  std::unique_ptr<std::unordered_set<std::string>> disabled_passes = nullptr;
  if (isOptionDisabled(DisableOption::ExprSimplify)) {
    const auto& v = getDisableOptionArguments(DisableOption::ExprSimplify);
    disabled_passes =
        std::make_unique<std::unordered_set<std::string>>(v.begin(), v.end());
  }

  Val* simplified = value;
  Val* old_simplified = nullptr;
  while (old_simplified != simplified) {
    old_simplified = simplified;

    // Passes other than assoc_comm::flatten assumes that all
    // associative-and-commutative binary ops (such as + *) are flattened. So
    // that they don't need to worry about things like
    // (a + b) + c vs a + (b + c)
    // So the first step before running all other passes is always flattening
    //
    // Note that, some passes might create nested flattened ops, something like
    // FlattenedAdd(FlattenedAdd(...), ...), so we should rerun flatten at the
    // beginning of each round instead of flattening before the while loop.
    simplified = assoc_comm::flatten(simplified);
    logger->record(debug_print::kFlattenName, simplified);

    RUN_PASS(canonicalizeVariables);
    RUN_PASS(eliminateTrivialComputation);
    RUN_PASS(eliminateTrivialPredicate);
    RUN_PASS(simplifyDivisibleDivMod);
    RUN_PASS(cancelDivMod);
    RUN_PASS(fundamentalDivisionWithRemainderProperty);
    PASS_BARRIER;
    RUN_PASS(distributeDivisibleDivMod);
    RUN_PASS(distributeGcdRemainderDivMod);
    PASS_BARRIER;
    RUN_PASS(distributeMul);
    PASS_BARRIER;
    RUN_PASS(reducePredicateRegisterUsage);
  }

  auto unflattened = assoc_comm::unflatten(simplified, context);
  logger->record(debug_print::kUnflattenName, unflattened);
  return unflattened;
}

#undef RUN_PASS

} // namespace nvfuser<|MERGE_RESOLUTION|>--- conflicted
+++ resolved
@@ -994,14 +994,9 @@
   if (*x_factors.first->getInt() % *y_factors.first->getInt() != 0) {
     // not divisible
     return nullptr;
-<<<<<<< HEAD
-  } 
-  int64_t quoient_const_factor = *x_factors.first->getInt() / *y_factors.first->getInt();
-=======
   }
   int64_t quoient_const_factor =
       *x_factors.first->getInt() / *y_factors.first->getInt();
->>>>>>> 99eb7d42
 
   std::vector<Val*> quotient_symbolic_factors;
 
