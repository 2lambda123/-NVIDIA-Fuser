// clang-format off
/*
 * SPDX-FileCopyrightText: Copyright (c) 2023-present NVIDIA CORPORATION & AFFILIATES.
 * All rights reserved.
 * SPDX-License-Identifier: BSD-3-Clause
 */
// clang-format on
#include <ATen/cuda/CUDAContext.h>
#include <c10/util/string_view.h>
#include <cuda_occupancy.h>
#include <debug.h>
#include <options.h>
#include <utils.h>

#include <cstdlib>
#include <iostream>
#include <optional>
#include <unordered_map>

namespace nvfuser {

<<<<<<< HEAD
namespace {

// thread_local variable used only for debugging/testing
thread_local bool overwrite_disable_fma = false;

// OptionEnum must be an enum like DebugDumpOption
template <typename OptionEnum>
auto parseEnvOptions(
    const char* option_env_name,
    const std::unordered_map<std::string, OptionEnum>& available_options) {
  // Make sure available_options includes all of the enum values
  TORCH_INTERNAL_ASSERT(
      available_options.size() == static_cast<int>(OptionEnum::EndOfOption),
      "Invalid available option map");

  std::unordered_map<OptionEnum, std::vector<std::string>> options;

  if (const char* dump_options = std::getenv(option_env_name)) {
    std::string_view options_view(dump_options);
    while (!options_view.empty()) {
      const auto comma_pos = options_view.find_first_of(',');
      const auto lparentheses_pos = options_view.find_first_of('(');
      auto end_pos = std::min(comma_pos, lparentheses_pos);
      const auto token = options_view.substr(0, end_pos);

      auto option_it = available_options.find(std::string(token));

      if (option_it == available_options.end()) {
        std::vector<std::string> option_values;
        std::transform(
            available_options.begin(),
            available_options.end(),
            std::back_inserter(option_values),
            [](const auto& kv) { return kv.first; });
        std::sort(option_values.begin(), option_values.end());
        TORCH_CHECK(
            false,
            "Parsing ",
            option_env_name,
            " failed. Invalid option: '",
            token,
            "'\nAvailable options: ",
            toDelimitedString(option_values));
      }

      options_view = (end_pos != std::string_view::npos)
          ? options_view.substr(end_pos + 1)
          : "";

      std::vector<std::string> arguments;
      if (lparentheses_pos < comma_pos) {
        bool closed = false;
        while (!closed) {
          const auto comma_pos = options_view.find_first_of(',');
          const auto rparentheses_pos = options_view.find_first_of(')');
          TORCH_CHECK(
              rparentheses_pos != std::string_view::npos,
              "Parsing ",
              option_env_name,
              " failed when parsing arguments for ",
              token,
              ". Syntax error: unclosed '('");
          auto end_pos = std::min(comma_pos, rparentheses_pos);
          arguments.emplace_back(options_view.substr(0, end_pos));

          options_view = options_view.substr(end_pos + 1);
          closed = (rparentheses_pos < comma_pos);
        }
        if (!options_view.empty()) {
          TORCH_CHECK(
              options_view[0] == ',',
              "Parsing ",
              option_env_name,
              " failed when parsing arguments for ",
              token,
              ". Syntax error: expect a ',' after ')'");
          options_view = options_view.substr(1);
        }
      }

      options[option_it->second] = std::move(arguments);
    }
  }

  return options;
}

auto parseDebugDumpOptions() {
  const std::unordered_map<std::string, DebugDumpOption> available_options = {
      {"fusion_ir", DebugDumpOption::FusionIr},
      {"fusion_ir_math", DebugDumpOption::FusionIrMath},
      {"fusion_ir_presched", DebugDumpOption::FusionIrPresched},
      {"kernel_ir", DebugDumpOption::KernelIr},
      {"ca_map", DebugDumpOption::ComputeAtMap},
      {"cuda_kernel", DebugDumpOption::CudaKernel},
      {"cuda_full", DebugDumpOption::CudaFull},
      {"cuda_to_file", DebugDumpOption::CudaToFile},
      {"debug_info", DebugDumpOption::DebugInfo},
      {"assert_memory_violation", DebugDumpOption::AssertMemoryViolation},
      {"launch_param", DebugDumpOption::LaunchParam},
      {"segmented_fusion", DebugDumpOption::FusionSegments},
      {"segmenter_logging", DebugDumpOption::FusionSegmenterLog},
      {"fusion_args", DebugDumpOption::FusionArgs},
      {"kernel_args", DebugDumpOption::KernelArgs},
      {"index_type", DebugDumpOption::IndexType},
      {"dump_eff_bandwidth", DebugDumpOption::EffectiveBandwidth},
      {"draw_segmented_fusion", DebugDumpOption::FusionSegmentsDrawing},
      {"ptxas_verbose", DebugDumpOption::PrintPtxasLog},
      {"buffer_reuse_verbose", DebugDumpOption::BufferReuseInfo},
      {"scheduler_params", DebugDumpOption::SchedulerDebug},
      {"scheduler_verbose", DebugDumpOption::SchedulerVerbose},
      {"parallel_dimensions", DebugDumpOption::ParallelDimensions},
      {"halo", DebugDumpOption::Halo},
      {"perf_debug_verbose", DebugDumpOption::PerfDebugVerbose},
      {"python_definition", DebugDumpOption::PythonDefinition},
      {"python_frontend_debug", DebugDumpOption::PythonFrontendDebug},
      {"transform_propagator", DebugDumpOption::TransformPropagator},
      {"cubin", DebugDumpOption::Cubin},
      {"sass", DebugDumpOption::Sass},
      {"ptx", DebugDumpOption::Ptx},
      {"bank_conflict", DebugDumpOption::BankConflictInfo},
      {"sync_map", DebugDumpOption::SyncMap},
      {"lower_verbose", DebugDumpOption::LowerVerbose},
      {"lower_name_only", DebugDumpOption::LowerNameOnly},
      {"expr_simplify", DebugDumpOption::ExprSimplification},
      {"expr_sort", DebugDumpOption::ExprSort},
      {"loop_rotation", DebugDumpOption::LoopRotation},
      {"matmul_checks", DebugDumpOption::MatmulChecks}};

  return parseEnvOptions("PYTORCH_NVFUSER_DUMP", available_options);
}

const auto& getDebugDumpOptions() {
  static const auto options = parseDebugDumpOptions();
  return options;
}

auto parseDisableOptions() {
  const std::unordered_map<std::string, DisableOption> available_options = {
      {"compile_to_sass", DisableOption::CompileToSass},
      {"fallback", DisableOption::Fallback},
      {"fma", DisableOption::Fma},
      {"grouped_grid_welford_outer_opt",
       DisableOption::GroupedGridWelfordOuterOpt},
      {"index_hoist", DisableOption::IndexHoist},
      {"expr_simplify", DisableOption::ExprSimplify},
      {"nvtx", DisableOption::Nvtx},
      {"predicate_elimination", DisableOption::PredicateElimination},
      {"welford_vectorization", DisableOption::WelfordVectorization},
      {"magic_zero", DisableOption::MagicZero}};

  auto options = parseEnvOptions("PYTORCH_NVFUSER_DISABLE", available_options);

  if (options.count(DisableOption::Fma)) {
    TORCH_WARN(
        "fmad is disabled for nvrtc, which could negatively affect performance. Try removing `fma` from env variable PYTORCH_NVFUSER_DISABLE for optimal performance.");
  }

  return options;
}

const auto& getDisableOptions() {
  static const auto options = parseDisableOptions();
  return options;
}

auto parseEnableOptions() {
  const std::unordered_map<std::string, EnableOption> available_options = {
      {"complex", EnableOption::Complex},
      {"kernel_profile", EnableOption::KernelProfile},
      {"linear_decomposition", EnableOption::LinearDecomposition},
      {"conv_decomposition", EnableOption::ConvDecomposition},
      {"graph_op_fusion", EnableOption::GraphOp},
      {"kernel_db", EnableOption::KernelDb},
      {"warn_register_spill", EnableOption::WarnRegisterSpill}};

  return parseEnvOptions("PYTORCH_NVFUSER_ENABLE", available_options);
}

const auto& getEnableOptions() {
  static const auto options = parseEnableOptions();
  return options;
}

} // namespace

=======
>>>>>>> 64df7b55
C10_DIAGNOSTIC_PUSH_AND_IGNORED_IF_DEFINED("-Wunused-function")
void debugPrint(const c10::TensorTypePtr& type) {
  std::stringstream sizes_s;
  if (auto sizes = type->symbolic_sizes().sizes()) {
    for (const auto& shape_symbol : *sizes) {
      if (shape_symbol.is_static()) {
        sizes_s << shape_symbol.static_size() << ", ";
      } else {
        sizes_s << "s(" << *reinterpret_cast<const int64_t*>(&shape_symbol)
                << "), ";
      }
    }
  } else {
    sizes_s << "no size available";
  }
  debug() << "sizes:" << sizes_s.str() << std::endl;
  if (const auto& stride_properties = type->stride_properties().sizes()) {
    std::stringstream stride_s;
    std::stringstream index_s;
    std::stringstream contig_s;

    for (const auto& stride_property : *stride_properties) {
      if (stride_property.has_value() && stride_property->stride_.has_value()) {
        stride_s << *stride_property->stride_ << ", ";
      } else {
        stride_s << "?, ";
      }
      if (stride_property.has_value() &&
          stride_property->stride_index_.has_value()) {
        index_s << *stride_property->stride_index_ << ", ";
      } else {
        index_s << "?, ";
      }
      if (stride_property.has_value() &&
          stride_property->contiguous_.has_value()) {
        contig_s << *stride_property->contiguous_ << ", ";
      } else {
        contig_s << "?, ";
      }
    }
    debug() << "stride: " << stride_s.str() << std::endl;
    debug() << "stride index: " << index_s.str() << std::endl;
    debug() << "contiguous: " << contig_s.str() << std::endl;
  } else {
    debug() << "no stride properties available" << std::endl;
  }
}
C10_DIAGNOSTIC_POP()

bool is_zero_dim_tensor(const std::shared_ptr<c10::TensorType>& tensor_type) {
  return tensor_type && tensor_type->dim().has_value() &&
      tensor_type->dim().value() == 0;
}

bool is_zero_sized_tensor(const std::shared_ptr<c10::TensorType>& tensor_type) {
  auto opt_sizes = tensor_type->sizes().concrete_sizes();
  if (opt_sizes.has_value()) {
    auto sizes = opt_sizes.value();
    for (const auto& size : sizes) {
      if (size == 0) {
        return true;
      }
    }
  }
  return false;
}

bool is_cpu_scalar(const at::Tensor& tensor) {
  return tensor.device().is_cpu() && tensor.numel() == 1 && tensor.dim() == 0;
}

bool is_cpu_scalar(const c10::TensorType& tensor_type) {
  auto opt_device = tensor_type.device();
  auto opt_dim = tensor_type.dim();
  auto opt_numel = tensor_type.numel();
  return opt_device.has_value() && opt_device->is_cpu() &&
      opt_dim.has_value() && opt_numel.has_value() && opt_dim.value() == 0 &&
      opt_numel.value() == 1;
}

int8_t getCommonDeviceCUDA(
    const at::ArrayRef<c10::IValue>& inputs,
    std::optional<int8_t> selected_device) {
  int8_t index = 0;
  // have we found or selected at least one device yet?
  bool found_device = false;
  if (selected_device.has_value()) {
    index = selected_device.value();
    found_device = true;
  }
  for (const auto& input : inputs) {
    if (!input.isTensor()) {
      continue;
    }
    const auto& device = input.toTensor().device();
    // skip cpu scalar tensor as they'll be promoted to scalar later
    if (device.is_cpu() && is_cpu_scalar(input.toTensor())) {
      continue;
    }
    TORCH_CHECK(device.is_cuda(), "nvfuser only supports cuda device");
    auto cur_index = device.index();
    if (found_device && index != cur_index) {
      return -1;
    }
    index = cur_index;
    found_device = true;
  }
  // When there are only scalar inputs, use selected_device or fall back to 0
  return found_device ? index : (int8_t)0;
}

bool useFallback() {
  // Keep this env var for compatibility
  const char* disable_fb_env = getNvFuserEnv("DISABLE_FALLBACK");
  bool fallback_disabled = disable_fb_env ? atoi(disable_fb_env) : false;
  fallback_disabled =
      fallback_disabled || isOptionDisabled(DisableOption::Fallback);

  return !fallback_disabled;
}

std::vector<int64_t> getTensorSizes(at::TensorTypePtr const& tensor_type) {
  TORCH_INTERNAL_ASSERT(tensor_type != nullptr, "Input must be a Tensor.");
  auto optional_sizes = tensor_type->sizes().concrete_sizes();
  TORCH_INTERNAL_ASSERT(
      optional_sizes.has_value(), "Missing size information for the tensor.");
  return optional_sizes.value();
}

int64_t getRegPerThreadGivenThreadsPerSM(int64_t threads_per_sm) {
  int num_partition = 0;
  int reg_allocation_granularity = 0;
  const auto prop = at::cuda::getCurrentDeviceProperties();
  cudaOccDeviceProp occ_prop(*prop);
  cudaOccSubPartitionsPerMultiprocessor(&num_partition, &occ_prop);
  cudaOccRegAllocationGranularity(&reg_allocation_granularity, &occ_prop);
  int warp_size = prop->warpSize;
  int num_warps = (int)ceilDiv(threads_per_sm, warp_size);

  // warps could be distributed unevenly across partition
  int max_warps_per_sm_partition = (int)ceilDiv(num_warps, num_partition);
  // registers are evenly distributed across partitions, partition with most
  // wraps determins the maximum register available per warp
  int max_reg_per_warp =
      prop->regsPerBlock / num_partition / max_warps_per_sm_partition;
  // clamp down to register allocation granularity at warp level
  int effective_max_reg_per_warp = max_reg_per_warp /
      reg_allocation_granularity * reg_allocation_granularity;
  return effective_max_reg_per_warp / warp_size;
}

int64_t getThreadsPerSMGivenRegPerThread(int64_t reg_per_thread) {
  int num_partition = 0;
  int reg_allocation_granularity = 0;
  const auto prop = at::cuda::getCurrentDeviceProperties();
  cudaOccDeviceProp occ_prop(*prop);
  cudaOccSubPartitionsPerMultiprocessor(&num_partition, &occ_prop);
  cudaOccRegAllocationGranularity(&reg_allocation_granularity, &occ_prop);
  int warp_size = prop->warpSize;

  int reg_per_warp =
      (int)ceilDiv(reg_per_thread * warp_size, reg_allocation_granularity) *
      reg_allocation_granularity;
  int warps_per_sm_partition =
      prop->regsPerBlock / reg_per_warp / num_partition;
  int num_warps = warps_per_sm_partition * num_partition;
  return num_warps * static_cast<int64_t>(warp_size);
}

char* getNvFuserEnv(const char* env_name) {
  // Prepend the default prefix and try if the variable is defined.
  const std::string prefix = "NVFUSER_";
  auto prefixed_name = prefix + env_name;
  auto env = std::getenv(prefixed_name.c_str());
  if (env) {
    return env;
  }

  // Try the PYTROCH_NVFUSER prefix as well, which is considered
  // deprecated.
  const std::string pyt_prefix = "PYTORCH_NVFUSER_";
  auto pyt_prefixed_name = pyt_prefix + env_name;
  auto pyt_env = std::getenv(pyt_prefixed_name.c_str());
  if (pyt_env) {
    TORCH_WARN(
        "Environment variable, ",
        pyt_prefixed_name,
        ", is deprecated. Please use ",
        prefixed_name,
        " instead.");
    return pyt_env;
  }

  return nullptr;
}

} // namespace nvfuser<|MERGE_RESOLUTION|>--- conflicted
+++ resolved
@@ -19,195 +19,6 @@
 
 namespace nvfuser {
 
-<<<<<<< HEAD
-namespace {
-
-// thread_local variable used only for debugging/testing
-thread_local bool overwrite_disable_fma = false;
-
-// OptionEnum must be an enum like DebugDumpOption
-template <typename OptionEnum>
-auto parseEnvOptions(
-    const char* option_env_name,
-    const std::unordered_map<std::string, OptionEnum>& available_options) {
-  // Make sure available_options includes all of the enum values
-  TORCH_INTERNAL_ASSERT(
-      available_options.size() == static_cast<int>(OptionEnum::EndOfOption),
-      "Invalid available option map");
-
-  std::unordered_map<OptionEnum, std::vector<std::string>> options;
-
-  if (const char* dump_options = std::getenv(option_env_name)) {
-    std::string_view options_view(dump_options);
-    while (!options_view.empty()) {
-      const auto comma_pos = options_view.find_first_of(',');
-      const auto lparentheses_pos = options_view.find_first_of('(');
-      auto end_pos = std::min(comma_pos, lparentheses_pos);
-      const auto token = options_view.substr(0, end_pos);
-
-      auto option_it = available_options.find(std::string(token));
-
-      if (option_it == available_options.end()) {
-        std::vector<std::string> option_values;
-        std::transform(
-            available_options.begin(),
-            available_options.end(),
-            std::back_inserter(option_values),
-            [](const auto& kv) { return kv.first; });
-        std::sort(option_values.begin(), option_values.end());
-        TORCH_CHECK(
-            false,
-            "Parsing ",
-            option_env_name,
-            " failed. Invalid option: '",
-            token,
-            "'\nAvailable options: ",
-            toDelimitedString(option_values));
-      }
-
-      options_view = (end_pos != std::string_view::npos)
-          ? options_view.substr(end_pos + 1)
-          : "";
-
-      std::vector<std::string> arguments;
-      if (lparentheses_pos < comma_pos) {
-        bool closed = false;
-        while (!closed) {
-          const auto comma_pos = options_view.find_first_of(',');
-          const auto rparentheses_pos = options_view.find_first_of(')');
-          TORCH_CHECK(
-              rparentheses_pos != std::string_view::npos,
-              "Parsing ",
-              option_env_name,
-              " failed when parsing arguments for ",
-              token,
-              ". Syntax error: unclosed '('");
-          auto end_pos = std::min(comma_pos, rparentheses_pos);
-          arguments.emplace_back(options_view.substr(0, end_pos));
-
-          options_view = options_view.substr(end_pos + 1);
-          closed = (rparentheses_pos < comma_pos);
-        }
-        if (!options_view.empty()) {
-          TORCH_CHECK(
-              options_view[0] == ',',
-              "Parsing ",
-              option_env_name,
-              " failed when parsing arguments for ",
-              token,
-              ". Syntax error: expect a ',' after ')'");
-          options_view = options_view.substr(1);
-        }
-      }
-
-      options[option_it->second] = std::move(arguments);
-    }
-  }
-
-  return options;
-}
-
-auto parseDebugDumpOptions() {
-  const std::unordered_map<std::string, DebugDumpOption> available_options = {
-      {"fusion_ir", DebugDumpOption::FusionIr},
-      {"fusion_ir_math", DebugDumpOption::FusionIrMath},
-      {"fusion_ir_presched", DebugDumpOption::FusionIrPresched},
-      {"kernel_ir", DebugDumpOption::KernelIr},
-      {"ca_map", DebugDumpOption::ComputeAtMap},
-      {"cuda_kernel", DebugDumpOption::CudaKernel},
-      {"cuda_full", DebugDumpOption::CudaFull},
-      {"cuda_to_file", DebugDumpOption::CudaToFile},
-      {"debug_info", DebugDumpOption::DebugInfo},
-      {"assert_memory_violation", DebugDumpOption::AssertMemoryViolation},
-      {"launch_param", DebugDumpOption::LaunchParam},
-      {"segmented_fusion", DebugDumpOption::FusionSegments},
-      {"segmenter_logging", DebugDumpOption::FusionSegmenterLog},
-      {"fusion_args", DebugDumpOption::FusionArgs},
-      {"kernel_args", DebugDumpOption::KernelArgs},
-      {"index_type", DebugDumpOption::IndexType},
-      {"dump_eff_bandwidth", DebugDumpOption::EffectiveBandwidth},
-      {"draw_segmented_fusion", DebugDumpOption::FusionSegmentsDrawing},
-      {"ptxas_verbose", DebugDumpOption::PrintPtxasLog},
-      {"buffer_reuse_verbose", DebugDumpOption::BufferReuseInfo},
-      {"scheduler_params", DebugDumpOption::SchedulerDebug},
-      {"scheduler_verbose", DebugDumpOption::SchedulerVerbose},
-      {"parallel_dimensions", DebugDumpOption::ParallelDimensions},
-      {"halo", DebugDumpOption::Halo},
-      {"perf_debug_verbose", DebugDumpOption::PerfDebugVerbose},
-      {"python_definition", DebugDumpOption::PythonDefinition},
-      {"python_frontend_debug", DebugDumpOption::PythonFrontendDebug},
-      {"transform_propagator", DebugDumpOption::TransformPropagator},
-      {"cubin", DebugDumpOption::Cubin},
-      {"sass", DebugDumpOption::Sass},
-      {"ptx", DebugDumpOption::Ptx},
-      {"bank_conflict", DebugDumpOption::BankConflictInfo},
-      {"sync_map", DebugDumpOption::SyncMap},
-      {"lower_verbose", DebugDumpOption::LowerVerbose},
-      {"lower_name_only", DebugDumpOption::LowerNameOnly},
-      {"expr_simplify", DebugDumpOption::ExprSimplification},
-      {"expr_sort", DebugDumpOption::ExprSort},
-      {"loop_rotation", DebugDumpOption::LoopRotation},
-      {"matmul_checks", DebugDumpOption::MatmulChecks}};
-
-  return parseEnvOptions("PYTORCH_NVFUSER_DUMP", available_options);
-}
-
-const auto& getDebugDumpOptions() {
-  static const auto options = parseDebugDumpOptions();
-  return options;
-}
-
-auto parseDisableOptions() {
-  const std::unordered_map<std::string, DisableOption> available_options = {
-      {"compile_to_sass", DisableOption::CompileToSass},
-      {"fallback", DisableOption::Fallback},
-      {"fma", DisableOption::Fma},
-      {"grouped_grid_welford_outer_opt",
-       DisableOption::GroupedGridWelfordOuterOpt},
-      {"index_hoist", DisableOption::IndexHoist},
-      {"expr_simplify", DisableOption::ExprSimplify},
-      {"nvtx", DisableOption::Nvtx},
-      {"predicate_elimination", DisableOption::PredicateElimination},
-      {"welford_vectorization", DisableOption::WelfordVectorization},
-      {"magic_zero", DisableOption::MagicZero}};
-
-  auto options = parseEnvOptions("PYTORCH_NVFUSER_DISABLE", available_options);
-
-  if (options.count(DisableOption::Fma)) {
-    TORCH_WARN(
-        "fmad is disabled for nvrtc, which could negatively affect performance. Try removing `fma` from env variable PYTORCH_NVFUSER_DISABLE for optimal performance.");
-  }
-
-  return options;
-}
-
-const auto& getDisableOptions() {
-  static const auto options = parseDisableOptions();
-  return options;
-}
-
-auto parseEnableOptions() {
-  const std::unordered_map<std::string, EnableOption> available_options = {
-      {"complex", EnableOption::Complex},
-      {"kernel_profile", EnableOption::KernelProfile},
-      {"linear_decomposition", EnableOption::LinearDecomposition},
-      {"conv_decomposition", EnableOption::ConvDecomposition},
-      {"graph_op_fusion", EnableOption::GraphOp},
-      {"kernel_db", EnableOption::KernelDb},
-      {"warn_register_spill", EnableOption::WarnRegisterSpill}};
-
-  return parseEnvOptions("PYTORCH_NVFUSER_ENABLE", available_options);
-}
-
-const auto& getEnableOptions() {
-  static const auto options = parseEnableOptions();
-  return options;
-}
-
-} // namespace
-
-=======
->>>>>>> 64df7b55
 C10_DIAGNOSTIC_PUSH_AND_IGNORED_IF_DEFINED("-Wunused-function")
 void debugPrint(const c10::TensorTypePtr& type) {
   std::stringstream sizes_s;
