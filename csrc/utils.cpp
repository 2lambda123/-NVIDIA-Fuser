--- conflicted
+++ resolved
@@ -188,13 +188,13 @@
   return num_warps * static_cast<int64_t>(warp_size);
 }
 
-<<<<<<< HEAD
 std::string getErrorMsg(CUresult error) {
   const char *error_name, *error_string;
   cuGetErrorName(error, &error_name);
   cuGetErrorString(error, &error_string);
   return std::string(error_name) + ": " + error_string;
-=======
+}
+
 char* getNvFuserEnv(const char* env_name) {
   // Prepend the default prefix and try if the variable is defined.
   const std::string prefix = "NVFUSER_";
@@ -220,7 +220,6 @@
   }
 
   return nullptr;
->>>>>>> b8baa7f6
 }
 
 } // namespace nvfuser