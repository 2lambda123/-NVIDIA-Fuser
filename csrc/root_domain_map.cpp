--- conflicted
+++ resolved
@@ -109,21 +109,6 @@
   TORCH_INTERNAL_ASSERT(producer_tv_->domain() == producer);
   TORCH_INTERNAL_ASSERT(consumer_tv_->domain() == consumer);
 
-<<<<<<< HEAD
-=======
-  // In torch.gather, even non-indexed dimensions may have different
-  // extents, whereas in numpy.take_along_axis, they are guaranteed to
-  // be the same
-  if (consumer_tv_->definition()->isA<TorchGatherOp>() &&
-      consumer_tv_->definition()->as<TorchGatherOp>()->lookupTv() ==
-          producerTv() &&
-      !consumer_tv_->definition()->as<TorchGatherOp>()->exactSizes() &&
-      require_same_extent_) {
-    // Nothing to map when having same extent is required
-    return {};
-  }
-
->>>>>>> 582e88e7
   std::vector<bool> broadcast_flags;
   if (BroadcastOp* bop =
           dynamic_cast<BroadcastOp*>(consumer_tv_->definition())) {
@@ -1116,31 +1101,15 @@
 }
 
 void ComputeAtRootDomainMapBuilder::handle(TorchGatherOp* op) {
-<<<<<<< HEAD
-  const auto lookup_td = op->lookupTv()->as<TensorView>()->domain();
-  const auto lookup_root =
-      TensorDomain::noReductions(lookup_td->getMaybeRFactorDomain());
-  const auto idx_td = op->indexTv()->as<TensorView>()->domain();
-=======
   const TensorDomain* lookup_td = op->lookupTv()->as<TensorView>()->domain();
   const TensorDomain* idx_td = op->indexTv()->as<TensorView>()->domain();
   const TensorDomain* out_td = op->output(0)->as<TensorView>()->domain();
   const auto lookup_root =
       TensorDomain::noReductions(lookup_td->getMaybeRFactorDomain());
->>>>>>> 582e88e7
   const auto idx_root =
       TensorDomain::noReductions(idx_td->getMaybeRFactorDomain());
-  const auto out_td = op->output(0)->as<TensorView>()->domain();
   const auto& out_root = out_td->getRootDomain();
-<<<<<<< HEAD
-
-  // Only maps the index root axes if it's torch.gather.
-  for (const auto i : c10::irange(idx_root.size())) {
-    setMaybeMapped(idx_td, idx_root.at(i), out_td, out_root.at(i));
-    if (op->isTakeAlongAxis() && (int)i != op->dim()) {
-      setMaybeMapped(lookup_td, lookup_root.at(i), out_td, out_root.at(i));
-    }
-=======
+  
   TORCH_INTERNAL_ASSERT(
       idx_root.size() == out_root.size(),
       "\nExpression: ",
@@ -1164,7 +1133,6 @@
       setMaybeMapped(lookup_td, lookup_root[i], out_td, out_root[i]);
     }
     setMaybeMapped(idx_td, idx_root[i], out_td, out_root[i]);
->>>>>>> 582e88e7
   }
 }
 
