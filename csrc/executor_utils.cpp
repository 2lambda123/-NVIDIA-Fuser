// clang-format off
/*
 * SPDX-FileCopyrightText: Copyright (c) 2023-present NVIDIA CORPORATION & AFFILIATES.
 * All rights reserved.
 * SPDX-License-Identifier: BSD-3-Clause
 */
// clang-format on
#include <ATen/cuda/CUDAContext.h>
#include <ATen/cuda/CUDAGeneratorImpl.h>
#include <ATen/native/cuda/jit_utils.h>

#include <c10/util/irange.h>

#include <contiguity.h>
#include <debug.h>
#include <executor_utils.h>
#include <instrumentation.h>
#include <ir/all_nodes.h>
#include <ir/iostream.h>
#include <ir/utils.h>
#include <kernel_db/kernel_db.h>
#include <options.h>
#include <tensor_metadata.h>
#include <torch/csrc/jit/resource_guard.h>
#include <utils.h>

#include <cuda_occupancy.h>
#include <nvfuser_resources/array.h>
#include <nvfuser_resources/basic_type_traits.h>
#include <nvfuser_resources/bf16_support.h>
#include <nvfuser_resources/bit.h>
#include <nvfuser_resources/block_reduction.h>
#include <nvfuser_resources/block_sync_atomic.h>
#include <nvfuser_resources/block_sync_default.h>
#include <nvfuser_resources/block_welford_outer.h>
#include <nvfuser_resources/broadcast.h>
#include <nvfuser_resources/complex_number.h>
#include <nvfuser_resources/fp16_support.h>
#include <nvfuser_resources/fused_reduction.h>
#include <nvfuser_resources/fused_welford_helper.h>
#include <nvfuser_resources/fused_welford_impl.h>
#include <nvfuser_resources/fused_welford_impl_outer.h>
#include <nvfuser_resources/grid_broadcast.h>
#include <nvfuser_resources/grid_reduction.h>
#include <nvfuser_resources/grid_sync.h>
#include <nvfuser_resources/helpers.h>
#include <nvfuser_resources/index_utils.h>
#include <nvfuser_resources/memory.h>
#include <nvfuser_resources/random_numbers.h>
#include <nvfuser_resources/tensor.h>
#include <nvfuser_resources/tensorcore.h>
#include <nvfuser_resources/tuple.h>
#include <nvfuser_resources/type_traits.h>
#include <nvfuser_resources/warp.h>
#include <nvfuser_resources/welford.h>

#include <cstdlib>
#include <fstream>
#include <variant>

#include <nvrtc.h>

namespace nvfuser {
namespace executor_utils {

std::string kernelPreamble() {
  std::stringstream ss;
  ss << nvfuser_resources::basic_type_traits_cu;
  ss << nvfuser_resources::bit_cu;
  ss << nvfuser_resources::complex_number_cu;

  ss << nvfuser_resources::fp16_support_cu;
  ss << nvfuser_resources::bf16_support_cu;

  // Base classes and helpers
  ss << nvfuser_resources::type_traits_cu;
  ss << nvfuser_resources::array_cu;
  ss << nvfuser_resources::tensor_cu;
  ss << nvfuser_resources::random_numbers_cu;
  ss << nvfuser_resources::helpers_cu;
  ss << nvfuser_resources::index_utils_cu;
  ss << nvfuser_resources::tuple_cu;

  // Synchronization classes
  if (getNvFuserEnv("USE_BLOCK_SYNC_ATOMIC")) {
    ss << nvfuser_resources::block_sync_atomic_cu;
  } else {
    ss << nvfuser_resources::block_sync_default_cu;
  }
  ss << nvfuser_resources::grid_sync_cu;

  // Communication classes
  ss << nvfuser_resources::block_reduction_cu;
  ss << nvfuser_resources::grid_reduction_cu;
  ss << nvfuser_resources::grid_broadcast_cu;
  ss << nvfuser_resources::broadcast_cu;
  ss << nvfuser_resources::welford_cu;
  ss << nvfuser_resources::warp_cu;
  ss << nvfuser_resources::tensorcore_cu;
  ss << nvfuser_resources::memory_cu;
  ss << nvfuser_resources::fused_welford_helper_cu;
  ss << nvfuser_resources::fused_reduction_cu;
  ss << nvfuser_resources::fused_welford_impl_cu;
  ss << nvfuser_resources::block_welford_outer_cu;
  ss << nvfuser_resources::fused_welford_impl_outer_cu;

  return ss.str();
}

namespace {

// Query the target GPU version number NVRTC compiles CUDA kernels for
TORCH_CUDA_CU_API void queryTargetGPUVersion(
    const cudaDeviceProp* const prop,
    int& major,
    int& minor,
    bool& compile_to_sass) {
  using CudaVersion = std::pair<int, int>;
  CudaVersion nvrtc_version;
  NVFUSER_NVRTC_SAFE_CALL(
      nvrtcVersion(&nvrtc_version.first, &nvrtc_version.second));

  NVF_CHECK(
      nvrtc_version.first >= 6,
      "NVRTC versions less than 6 are not supported. Is: ",
      nvrtc_version.first);

  // Version supported by device
  // Usually any lower version works too but is less efficient
  const CudaVersion dev_version = CudaVersion(prop->major, prop->minor);
  // Maximum version supported by the driver, cap dev_version to this
  CudaVersion max_dev_version;
  if (nvrtc_version.first <= 7) { // 7 supports 2-5.x
    max_dev_version = CudaVersion(5, 0);
  } else if (nvrtc_version.first <= 8) { // 8 supports 2-6.x
    max_dev_version = CudaVersion(6, 0);
  } else if (nvrtc_version.first <= 9) { // 9 supports 3-7.2
    max_dev_version = CudaVersion(7, 2);
  } else if (nvrtc_version.first <= 10) { // 10 supports 3-7.5
    max_dev_version = CudaVersion(7, 5);
  } else if (nvrtc_version == CudaVersion(11, 0)) { // 11.0 supports 3-8.0
    max_dev_version = CudaVersion(8, 0);
  } else if (nvrtc_version.first == 11 && nvrtc_version.second < 8) {
    max_dev_version = CudaVersion(8, 6);
  } else {
    // If the driver version is unknown (i.e. newer than this code)
    // assume the driver supports this device
    max_dev_version = dev_version;
  }
  if (dev_version > max_dev_version) {
    major = max_dev_version.first;
    minor = max_dev_version.second;
    // if we are clamping major/minor, sass is not compatible
    compile_to_sass = false;
  } else {
    major = dev_version.first;
    minor = dev_version.second;
    compile_to_sass = true;
  }
}

// Return true if all the tensors have the same stride, assumes all tensors are
// contiguous
bool checkSameStride(const std::vector<c10::IValue>& tensors) {
  if (tensors.size() < 2) {
    return true;
  }
  for (const auto idx : c10::irange(tensors.size() - 1)) {
    auto current = tensors[idx];
    auto next = tensors[idx + 1];
    if (!current.isTensor() || !next.isTensor()) {
      return false;
    }

    const auto& current_tensor = current.toTensor();
    const auto& next_tensor = next.toTensor();
    if (current_tensor.ndimension() != next_tensor.ndimension()) {
      return false;
    }

    for (const auto i : c10::irange(current_tensor.ndimension())) {
      if (current_tensor.stride(i) != next_tensor.stride(i)) {
        return false;
      }
    }
  }
  return true;
}

// Return true if all the tensors are contiguous and have the same striding
bool checkSameContiguity(const std::vector<c10::IValue>& tensors) {
  if (tensors.size() < 2) {
    return true;
  }

  auto reference = tensors.front();
  if (!reference.isTensor()) {
    return false;
  }

  // Determine if the reference tensor is contiguous
  const auto& reference_tensor = reference.toTensor();
  int64_t expected_stride = 1;
  for (const auto i : c10::irange(1, reference_tensor.ndimension() + 1)) {
    int64_t ind = reference_tensor.ndimension() - i;
    if (reference_tensor.size(ind) == 1) {
      continue;
    }
    if (reference_tensor.stride(ind) != expected_stride) {
      return false;
    }
    expected_stride *= reference_tensor.size(ind);
  }

  // Check if all the tensors have the same contiguity
  return checkSameStride(tensors);
}

bool checkValidMisalignedTensors(
    const std::unordered_set<TensorView*>& inp_tv,
    const std::unordered_set<TensorView*>& out_tv,
    const std::vector<c10::IValue>& inp_tensors,
    const std::vector<c10::IValue>& out_tensors) {
  if (out_tv.empty()) {
    // Only check input tensors
    return checkSameStride(inp_tensors);
  } else if (!out_tv.empty() && out_tensors.empty()) {
    // out_tensors is empty unless outputs are given to runFusion.
    // Assume out tensors are contiguous
    return checkSameContiguity(inp_tensors);
  } else {
    // Only check input and output tensors
    std::vector<c10::IValue> tensors;
    tensors.insert(tensors.end(), inp_tensors.begin(), inp_tensors.end());
    tensors.insert(tensors.end(), out_tensors.begin(), out_tensors.end());
    return checkSameStride(tensors);
  }
}

} // namespace

namespace {

// Finds a fusion input or output tensor, this function is used to grab tensors
// to validate the strides of the tensors for vectorization.
//
// Returns a pair consisting of a flag indicating if it's a fusion input (else
// is output) and an integer position within in the input or output tensor list.
std::vector<std::pair<bool, int>> getVectorizedFusionInputOutput(
    TensorView* producer_tv,
    TensorView* consumer_tv,
    Fusion* fusion) {
  std::vector<std::pair<bool, int>> input_output;

  // When the producer is a fusion input, only return the producer
  // (vectorization validation assumes consumer of input is vectorizable).
  // Similarly, when the consumer is a fusion output, only return the consumer
  // (vectorization validation assumes producer of output is vectorizable). If
  // producer is input and consumer is output, return both.

  if (producer_tv->isFusionInput()) {
    auto producer_it = std::find(
        fusion->inputs().begin(), fusion->inputs().end(), producer_tv);
    NVF_ERROR(
        producer_it != fusion->inputs().end(),
        "Could not find ",
        producer_tv,
        " in fusion inputs.");
    auto pos = std::distance(fusion->inputs().begin(), producer_it);
    input_output.push_back(
        std::make_pair<bool, int>(true, static_cast<int>(pos)));
  }

  if (consumer_tv->isFusionOutput()) {
    auto consumer_it = std::find(
        fusion->outputs().begin(), fusion->outputs().end(), consumer_tv);
    NVF_ERROR(
        consumer_it != fusion->outputs().end(),
        "Could not find ",
        consumer_tv,
        " in fusion outputs.");
    auto pos = std::distance(fusion->outputs().begin(), consumer_it);
    input_output.push_back(
        std::make_pair<bool, int>(false, static_cast<int>(pos)));
  }

  return input_output;
}

//! Returns the information of vectorized input/output tensors
//! in the given fusion.
std::unique_ptr<caching::VectorizedTensorInfo> getVectorizedTensorValidationInfo(
    kir::Kernel* kernel) {
  auto vectorized_tensor_info_ptr =
      std::make_unique<caching::VectorizedTensorInfo>();

  for (const auto& vector_info : kernel->summary().vectorized_set_info) {
    auto consumer_tv = vector_info.consumer_tv;
    auto producer_tv = vector_info.producer_tv;

    auto vector_dim = vector_info.vectorized_leaf_id;
    const auto is_aligned =
        vector_dim->getParallelType() == ParallelType::Vectorize;

    // Find fusion inputs and outputs that are used with misaligned
    // vectorization.
    if (!is_aligned) {
      NVF_ERROR(
          producer_tv->isFusionInput() || consumer_tv->isFusionOutput(),
          "MisalignedVectorize is assumed to be used with either input or output tensor");
      if (consumer_tv->getMemoryType() == MemoryType::Global &&
          producer_tv->getMemoryType() == MemoryType::Local) {
        vectorized_tensor_info_ptr->global_out_misaligned_tv.insert(
            consumer_tv);
      } else if (
          producer_tv->getMemoryType() == MemoryType::Global &&
          consumer_tv->getMemoryType() == MemoryType::Local) {
        vectorized_tensor_info_ptr->global_inp_misaligned_tv.insert(
            producer_tv);
      } else {
        NVF_ERROR(
            false,
            "Unsupported memory configuration for misaligned vectorization.");
      }
    }

    // Collect information on corresponding fusion input and output
    // tensors to verify strides.
    auto inp_or_out_info =
        getVectorizedFusionInputOutput(producer_tv, consumer_tv, kernel);

    // If both producer and consumer are contig and intermediate,
    // nothing to validate with respect to strides.
    if (inp_or_out_info.empty()) {
      continue;
    }

    // Misaligned vectorize only allows from input to local or local
    // to output
    if (!is_aligned) {
      NVF_ERROR(inp_or_out_info.size() == 1);
    }

    for (const auto& inp_or_out : inp_or_out_info) {
      const bool is_input = inp_or_out.first;
      const int pos = inp_or_out.second;

      if (is_aligned) {
        auto& pos_list = is_input
            ? vectorized_tensor_info_ptr->aligned_vectorized_inp_tensor_pos
            : vectorized_tensor_info_ptr->aligned_vectorized_out_tensor_pos;
        pos_list.push_back(pos);
      } else {
        auto& map = is_input
            ? vectorized_tensor_info_ptr->inp_misaligned_tensors_pos
            : vectorized_tensor_info_ptr->out_misaligned_tensors_pos;
        map.emplace_back(pos);
      }
    }
  }

  return vectorized_tensor_info_ptr;
}

// Make sure the root domain(s) comprising the vectorized leaf domain
// have the (merged) extent that is divisible by the vectorization
// word size.
void validateAlignedVectorizeExtents(
    const VectorizedSetInfo& info,
    ExpressionEvaluator& expr_eval) {
  NVF_ERROR(
      !info.contig_alloc_ids.empty(),
      "No root ID found for vectorization with ",
      info.consumer_tv->toString(),
      " and ",
      info.producer_tv->toString());

  // TODO: Rewrite validation of the vectorized dimension
  // int64_t vectorized_merged_domain_extent = 1;
  for (auto id : info.contig_alloc_ids) {
    auto extent_val = expr_eval.evaluate(id->extent());
    NVF_ERROR(
        extent_val.hasValue(),
        "Error vectorizing, ",
        info.consumer_tv->toString(),
        " as the extent of a vectorized root domain, ",
        id->toString(),
        ", is unknown.");
    // TODO: Rewrite validation of the vectorized dimension
    // vectorized_merged_domain_extent *= extent_val->as<int64_t>();
  }

  // TODO: Rewrite validation of the vectorized dimension, we can't just used a
  // single merged extent because we could be splitting a dimension then merging
  // it in order to the right of it. Contig merged index simply isn't exactly
  // what we need to validate for vectorization, and we're relying on better
  // vectorization support than that would offer. This validation needs to be
  // rewritten based on updated indexing logic that traverses loop->rfactor
  // domains and tracks partial mappings like scheduler/vectorize_helper.cpp
  //
  // NVF_ERROR(
  //     vectorized_merged_domain_extent % info.word_size == 0,
  //     "Error vectorizing, ",
  //     info.consumer_tv->toString(),
  //     " as the extent of the indexed domain, ",
  //     vectorized_merged_domain_extent,
  //     ", is not divisible by vector word size ",
  //     info.word_size);
}

namespace {

// Return offsets of the first points accessed as well as sliced root
// domains. Currently only non-zero when tensor is sliced.
std::pair<std::unordered_set<size_t>, std::unordered_set<IterDomain*>>
getTensorOffsets(
    TensorView* tv,
    c10::IntArrayRef logical_strides,
    ExpressionEvaluator& eval) {
  if (!tv->isFusionInput()) {
    return {{0}, {}};
  }

  std::unordered_set<size_t> offsets;
  std::unordered_set<IterDomain*> sliced_domains;

  const auto root_ids = TensorDomain::noReductions(tv->getMaybeRFactorDomain());

  for (auto use : tv->uses()) {
    auto slice = dynamic_cast<SliceOp*>(use);

    if (slice == nullptr) {
      offsets.insert(0);
      continue;
    }

    NVF_ERROR(logical_strides.size() == root_ids.size());
    const auto slice_info = slice->getRanges();

    size_t offset = 0;
    for (const auto i : c10::irange(root_ids.size())) {
      auto slice_start_eval = eval.evaluate(slice_info.at(i).start);
      NVF_ERROR(slice_start_eval.hasValue());
      auto slice_stop_eval = eval.evaluate(slice_info.at(i).stop);
      NVF_ERROR(slice_stop_eval.hasValue());
      auto extent_eval =
          eval.evaluate(root_ids.at(i)->getMaybeExpandedExtent());
      NVF_ERROR(extent_eval.hasValue());

      offset += static_cast<size_t>(
          slice_start_eval.as<int64_t>() * logical_strides.at(i));

      // Keep track of the root domain unless this slice is
      // effectively no-op
      if (slice_start_eval.as<int64_t>() != 0 ||
          slice_stop_eval.as<int64_t>() != extent_eval.as<int64_t>()) {
        sliced_domains.insert(root_ids.at(i));
      }
    }

    offsets.insert(offset);
  }

  return std::make_pair(offsets, sliced_domains);
}

} // namespace

void validateAlignedVectorizedFusionInputOutput(
    const at::Tensor& aten_tensor,
    int word_size,
    TensorView* tv,
    ExpressionEvaluator& eval) {
  eval.bind(tv, aten_tensor);
  const auto& metadata = eval.evaluate(IrBuilder::metadataExpr(tv));

  const auto [offsets, sliced_domains] =
      getTensorOffsets(tv, metadata->*&TensorMetaData::logical_stride, eval);
  const bool is_sliced = !sliced_domains.empty();

  const auto& domain_to_validate =
      is_sliced ? tv->getMaybeRFactorDomain() : tv->getMaybeAllocationDomain();

  std::vector<int64_t> no_reduction_to_full;
  for (int64_t i : c10::irange((int64_t)domain_to_validate.size())) {
    auto alloc_id = domain_to_validate.at(i);
    if (!alloc_id->isReduction()) {
      no_reduction_to_full.emplace_back(i);
    }
  }

  const auto& sizes = is_sliced ? metadata->*&TensorMetaData::logical_size
                                : metadata->*&TensorMetaData::alloc_size;
  const auto& strides = is_sliced ? metadata->*&TensorMetaData::logical_stride
                                  : metadata->*&TensorMetaData::alloc_stride;
  NVF_ERROR(sizes.size() == no_reduction_to_full.size());
  NVF_ERROR(strides.size() == no_reduction_to_full.size());

  for (auto offset : offsets) {
    NVF_ERROR(
        (reinterpret_cast<size_t>(aten_tensor.data_ptr()) +
         offset * aten_tensor.dtype().itemsize()) %
                (word_size * aten_tensor.dtype().itemsize()) ==
            0,
        "Vectorization of ",
        tv->toString(),
        " not possible as the memory address is not aligned. ",
        "Address: ",
        aten_tensor.data_ptr(),
        ", offset: ",
        offset,
        ", vector word size: ",
        word_size,
        ", data type: ",
        aten_tensor.dtype());
  }

  // Traverse strides from the right-most domains. The rightmost
  // domain must have stride 1.
  int64_t cur_contig_stride = 1;
  bool still_rightmost = true;
  bool non_contig_due_to_slice = false;
  for (int64_t i = (int64_t)sizes.size() - 1; i >= 0; --i) {
    const auto size = sizes.at(i);
    const auto stride = strides.at(i);
    auto id = domain_to_validate.at(no_reduction_to_full.at(i));
    const auto is_expanded_broadcasting =
        id->isBroadcast() && id->hasExpandedExtent();

    if (is_expanded_broadcasting) {
      NVF_ERROR(
          stride == 0,
          "Dimension ",
          i,
          " should be an expanded broadcasting, but it does not have stride zero.");
    }

    // If this domain is contiguous or size == 1, then not necessary to check
    // the stride. Otherwise, stride must be 1 if it's rightmost or
    // divisible by word_size

    bool is_contiguous =
        stride == cur_contig_stride && !non_contig_due_to_slice;

    NVF_ERROR(
        is_contiguous || size == 1 || is_expanded_broadcasting ||
            (still_rightmost && stride == 1) ||
            (!still_rightmost && stride % word_size == 0),
        "Vectorization of ",
        tv->toString(),
        " with word size ",
        word_size,
        " not possible due to invalid stride.",
        " Domain: ",
        tv->axis(i)->toString(),
        ", stride: ",
        stride,
        ", cur_contig_stride: ",
        cur_contig_stride,
        ", non contig due to slice: ",
        non_contig_due_to_slice);
    // If the domain is size-1, the next domain is still considered
    // rightmost.
    still_rightmost =
        still_rightmost && (size == 1 || is_expanded_broadcasting);
    // We do not update cur_contig_stride for size==1 dimensions,
    // since we have specialized vectorization stride check for
    // them. Same for non_contig_due_to_slice.
    if (size != 1 && !is_expanded_broadcasting) {
      cur_contig_stride = stride * size;
      // Note that when a domain is sliced, the next outer domain is
      // no longer contiguous.
      non_contig_due_to_slice = sliced_domains.count(
          domain_to_validate.at(no_reduction_to_full.at(i)));
    }
  }
}

void validateAlignedVectorizedTensors(
    kir::Kernel* kernel,
    const KernelArgumentHolder& args,
    const std::vector<at::Tensor>& outputs,
    caching::ExecutorCompileTimeInfoCache* data_cache,
    ExpressionEvaluator& expr_eval) {
  auto tensor_vectorization_validation_entry =
      executor_utils::caching::ExecutorCompileTimeEntry<
          executor_utils::caching::VectorizedTensorValidation>(
          data_cache, [kernel]() {
            return executor_utils::getVectorizedTensorValidationInfo(kernel);
          });

  // Verify extents of aligned vectorized tensors
  for (const auto& vec_info : kernel->summary().vectorized_set_info) {
    if (vec_info.vectorized_leaf_id->getParallelType() ==
        ParallelType::Vectorize) {
      validateAlignedVectorizeExtents(vec_info, expr_eval);
    }
  }

  // Validate input and output tensors with aligend
  // vectorization.
  for (auto pos : tensor_vectorization_validation_entry.get()
                      .aligned_vectorized_inp_tensor_pos) {
    auto tv = kernel->inputs().at(pos)->as<TensorView>();
    auto word_size = kernel->summary().vectorized_accesses.at(tv);
    NVF_ERROR(args[pos]->is<at::Tensor>(), "alias io only supports tensor");
    validateAlignedVectorizedFusionInputOutput(
        args[pos]->as<at::Tensor>(), word_size, tv, expr_eval);
  }
  if (!outputs.empty()) {
    for (auto pos : tensor_vectorization_validation_entry.get()
                        .aligned_vectorized_out_tensor_pos) {
      auto tv = kernel->outputs().at(pos)->as<TensorView>();
      auto word_size = kernel->summary().vectorized_accesses.at(tv);
      validateAlignedVectorizedFusionInputOutput(
          outputs[pos], word_size, tv, expr_eval);
    }
  }
}

// Misaligned vectorization check. Currently misaligned vectorization is limited
// to global-register and register-global load/store patterns. However, this
// could be improved to include shared memory.
void validateMisalignedVectorizedTensors(
    kir::Kernel* kernel,
    const KernelArgumentHolder& args,
    const std::vector<at::Tensor>& outputs,
    caching::ExecutorCompileTimeInfoCache* data_cache,
    ExpressionEvaluator& expr_eval) {
  auto tensor_vectorization_validation_entry =
      executor_utils::caching::ExecutorCompileTimeEntry<
          executor_utils::caching::VectorizedTensorValidation>(
          data_cache, [kernel]() {
            return executor_utils::getVectorizedTensorValidationInfo(kernel);
          });

  std::vector<c10::IValue> inp_misaligned_tensors;
  std::vector<c10::IValue> out_misaligned_tensors;

  const auto& inp_misaligned_tensors_pos =
      tensor_vectorization_validation_entry.get().inp_misaligned_tensors_pos;
  inp_misaligned_tensors.reserve(inp_misaligned_tensors_pos.size());
  std::transform(
      inp_misaligned_tensors_pos.begin(),
      inp_misaligned_tensors_pos.end(),
      std::back_inserter(inp_misaligned_tensors),
      [&args](int idx) {
        NVF_ERROR(args[idx]->is<at::Tensor>(), "alias io only supports tensor");
        return args[idx]->as<at::Tensor>();
      });

  const auto& out_misaligned_tensors_pos =
      tensor_vectorization_validation_entry.get().out_misaligned_tensors_pos;
  if (!outputs.empty()) {
    out_misaligned_tensors.reserve(out_misaligned_tensors_pos.size());
    std::transform(
        out_misaligned_tensors_pos.begin(),
        out_misaligned_tensors_pos.end(),
        std::back_inserter(out_misaligned_tensors),
        [&outputs](int idx) { return outputs[idx]; });
  }
  // If input stride is non-contiguous + no outputs, return false
  NVF_ERROR(
      checkValidMisalignedTensors(
          tensor_vectorization_validation_entry.get().global_inp_misaligned_tv,
          tensor_vectorization_validation_entry.get().global_out_misaligned_tv,
          inp_misaligned_tensors,
          out_misaligned_tensors),
      "All global tensors must have the same stride for misaligned vectorization.");
}

// Check if there's any split that is non-divisible and vectorized. If
// found, Vectorize is illegal.
void validateVectorizedSplits(
    kir::Kernel* kernel,
    ExpressionEvaluator& expr_eval) {
  for (const auto& extent_factor : kernel->summary().splits_to_validate) {
    auto input_extent = expr_eval.evaluate(extent_factor.first);
    auto split_factor = expr_eval.evaluate(extent_factor.second);
    auto divisible = (input_extent % split_factor == 0);
    NVF_ERROR(
        divisible,
        "Non-divisible split with vectorization is detected. ",
        "Extent: ",
        input_extent,
        ". Factor: ",
        split_factor);
  }
}

} // namespace

void validateVectorizedTensors(
    kir::Kernel* kernel,
    const KernelArgumentHolder& args,
    const std::vector<at::Tensor>& outputs,
    caching::ExecutorCompileTimeInfoCache* data_cache,
    ExpressionEvaluator& expr_eval) {
  FUSER_PERF_SCOPE("FusionExecutor::validateVectorizedTensors");

  validateAlignedVectorizedTensors(
      kernel, args, outputs, data_cache, expr_eval);

  validateMisalignedVectorizedTensors(
      kernel, args, outputs, data_cache, expr_eval);

  validateVectorizedSplits(kernel, expr_eval);
}

ExpressionEvaluator bindInputs(
    const KernelArgumentHolder& args,
    Fusion* kernel) {
  FUSER_PERF_SCOPE("executor_utils::bindInputs");

  // args may contains more than just inputs, but inputs are always at the
  // beginning.
  NVF_ERROR(
      kernel->inputs().size() <= args.size(),
      "KernelArgumentHolder contains less argument than kernel's input.");

  ExpressionEvaluator expr_eval;
  const auto& inputs = kernel->inputs();
  for (const auto i : c10::irange(inputs.size())) {
    expr_eval.bind(inputs[i], *args[i], true);
  }

  return expr_eval;
}

namespace {

// Get the size of the program code in nvrtcProgram, which is either PTX or SASS
size_t nvrtcGetSize(const nvrtcProgram& program, bool compile_to_sass) {
#if CUDA_VERSION >= 11010
  const auto getSize = compile_to_sass ? nvrtcGetCUBINSize : nvrtcGetPTXSize;
#else
  NVF_ERROR(
      !compile_to_sass, "SASS not supported in CUDA versions older than 11.1");
  const auto getSize = nvrtcGetPTXSize;
#endif
  size_t size = 0;
  NVFUSER_NVRTC_SAFE_CALL(getSize(program, &size));
  return size;
}

// Get the program code from nvrtcProgram
std::vector<char> nvrtcGetCode(
    const nvrtcProgram& program,
    bool compile_to_sass) {
  const auto size = nvrtcGetSize(program, compile_to_sass);

#if CUDA_VERSION >= 11010
  const auto getCode = compile_to_sass ? nvrtcGetCUBIN : nvrtcGetPTX;
#else
  NVF_ERROR(
      !compile_to_sass, "SASS not supported in CUDA versions older than 11.1");
  const auto getCode = nvrtcGetPTX;
#endif

  std::vector<char> code(size);
  NVFUSER_NVRTC_SAFE_CALL(getCode(program, code.data()));
  return code;
}

std::string dumpCompiledCodeToFile(
    const std::vector<char>& code,
    int64_t fusion_id,
    bool dump_cubin) {
  std::stringstream file_name;
  file_name << "__tmp_kernel" << fusion_id << "."
            << (dump_cubin ? "cubin" : "ptx");
  debug() << "PRINTING: " << file_name.str() << std::endl;
  std::ofstream out(file_name.str());
  NVF_ERROR(out.is_open());
  out.write(code.data(), (std::streamsize)code.size());
  out.close();
  return file_name.str();
}

// Get the max register count passed as -maxrregcount ptxas
// option. The count is determined based on block sizes, an optional
// heuristic and an environment variable.
std::optional<int64_t> getMaxRegCount(
    std::optional<int64_t> opt_block_size,
    const int64_t max_register_heuristic) {
  // The maximum possible count allowed by ptxas is 255
  constexpr int64_t max_register_limit = 255;

  // Temporary set the max register count to be larger than the
  // limit.
  int64_t max_register = max_register_limit + 1;

  // If the block size is known, set the maximum that at least allows
  // one block to be resident on an SM
  if (opt_block_size.has_value() && opt_block_size.value() > 0) {
    constexpr int64_t block_per_sm = 1;
    max_register = std::min(
        max_register_limit,
        getRegPerThreadGivenThreadsPerSM(
            opt_block_size.value() * block_per_sm));
  }

  // If a heuristic value is given, i.e., max_register_heuristic is
  // less than the limit, use that value if it's smaller than the
  // block-size based count
  if (max_register_heuristic < max_register_limit) {
    max_register = std::min(max_register, max_register_heuristic);
  }

  // Overwrite the count by the environment variable
  if (auto env_count = getNvFuserEnv("MAX_REG_COUNT")) {
    auto env_max_reg_count = std::atoi(env_count);
    NVF_CHECK(
        env_max_reg_count > 0 && env_max_reg_count <= max_register_limit,
        "Invalid max register count specified by NVFUSER_MAX_REG_COUNT: ",
        env_max_reg_count);
    max_register = env_max_reg_count;
  }

  // At this point, max_register should be <= max_register_limit if set
  if (max_register <= max_register_limit) {
    return max_register;
  } else {
    return std::optional<int64_t>();
  }
}

//! Utility class to invoke nvrtcCompileProgram. Mainly for setting up
//! the c-str options.
class NvrtcCompileDriver {
 public:
  void setOption(const std::string& opt) {
    options_.push_back(opt);
  }

  const std::vector<std::string>& options() const {
    return options_;
  }

  std::string invoke(nvrtcProgram program, const std::string& src) const {
    FUSER_PERF_SCOPE("executor_utils::Nvrtc::CompileProgram");
    auto opts = getOptions();
    auto result = nvrtcCompileProgram(
        program, static_cast<int>(opts.size()), opts.data());
    size_t logsize = 0;
    NVFUSER_NVRTC_SAFE_CALL(nvrtcGetProgramLogSize(program, &logsize));
    // The log size, as returned by 'nvrtcGetProgramLogSize', appears larger
    // than its actual size by 2. This discrepancy was noticed in NVRTC
    // version 12.1. The log returned from 'nvrtcGetProgramLog' terminates with
    // a NULL character, ensuring it's safe to use 'std::vector<char>' for
    // storage before converting it to 'std::string'.
    std::vector<char> log_backing_buf(logsize);
    char* log_buf = log_backing_buf.data();
    NVFUSER_NVRTC_SAFE_CALL(nvrtcGetProgramLog(program, log_buf));
    if (result != NVRTC_SUCCESS) {
      NVF_ERROR(false, src, "\nCUDA NVRTC compile error: ", log_buf);
    }
    if (isDebugDumpEnabled(DebugDumpOption::PrintPtxasLog)) {
      debug() << log_buf << std::endl;
    }
    return std::string(log_buf);
  }

 private:
  // Get options that can be passed to nvrtcCompileProgram
  std::vector<const char*> getOptions() const {
    std::vector<const char*> opts(options_.size());
    for (const auto i : c10::irange(options_.size())) {
      opts.at(i) = options_.at(i).c_str();
    }
    return opts;
  }

 private:
  std::vector<std::string> options_;
};

//! Utility class to invoke cuModuleLoadDataEx. Similar to
//! NvrtcCompileDriver, the main task is to set up the option lists
//! of type void**
class CuModuleLoadDataDriver {
 public:
  //! Valid option type is either int or char*
  using OptionType = std::variant<int, char*>;

  template <typename OptionValType>
  void setOption(CUjit_option key, OptionValType val) {
    options_.push_back(key);
    option_vals_.push_back(val);
  }

  //! Enable logging of cuModuleLoadData
  void enableLogging() {
    logging_enabled_ = true;
    log_.resize(kLogSize);
  }

  const std::string& log() const {
    NVF_ERROR(logging_enabled_, "Logging not enabled");
    return log_;
  }

  //! Invoke cuModuleLoadDataEx with ptx or cubin. Dump logging output
  //! if enabled
  std::string invoke(CUmodule& module, const void* image) {
    std::cerr << "[jingyue] image's first character = "
              << static_cast<int>(*(const char*)(image)) << std::endl;
    FUSER_PERF_SCOPE("executor_utils::Nvrtc::LoadPTX");

    auto [opts, opt_vals] = getOptions();

    NVFUSER_CUDA_SAFE_CALL(cuModuleLoadDataEx(
        &module, image, opts.size(), opts.data(), opt_vals.data()));

    if (logging_enabled_) {
      debug() << log_ << std::endl;
    }

    return log_;
  }

 private:
  // Get options that can be passed to cuModuleLoadDataEx
  std::pair<std::vector<CUjit_option>, std::vector<void*>> getOptions() {
    auto opts = options_;
    auto opt_vals = option_vals_;

    // Append options for saving log message to log_
    if (logging_enabled_) {
      opts.push_back(CU_JIT_LOG_VERBOSE);
      opt_vals.emplace_back(1);

      opts.push_back(CU_JIT_INFO_LOG_BUFFER);
      opt_vals.emplace_back(log_.data());

      opts.push_back(CU_JIT_INFO_LOG_BUFFER_SIZE_BYTES);
      opt_vals.emplace_back(kLogSize);
    }

    // Convert the options to void**. This is ugly, but that's how
    // cuModuleLoadDataEx works. See initCUDA in the
    // matrixMulDynlinkJIT sample
    // https://github.com/NVIDIA/cuda-samples/blob/master/Samples/0_Introduction/matrixMulDynlinkJIT/matrixMulDynlinkJIT.cpp#L169-L204.
    std::vector<void*> opt_val_voidp(opt_vals.size());
    for (const auto i : c10::irange(opt_vals.size())) {
      auto opt_val = opt_vals.at(i);
      if (std::holds_alternative<int>(opt_val)) {
        // NOLINTNEXTLINE(performance-no-int-to-ptr)
        opt_val_voidp.at(i) = (void*)(int64_t)std::get<int>(opt_val);
      } else if (std::holds_alternative<char*>(opt_val)) {
        opt_val_voidp.at(i) = std::get<char*>(opt_val);
      } else {
        NVF_ERROR(false, "Invalid option");
      }
    }

    return std::make_pair(opts, opt_val_voidp);
  }

 private:
  static constexpr int kLogSize = 8196;
  //! cuModuleLoadDataEx options
  std::vector<CUjit_option> options_;
  //! Option parameters
  std::vector<OptionType> option_vals_;
  //! Save log to log_ if true
  bool logging_enabled_ = false;
  std::string log_;
};

// Dump ptxas output if register spill is detected
void warnRegisterSpill(const std::string& compile_log) {
  auto getRegisterSpillInfo = [](const std::string& log, const char* subStr) {
    auto it_end =
        std::search(log.begin(), log.end(), subStr, subStr + strlen(subStr)) -
        1;
    auto it_beg = it_end - 1;
    while (!std::isspace(*(it_beg - 1))) {
      it_beg--;
    }
    std::string str(it_beg, it_end);
    return std::stoi(str);
  };

  const char* str_stack = "bytes stack frame";
  const char* str_store = "bytes spill stores";
  const char* str_load = "bytes spill loads";
  int stack_count = getRegisterSpillInfo(compile_log, str_stack);
  int store_count = getRegisterSpillInfo(compile_log, str_store);
  int load_count = getRegisterSpillInfo(compile_log, str_load);
  int allowed_spill = 0;
  if (isOptionEnabled(EnableOption::WarnRegisterSpill)) {
    auto optionArgs = getEnableOptionArguments(EnableOption::WarnRegisterSpill);
    if (!optionArgs.empty()) {
      try {
        allowed_spill = std::stoi(optionArgs[0]);
      } catch (const std::exception& e) {
        debug() << "skip invalid argument for WarnRegisterSpill, arg = "
                << optionArgs[0] << std::endl;
      }
    }
  }
  if (stack_count > allowed_spill || store_count > allowed_spill ||
      load_count > allowed_spill) {
    debug() << "WARNING: Register spill detected\n" << compile_log << std::endl;
  }
}

void createNvrtcProgram(
    nvrtcProgram& program,
    int64_t id,
    const std::string& full_src_code) {
  std::stringstream ss;
  ss << "__tmp_kernel" << id << ".cu";
  std::string name = ss.str();
  FUSER_PERF_SCOPE("executor_utils::NvrtcCreateProgram");
  NVFUSER_NVRTC_SAFE_CALL(nvrtcCreateProgram(
      &program, full_src_code.c_str(), name.c_str(), 0, nullptr, nullptr));
}

<<<<<<< HEAD
class SourceCompiler {
 public:
  SourceCompiler(
      const bool compile_to_sass,
      const int major,
      const int minor,
      const CompileParams& compile_params,
      const std::optional<int64_t> opt_block_size)
      : compile_to_sass_(compile_to_sass), compile_params_(compile_params) {
    // Fill options for nvrtcCompileProgram and cuModuleLoadDataEx
    nvrtc_compile_driver_.setOption("--std=c++17");

    // CUDA 11.1 allows going directly to SASS (sm_) instead of PTX (compute_)
    // which gives better backwards compatibility to work on older driver,
    // (since older driver doesn't necessarily recognize PTX emitted by new
    // toolkit);
    // Meanwhile, for forward compatibility (future device with
    // `unsupported_arch==True`), since SASS are not necessarily compatible,
    // we fallback to PTX instead.
    const std::string compute = std::string("--gpu-architecture=") +
        (compile_to_sass ? "sm_" : "compute_") + std::to_string(major) +
        std::to_string(minor);
    nvrtc_compile_driver_.setOption(compute);

    nvrtc_compile_driver_.setOption("-default-device");

    if (isOptionDisabled(DisableOption::Fma)) {
      nvrtc_compile_driver_.setOption("--fmad=false");
    } else {
      nvrtc_compile_driver_.setOption("--fmad=true");
    }
=======
// Compile the given source code with the NVRTC compiler
// driver.
CompiledKernel compileSource(
    const std::string& full_src_code,
    const std::string& func_name,
    const int64_t id,
    const bool compile_to_sass,
    NvrtcCompileDriver& nvrtc_compile) {
  std::stringstream log;
>>>>>>> 4e264ee4

    // Add line info to generated kernels
    if (isDebugDumpEnabled(DebugDumpOption::DebugInfo)) {
      nvrtc_compile_driver_.setOption("-lineinfo");
    }

#ifdef NDEBUG
    // Avoid excessive register usage from assertion
    nvrtc_compile_driver_.setOption("-DNDEBUG");
#endif

    if (isOptionEnabled(EnableOption::KernelProfile)) {
      nvrtc_compile_driver_.setOption("-DNVFUSER_PROFILE_KERNEL");
    }
    if (isDebugDumpEnabled(DebugDumpOption::PrintPtxasLog) ||
        isDebugDumpEnabled(DebugDumpOption::PerfDebugVerbose) ||
        isOptionEnabled(EnableOption::WarnRegisterSpill) ||
        compile_params.enable_ptxas_verbose) {
      // show register usage in compilation log
      if (compile_to_sass) {
        nvrtc_compile_driver_.setOption("--ptxas-options");
        nvrtc_compile_driver_.setOption("--verbose");
      } else {
        module_load_driver_.enableLogging();
      }
    }

<<<<<<< HEAD
    const char* ptxas_opt_level = getNvFuserEnv("JIT_OPT_LEVEL");

    if (ptxas_opt_level) {
      int val = atoi(ptxas_opt_level);
      if (val <= 4 && val >= 0) {
        if (val < 4) {
          TORCH_WARN(
              "ptxas optimization level manually set as ",
              val,
              ", which could negatively affect performance. Try removing env variable NVFUSER_JIT_OPT_LEVEL for optimal performance.");
        }
        if (compile_to_sass) {
          nvrtc_compile_driver_.setOption("--ptxas-options");
          nvrtc_compile_driver_.setOption("-O" + std::to_string(val));
        } else {
          module_load_driver_.setOption(CU_JIT_OPTIMIZATION_LEVEL, val);
        }
      } else {
        TORCH_WARN_ONCE(
            "acceptable range for NVFUSER_JIT_OPT_LEVEL is between 0 and 4, but received ",
            val,
            ", ignoring the option");
      }
    }

    const auto max_register =
        getMaxRegCount(opt_block_size, compile_params.maxrregcount);

    // If the max register count is set
    if (max_register.has_value()) {
      if (compile_to_sass) {
        nvrtc_compile_driver_.setOption(
            "--maxrregcount=" + std::to_string(*max_register));
      } else {
        module_load_driver_.setOption(CU_JIT_MAX_REGISTERS, (int)*max_register);
      }
    }

    std::stringstream log;
    if (compile_to_sass) {
      log << "\nCompile options: ";
      for (const auto& opt : nvrtc_compile_driver_.options()) {
        log << opt << " ";
      }
      if (opt_block_size.has_value()) {
        log << " ; block size=" << opt_block_size.value() << "\n";
      }
    }
    compiled_kernel_.compile_log += log.str();
  }

  // Compile the given source code with the NVRTC compiler
  // driver.
  void compileSource(
      const std::string& full_src_code,
      const std::string& func_name,
      int64_t id) {
    std::stringstream log;

    nvrtcProgram program; // NOLINT(cppcoreguidelines-init-variables)
    torch::jit::ResourceGuard holdProgram([&] {
      FUSER_PERF_SCOPE("executor_utils::NvrtcDestroyProgram");
      NVFUSER_NVRTC_SAFE_CALL(nvrtcDestroyProgram(&program));
    });

    createNvrtcProgram(program, id, full_src_code);

    NVFUSER_NVRTC_SAFE_CALL(nvrtcAddNameExpression(program, func_name.c_str()));
    log << nvrtc_compile.invoke(program, full_src_code) << std::endl;

    const char* lowered_kernel_name = nullptr;
    NVFUSER_NVRTC_SAFE_CALL(
        nvrtcGetLoweredName(program, func_name.c_str(), &lowered_kernel_name));
    compiled_kernel_.kernel_name = lowered_kernel_name;
    compiled_kernel_.compile_log += log.str();

    if (compile_to_sass_) {
      compiled_kernel_.cubin = nvrtcGetCode(program, true);
      if (isDebugDumpEnabled(DebugDumpOption::Cubin)) {
        dumpCompiledCodeToFile(
            compiled_kernel_.cubin, id, /*compile_to_sass=*/true);
      }
    } else {
      compiled_kernel_.ptx = nvrtcGetCode(program, false);
      if (isDebugDumpEnabled(DebugDumpOption::Ptx)) {
        dumpCompiledCodeToFile(
            compiled_kernel_.ptx, id, /*compile_to_sass=*/false);
      }
    }
  }

  void loadModule() {
    std::stringstream log;
    log << module_load_driver_.invoke(
               compiled_kernel_.module,
               (compile_to_sass_ ? compiled_kernel_.cubin.data()
                                : compiled_kernel_.ptx.data()))
        << std::endl;
    compiled_kernel_.compile_log += log.str();

    if (isOptionEnabled(EnableOption::WarnRegisterSpill) ||
        compile_params_.enable_ptxas_verbose) {
      warnRegisterSpill(compiled_kernel_.compile_log);
    }

    NVFUSER_CUDA_SAFE_CALL(cuModuleGetFunction(
        &(compiled_kernel_.function),
        compiled_kernel_.module,
        compiled_kernel_.kernel_name.c_str()));
  }

  const CompiledKernel& compiled_kernel() const {
    return compiled_kernel_;
  }

  const std::vector<std::string>& nvrtc_compile_options() const {
    return nvrtc_compiler_driver_.options();
  }

 private:
  const bool compile_to_sass_;
  const CompileParams compile_params_;
  NvrtcCompileDriver nvrtc_compile_driver_;
  cuModuleLoadDataDriver module_load_driver_;
  CompiledKernel compiled_kernel_;
};
=======
  CompiledKernel compiled_kernel;
  const char* lowered_kernel_name = nullptr;
  NVFUSER_NVRTC_SAFE_CALL(
      nvrtcGetLoweredName(program, func_name.c_str(), &lowered_kernel_name));
  compiled_kernel.kernel_name = lowered_kernel_name;
  compiled_kernel.compile_log = log.str();

  if (compile_to_sass) {
    compiled_kernel.cubin = nvrtcGetCode(program, /*compile_to_sass=*/true);
    if (isDebugDumpEnabled(DebugDumpOption::Cubin)) {
      compiled_kernel.cubin_filename = dumpCompiledCodeToFile(
          compiled_kernel.cubin, id, /*dump_cubin=*/true);
    }
  }

  if (!compile_to_sass || isDebugDumpEnabled(DebugDumpOption::Ptx)) {
    compiled_kernel.ptx = nvrtcGetCode(program, /*compile_to_sass=*/false);
    if (isDebugDumpEnabled(DebugDumpOption::Ptx)) {
      compiled_kernel.ptx_filename =
          dumpCompiledCodeToFile(compiled_kernel.ptx, id, /*dump_cubin=*/false);
    }
  }

  return compiled_kernel;
}
>>>>>>> 4e264ee4

} // namespace

// Compile the source if no existing compiled binary is found in KernelDB
CompiledKernel getCompiledKernel(
    std::optional<std::reference_wrapper<const std::string>> kernel_code,
    const std::string& full_src_code,
    const std::string& func_name,
    int64_t id,
    const CompileParams& compile_params,
    std::optional<int64_t> opt_block_size,
    bool return_compiled_binary) {
  FUSER_PERF_SCOPE("executor_utils::NVRTC");

  at::cuda::jit::initializeCudaContext();

  // The above initialization works in some cases. However, it seems to
  // occasionally fail to initialize a primary context. Here we check for that
  // and if we detect that no context exists, we create one manually.
  int device = 0;
  cudaGetDevice(&device);
  if (!at::detail::getCUDAHooks().hasPrimaryContext((c10::DeviceIndex)device)) {
    // CUDA>=12 creates a context when cudaSetDevice is called. However, before
    // cu12, that context is not necessarily created. In that case, we create
    // one here implicitly. See https://github.com/NVIDIA/Fuser/issues/429
    cudaFree(nullptr);
  }

  const auto prop = at::cuda::getCurrentDeviceProperties();

  int major = 0, minor = 0;
  bool compile_to_sass = false;
  queryTargetGPUVersion(prop, major, minor, compile_to_sass);

#if CUDA_VERSION < 11010
  // compile to sass is not allowed prior to CUDA 11.1
  compile_to_sass = false;
#endif

  if (isOptionDisabled(DisableOption::CompileToSass)) {
<<<<<<< HEAD
    // TODO: comment
=======
>>>>>>> 4e264ee4
    compile_to_sass = false;
  }

  SourceCompiler source_compiler(compile_to_sass, major, minor, compile_params, opt_block_size);

<<<<<<< HEAD
=======
  fillCompileOptions(
      nvrtc_compile_driver,
      module_load_driver,
      compile_to_sass,
      major,
      minor,
      compile_params,
      opt_block_size);

  std::stringstream log;

  if (compile_to_sass) {
    log << "\nCompile options: ";
    for (const auto& opt : nvrtc_compile_driver.options()) {
      log << opt << " ";
    }
    if (opt_block_size.has_value()) {
      log << " ; block size=" << opt_block_size.value() << "\n";
    }
  }

>>>>>>> 4e264ee4
  const auto compile_args =
      toDelimitedString(source_compiler.nvrtc_copmile_options(), " ");

  auto& kernel_db = KernelDb::get();
  const auto use_kernel_db = kernel_db.enabled() && kernel_code.has_value();

  CompiledKernel compiled_kernel;
  // If the Kernel Query fails, the Kernel is recompiled
  if (!(use_kernel_db &&
        kernel_db.query(
            kernel_code.value(),
            compile_args,
            compiled_kernel.kernel_name,
            (compile_to_sass ? compiled_kernel.cubin : compiled_kernel.ptx)))) {
    compiled_kernel = compileSource(
        full_src_code, func_name, id, compile_to_sass, nvrtc_compile_driver);
    log << compiled_kernel.compile_log << std::endl;
    if (use_kernel_db) {
      auto result = kernel_db.write(
          kernel_code.value(),
          compile_args,
          compiled_kernel.kernel_name,
          (compile_to_sass ? compiled_kernel.cubin : compiled_kernel.ptx));
      if (!result) {
        TORCH_WARN(
            "kernel_db was unable to write kernel: ",
            compiled_kernel.kernel_name);
      }
    }
  }

  log << module_load_driver.invoke(
             compiled_kernel.module,
             (compile_to_sass ? compiled_kernel.cubin.data()
                              : compiled_kernel.ptx.data()))
      << std::endl;
  compiled_kernel.compile_log = log.str();

  if (isOptionEnabled(EnableOption::WarnRegisterSpill) ||
      compile_params.enable_ptxas_verbose) {
    warnRegisterSpill(compiled_kernel.compile_log);
  }

  NVFUSER_CUDA_SAFE_CALL(cuModuleGetFunction(
      &(compiled_kernel.function),
      compiled_kernel.module,
      compiled_kernel.kernel_name.c_str()));
<<<<<<< HEAD

  if (compile_to_sass && isDebugDumpEnabled(DebugDumpOption::Ptx)) {
    // TODO: we don't need ot fill compile options for module_load_driver.
    NvrtcCompileDriver nvrtc_compile_driver_for_ptx;
    CuModuleLoadDataDriver module_load_driver_for_ptx;
    fillCompileOptions(
        nvrtc_compile_driver_for_ptx,
        module_load_driver_for_ptx,
        /*compile_to_sass=*/false,
        major,
        minor,
        compile_params,
        opt_block_size);
    CompiledKernel kernel_compiled_for_ptx = compileSource(
        full_src_code,
        func_name,
        id,
        /*compile_to_sass=*/false,
        nvrtc_compile_driver_for_ptx);
    NVF_ERROR(compiled_kernel.ptx.empty());
    compiled_kernel.ptx = kernel_compiled_for_ptx.ptx;
  }
=======
>>>>>>> 4e264ee4

  if (!return_compiled_binary) {
    compiled_kernel.ptx.clear();
    compiled_kernel.cubin.clear();
  }

  return compiled_kernel;
}

namespace caching {

//! CompileTimeInfo is the actual subclass of CompileTimeInfoBase that will
//!  be stored in the data cache. It owns a data_ state internally of the
//!  dataType defined within the entry class, which are listed in header file.
template <typename EntryClass>
class CompileTimeInfo : public CompileTimeInfoBase {
 public:
  CompileTimeInfo(std::unique_ptr<typename EntryClass::DataType> data)
      : CompileTimeInfoBase(EntryClass::EntryType), data_(std::move(data)) {}

  typename EntryClass::DataType* get() {
    return data_.get();
  }

 private:
  std::unique_ptr<typename EntryClass::DataType> data_;
};

void ExecutorCompileTimeInfoCache::insert(EntryOwningPtr new_entry) {
  // Just overwrite when insertion duplicates, equality not checked.
  entry_type_map_[new_entry->type()] = new_entry.get();
  entries_.emplace_back(std::move(new_entry));
}

template <typename EntryClass>
ExecutorCompileTimeEntry<EntryClass>::ExecutorCompileTimeEntry(
    ExecutorCompileTimeInfoCache* data_cache,
    MakerFnType fn) {
  using InfoType = CompileTimeInfo<EntryClass>;

  if (!data_cache || !data_cache->has(EntryClass::EntryType)) {
    owned_data_ = fn();
    data_ptr_ = owned_data_.get();

    if (data_cache) {
      std::unique_ptr<CompileTimeInfoBase> new_entry =
          std::make_unique<InfoType>(std::move(owned_data_));
      data_cache->insert(std::move(new_entry));
    }
  } else {
    data_ptr_ =
        data_cache->at(EntryClass::EntryType)->template as<InfoType>()->get();
  }
}

// Template instantiation
template class ExecutorCompileTimeEntry<ParallelBindingIterDomains>;
template class ExecutorCompileTimeEntry<ParallelIterExtentMap>;
template class ExecutorCompileTimeEntry<VectorizedTensorValidation>;
template class ExecutorCompileTimeEntry<InputAliasIndices>;
template class ExecutorCompileTimeEntry<OutputAliasIndices>;

} // namespace caching

std::vector<IterDomain*> getParallelBindingsIterDomains(
    GpuLower* lower,
    const std::vector<TensorView*>& used_tvs) {
  std::vector<IterDomain*> parallel_ids;
  for (auto tv : used_tvs) {
    for (auto id : tv->getLeafDomain()) {
      if (id->isThread()) {
        if (id->isBroadcast()) {
          // Want to keep the broadcast dimensions if they are not resolved
          // TODO: piping down the parallel dimension map here would
          //  be helpful
          if (lower->caMap()->getConcreteMappedID(id, IdMappingMode::LOOP) ==
              id) {
            parallel_ids.push_back(id);
          }
        } else {
          // Non broadcast ids are directly added to the binding
          //  ids.
          parallel_ids.push_back(id);
        }
      }
    }
  }
  return parallel_ids;
}

namespace {

void insertParallelExtent(
    IterDomain* binding_id,
    const std::unique_ptr<ParallelExtentMap>& parallel_iter_extents_ptr) {
  auto extent = binding_id->extent();
  const auto it =
      parallel_iter_extents_ptr->find(binding_id->getParallelType());
  if (it != parallel_iter_extents_ptr->end()) {
    it->second.push_back(extent);
  } else {
    parallel_iter_extents_ptr->operator[](binding_id->getParallelType()) = {
        extent};
  }
}

} // namespace

std::unique_ptr<ParallelExtentMap> getParallelIterExtents(
    std::vector<IterDomain*>& parallel_binding_ids) {
  auto parallel_iter_extents_ptr = std::make_unique<ParallelExtentMap>();
  for (auto id : parallel_binding_ids) {
    insertParallelExtent(id, parallel_iter_extents_ptr);
  }

  return parallel_iter_extents_ptr;
}

} // namespace executor_utils
} // namespace nvfuser<|MERGE_RESOLUTION|>--- conflicted
+++ resolved
@@ -1018,7 +1018,6 @@
       &program, full_src_code.c_str(), name.c_str(), 0, nullptr, nullptr));
 }
 
-<<<<<<< HEAD
 class SourceCompiler {
  public:
   SourceCompiler(
@@ -1050,17 +1049,6 @@
     } else {
       nvrtc_compile_driver_.setOption("--fmad=true");
     }
-=======
-// Compile the given source code with the NVRTC compiler
-// driver.
-CompiledKernel compileSource(
-    const std::string& full_src_code,
-    const std::string& func_name,
-    const int64_t id,
-    const bool compile_to_sass,
-    NvrtcCompileDriver& nvrtc_compile) {
-  std::stringstream log;
->>>>>>> 4e264ee4
 
     // Add line info to generated kernels
     if (isDebugDumpEnabled(DebugDumpOption::DebugInfo)) {
@@ -1088,7 +1076,6 @@
       }
     }
 
-<<<<<<< HEAD
     const char* ptxas_opt_level = getNvFuserEnv("JIT_OPT_LEVEL");
 
     if (ptxas_opt_level) {
@@ -1165,17 +1152,19 @@
     compiled_kernel_.kernel_name = lowered_kernel_name;
     compiled_kernel_.compile_log += log.str();
 
-    if (compile_to_sass_) {
-      compiled_kernel_.cubin = nvrtcGetCode(program, true);
+    if (compile_to_sass) {
+      compiled_kernel.cubin = nvrtcGetCode(program, /*compile_to_sass=*/true);
       if (isDebugDumpEnabled(DebugDumpOption::Cubin)) {
-        dumpCompiledCodeToFile(
-            compiled_kernel_.cubin, id, /*compile_to_sass=*/true);
+        compiled_kernel.cubin_filename = dumpCompiledCodeToFile(
+            compiled_kernel.cubin, id, /*dump_cubin=*/true);
       }
-    } else {
-      compiled_kernel_.ptx = nvrtcGetCode(program, false);
+    }
+
+    if (!compile_to_sass || isDebugDumpEnabled(DebugDumpOption::Ptx)) {
+      compiled_kernel.ptx = nvrtcGetCode(program, /*compile_to_sass=*/false);
       if (isDebugDumpEnabled(DebugDumpOption::Ptx)) {
-        dumpCompiledCodeToFile(
-            compiled_kernel_.ptx, id, /*compile_to_sass=*/false);
+        compiled_kernel.ptx_filename = dumpCompiledCodeToFile(
+            compiled_kernel.ptx, id, /*dump_cubin=*/false);
       }
     }
   }
@@ -1185,7 +1174,7 @@
     log << module_load_driver_.invoke(
                compiled_kernel_.module,
                (compile_to_sass_ ? compiled_kernel_.cubin.data()
-                                : compiled_kernel_.ptx.data()))
+                                 : compiled_kernel_.ptx.data()))
         << std::endl;
     compiled_kernel_.compile_log += log.str();
 
@@ -1215,33 +1204,6 @@
   cuModuleLoadDataDriver module_load_driver_;
   CompiledKernel compiled_kernel_;
 };
-=======
-  CompiledKernel compiled_kernel;
-  const char* lowered_kernel_name = nullptr;
-  NVFUSER_NVRTC_SAFE_CALL(
-      nvrtcGetLoweredName(program, func_name.c_str(), &lowered_kernel_name));
-  compiled_kernel.kernel_name = lowered_kernel_name;
-  compiled_kernel.compile_log = log.str();
-
-  if (compile_to_sass) {
-    compiled_kernel.cubin = nvrtcGetCode(program, /*compile_to_sass=*/true);
-    if (isDebugDumpEnabled(DebugDumpOption::Cubin)) {
-      compiled_kernel.cubin_filename = dumpCompiledCodeToFile(
-          compiled_kernel.cubin, id, /*dump_cubin=*/true);
-    }
-  }
-
-  if (!compile_to_sass || isDebugDumpEnabled(DebugDumpOption::Ptx)) {
-    compiled_kernel.ptx = nvrtcGetCode(program, /*compile_to_sass=*/false);
-    if (isDebugDumpEnabled(DebugDumpOption::Ptx)) {
-      compiled_kernel.ptx_filename =
-          dumpCompiledCodeToFile(compiled_kernel.ptx, id, /*dump_cubin=*/false);
-    }
-  }
-
-  return compiled_kernel;
-}
->>>>>>> 4e264ee4
 
 } // namespace
 
@@ -1282,39 +1244,12 @@
 #endif
 
   if (isOptionDisabled(DisableOption::CompileToSass)) {
-<<<<<<< HEAD
-    // TODO: comment
-=======
->>>>>>> 4e264ee4
     compile_to_sass = false;
   }
 
-  SourceCompiler source_compiler(compile_to_sass, major, minor, compile_params, opt_block_size);
-
-<<<<<<< HEAD
-=======
-  fillCompileOptions(
-      nvrtc_compile_driver,
-      module_load_driver,
-      compile_to_sass,
-      major,
-      minor,
-      compile_params,
-      opt_block_size);
-
-  std::stringstream log;
-
-  if (compile_to_sass) {
-    log << "\nCompile options: ";
-    for (const auto& opt : nvrtc_compile_driver.options()) {
-      log << opt << " ";
-    }
-    if (opt_block_size.has_value()) {
-      log << " ; block size=" << opt_block_size.value() << "\n";
-    }
-  }
-
->>>>>>> 4e264ee4
+  SourceCompiler source_compiler(
+      compile_to_sass, major, minor, compile_params, opt_block_size);
+
   const auto compile_args =
       toDelimitedString(source_compiler.nvrtc_copmile_options(), " ");
 
@@ -1362,7 +1297,6 @@
       &(compiled_kernel.function),
       compiled_kernel.module,
       compiled_kernel.kernel_name.c_str()));
-<<<<<<< HEAD
 
   if (compile_to_sass && isDebugDumpEnabled(DebugDumpOption::Ptx)) {
     // TODO: we don't need ot fill compile options for module_load_driver.
@@ -1385,8 +1319,6 @@
     NVF_ERROR(compiled_kernel.ptx.empty());
     compiled_kernel.ptx = kernel_compiled_for_ptx.ptx;
   }
-=======
->>>>>>> 4e264ee4
 
   if (!return_compiled_binary) {
     compiled_kernel.ptx.clear();
