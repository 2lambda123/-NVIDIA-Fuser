--- conflicted
+++ resolved
@@ -540,15 +540,8 @@
     TORCH_INTERNAL_ASSERT(
         args[pos]->is<at::Tensor>(), "alias io only supports tensor");
     validateAlignedVectorizedFusionInputOutput(
-<<<<<<< HEAD
-        tensor_arg_abstract->getTensor(),
-        word_size,
-        tv,
-        expr_eval,
+        args[pos]->as<at::Tensor>(), word_size, tv, expr_eval,
         kernel->summary());
-=======
-        args[pos]->as<at::Tensor>(), word_size, tv, expr_eval);
->>>>>>> d4aaa039
   }
   if (!outputs.empty()) {
     for (auto pos : tensor_vectorization_validation_entry.get()
