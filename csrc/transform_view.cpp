--- conflicted
+++ resolved
@@ -225,30 +225,8 @@
         "Didn't expect to apply view transformations on an iter domain",
         " starting at a non-zero position.");
 
-<<<<<<< HEAD
-    auto merged_extent =
-        SimplifyingIrBuilder::mulExpr(outer_id->extent(), inner_id->extent());
-    // Note: SimplifyingIrBuilder handles properly the cases where one or both
-    // of the IDs has a null expanded extent: if both are null, the result is
-    // null, and if either is null the result is the non-null argument.
-    Val* merged_expanded_extent = SimplifyingIrBuilder::mulExpr(
-        outer_id->hasExpandedExtent() ? outer_id->expandedExtent() : nullptr,
-        inner_id->hasExpandedExtent() ? inner_id->expandedExtent() : nullptr);
-
-    auto new_merged_id =
-        IterDomainBuilder(FusionGuard::getCurFusion()->zeroVal(), merged_extent)
-            .iter_type(
-                realize_expand ? IterType::Iteration : IterType::Broadcast)
-            .extent(merged_extent)
-            .expanded_extent(merged_expanded_extent)
-            .is_rfactor_domain(true)
-            .build();
-
-    IrBuilder::create<Merge>(new_merged_id, outer_id, inner_id);
-=======
     auto new_merged_id =
         IterDomain::merge(outer_id, inner_id, /*rfactor_domain*/ true);
->>>>>>> 60ce44d9
 
     current_transformed_domain.erase(
         current_transformed_domain.begin() + index_);
@@ -309,40 +287,6 @@
         "Didn't expect to apply view transformations on an iter domain",
         " starting at a non-zero position.");
 
-<<<<<<< HEAD
-    Val* remainder = ceilDiv(id->getMaybeExpandedExtent(), factor);
-
-    Val *outer_extent = nullptr, *outer_expanded_extent = nullptr;
-    Val *inner_extent = nullptr, *inner_expanded_extent = nullptr;
-    if (id->hasExpandedExtent()) {
-      outer_extent = FusionGuard::getCurFusion()->oneVal();
-      outer_expanded_extent = factor;
-      inner_extent = FusionGuard::getCurFusion()->oneVal();
-      inner_expanded_extent = remainder;
-    } else {
-      outer_extent = factor;
-      inner_extent = remainder;
-    }
-
-    // outer loop IterDomain
-    IterDomain* factor_id =
-        IterDomainBuilder(FusionGuard::getCurFusion()->zeroVal(), outer_extent)
-            .expanded_extent(outer_expanded_extent)
-            .parallel_type(id->getParallelType())
-            .iter_type(id->getIterType())
-            .is_rfactor_domain(true)
-            .build();
-
-    // inner loop IterDomain
-    IterDomain* remainder_id =
-        IterDomainBuilder(FusionGuard::getCurFusion()->zeroVal(), inner_extent)
-            .expanded_extent(inner_expanded_extent)
-            .iter_type(id->getIterType())
-            .is_rfactor_domain(true)
-            .build();
-
-    IrBuilder::create<Split>(factor_id, remainder_id, id, factor, false);
-=======
     auto [factor_id, remainder_id] = IterDomain::split(
         id,
         factor,
@@ -350,7 +294,6 @@
         /*start_offset=*/nullptr,
         /*stop_offset=*/nullptr,
         /*rfactor_domain=*/true);
->>>>>>> 60ce44d9
 
     current_transformed_domain.erase(
         current_transformed_domain.begin() + index_);
