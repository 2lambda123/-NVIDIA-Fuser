--- conflicted
+++ resolved
@@ -703,9 +703,8 @@
     return;
   }
 
-  TORCH_INTERNAL_ASSERT(active_root_dom.size() == active_dim_flags->size());
-
-<<<<<<< HEAD
+  NVF_ERROR(active_root_dom.size() == active_dim_flags->size());
+
   // Collect which root ids are only in active_tv but not in the inactive
   // tensor.
   //
@@ -714,16 +713,6 @@
   for (auto i : c10::irange(active_dim_flags->size())) {
     if (active_dim_flags->at(i)) {
       forwarded_ids.emplace(active_root_dom.at(i));
-=======
-    // Collect which root ids are only in active_tv but not in the inactive
-    // tensor.
-    std::unordered_set<IterDomain*> forwarded_ids;
-    NVF_ERROR(active_root_dom.size() == active_dim_flags->size());
-    for (auto i : c10::irange(active_dim_flags->size())) {
-      if (active_dim_flags->at(i)) {
-        forwarded_ids.emplace(active_root_dom.at(i));
-      }
->>>>>>> d82e855c
     }
   }
 
