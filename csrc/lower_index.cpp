// clang-format off
/*
 * SPDX-FileCopyrightText: Copyright (c) 2023-present NVIDIA CORPORATION & AFFILIATES.
 * All rights reserved.
 * SPDX-License-Identifier: BSD-3-Clause
 */
// clang-format on
#include <index_compute.h>
#include <ir_iostream.h>
#include <ir_utils.h>
#include <lower2device.h>
#include <lower_utils.h>
#include <ops/arith.h>
#include <predicate_compute.h>

#include <lower_index.h>

namespace nvfuser {

Val* IndexLowering::lowerSrcIndex(
    Val* src,
    Val* dst,
    const std::unordered_map<IterDomain*, Val*>& override_index,
    bool generate_pointer) const {
  if (auto tv = dynamic_cast<TensorView*>(src)) {
    TORCH_INTERNAL_ASSERT(dst->isA<TensorView>());
    return Index::getProducerIndex(
        tv,
        dst->as<TensorView>(),
        for_loops_,
        getRotatedLoop(),
        override_index,
        generate_pointer);
  } else {
    return src;
  }
}

Val* IndexLowering::lowerDstIndex(
    Val* dst,
    const std::unordered_map<int, Val*>& override_index,
    bool generate_pointer) const {
  if (auto tv = dynamic_cast<TensorView*>(dst)) {
    return Index::getConsumerIndex(
        tv, for_loops_, getRotatedLoop(), override_index, generate_pointer);
  } else {
    return dst;
  }
}

void IndexLowering::pushBack(Expr* expr) {
  if (active_scope_ == nullptr) {
    lowered_exprs_.push_back(expr);
  } else {
    active_scope_->push_back(expr);
  }
}

Expr* IndexLowering::back() const {
  if (active_scope_ == nullptr) {
    TORCH_INTERNAL_ASSERT(
        !lowered_exprs_.empty(), "IndexLowering::back: empty scope.");
    return lowered_exprs_.back();
  }
  TORCH_INTERNAL_ASSERT(
      !active_scope_->empty(), "IndexLowering::back: empty scope.");
  return active_scope_->exprs().back();
}

void IndexLowering::insertAtTopLevel(Expr* expr) {
  TORCH_INTERNAL_ASSERT(!lowered_exprs_.empty());
  lowered_exprs_.insert(lowered_exprs_.end() - 1, expr);
}

void IndexLowering::handle(const kir::IfThenElse* ite) {
  const auto prev_scope = active_scope_;

  // Loop rotation transform loops like
  //  for i ...
  //    statement1(i)
  //    statement2(i)
  //    statement3(i)
  //    statement4(i)
  // into
  //  statement1(0)
  //  statement2(0)
  //  for i ...
  //    statement3(i)
  //    statement4(i)
  //    if LoopRotation:
  //      statement1(i+1)
  //      statement2(i+1)
  // So when we see an `if LoopRotation` during visiting, the last loop is
  // rotated, and we need to use `i+1` instead of `i` as loop index.
  if (ite->predicate()->predicate_type() == PredicateType::LoopRotation) {
    rotated_loop_.insert(for_loops_.back());
  }

  auto new_ite = IrBuilder::create<kir::IfThenElse>(ite->predicate());
  pushBack(new_ite);

  active_scope_ = &new_ite->thenBody();

  for (auto expr : ite->thenBody().exprs()) {
    OptOutConstDispatch::handle(expr);
  }

  active_scope_ = &new_ite->elseBody();

  for (auto expr : ite->elseBody().exprs()) {
    OptOutConstDispatch::handle(expr);
  }

  active_scope_ = prev_scope;

  if (ite->predicate()->predicate_type() == PredicateType::LoopRotation) {
    rotated_loop_.erase(for_loops_.back());
  }
}

void IndexLowering::handle(const kir::ForLoop* for_loop) {
  const auto prev_scope = active_scope_;

  auto new_for_loop = IrBuilder::create<kir::ForLoop>(for_loop);
  pushBack(new_for_loop);

  active_scope_ = &new_for_loop->body();
  for_loops_.push_back(new_for_loop);

  for (auto expr : for_loop->body().exprs()) {
    OptOutConstDispatch::handle(expr);
  }

  for_loops_.pop_back();
  active_scope_ = prev_scope;
}

void IndexLowering::handle(const RNGOp* rop) {
  // Write random tensor indices into the consumer
  //  tensor index if the output is a tensor.
  auto out_tv = dynamic_cast<TensorView*>(rop->output(0));
  TORCH_INTERNAL_ASSERT(out_tv != nullptr, "rand scalar not yet supported");

  // TensorIndex for philox subsequence and component.
  auto philox_index =
      Index::getLinearLogicalIndex(out_tv, for_loops_, getRotatedLoop());
  philox_index = GpuLower::current()->commonScalarMap().hoistScalar(
      philox_index, for_loops_);

  // TensorIndex for writing rand_like output.
  const auto out = lowerDstIndex(out_tv);

  auto lowered = IrBuilder::create<RNGOp>(
      rop->getRNGOpType(),
      out,
      rop->dtype(),
      rop->getParameters(),
      rop->getRNGOffset(),
      philox_index);

  pushBack(lowered);
  GpuLower::current()->propagateExprInfo(rop, back());
}

void IndexLowering::handle(const FullOp* fop) {
  auto out_tv = dynamic_cast<TensorView*>(fop->output(0));
  TORCH_INTERNAL_ASSERT(out_tv != nullptr);

  // TensorIndex for writing output.
  const auto out = lowerDstIndex(out_tv);
  auto result = fop->getFillValue();
  GpuLower::current()->commonScalarMap().hoistScalar(result, for_loops_);

  auto lowered =
      IrBuilder::create<LoadStoreOp>(LoadStoreOpType::Set, out, result);
  pushBack(lowered);
  GpuLower::current()->propagateExprInfo(fop, back());
}

void IndexLowering::handle(const IotaOp* aop) {
  // Write linear tensor indices into the consumer
  //  tensor index if the output is a tensor.
  auto out_tv = dynamic_cast<TensorView*>(aop->output(0));
  TORCH_INTERNAL_ASSERT(out_tv != nullptr);

  // TensorIndex for writing iota output.
  const auto out = lowerDstIndex(out_tv);
  auto result = Index::iota(
      out_tv,
      for_loops_,
      getRotatedLoop(),
      aop->start(),
      aop->step(),
      aop->dtype());
  auto lowered =
      IrBuilder::create<LoadStoreOp>(LoadStoreOpType::Set, out, result);

  pushBack(lowered);
  GpuLower::current()->propagateExprInfo(aop, back());
}

void IndexLowering::handle(const EyeOp* eop) {
  auto out_tv = dynamic_cast<TensorView*>(eop->output(0));
  TORCH_INTERNAL_ASSERT(out_tv != nullptr);

  // TensorIndex for writing eye output.
  const auto out = lowerDstIndex(out_tv);
  auto result = Index::eye(out_tv, for_loops_, getRotatedLoop(), eop->dtype());
  auto lowered =
      IrBuilder::create<LoadStoreOp>(LoadStoreOpType::Set, out, result);

  pushBack(lowered);
  GpuLower::current()->propagateExprInfo(eop, back());
}

void IndexLowering::handle(const UnaryOp* uop) {
  const auto in = lowerSrcIndex(uop->in(), uop->out());
  const auto out = lowerDstIndex(uop->out());
  pushBack(IrBuilder::create<UnaryOp>(uop->getUnaryOpType(), out, in));
  GpuLower::current()->propagateExprInfo(uop, back());
}

void IndexLowering::handle(const BinaryOp* bop) {
  const auto lhs = lowerSrcIndex(bop->lhs(), bop->out());
  const auto rhs = lowerSrcIndex(bop->rhs(), bop->out());
  const auto out = lowerDstIndex(bop->out());
  pushBack(IrBuilder::create<BinaryOp>(bop->getBinaryOpType(), out, lhs, rhs));
  GpuLower::current()->propagateExprInfo(bop, back());
}

void IndexLowering::handle(const TernaryOp* top) {
  const auto in1 = lowerSrcIndex(top->in1(), top->out());
  const auto in2 = lowerSrcIndex(top->in2(), top->out());
  const auto in3 = lowerSrcIndex(top->in3(), top->out());
  const auto out = lowerDstIndex(top->out());
  pushBack(IrBuilder::create<TernaryOp>(
      top->getTernaryOpType(), out, in1, in2, in3));
  GpuLower::current()->propagateExprInfo(top, back());
}

void IndexLowering::handle(const IndexSelectOp* sop) {
  auto lowered_index = lowerSrcIndex(sop->input(1), sop->output(0));
  auto lowered_index_cast = lowered_index;

  // If the type of the index tensor is different from the kernel
  // index type, promote it to the kernel index type
  if (GpuLower::current()->kernel()->indexType() !=
      sop->input(1)->getDataType().value()) {
    lowered_index_cast =
        IrBuilder::newScalar(GpuLower::current()->kernel()->indexType());
    IrBuilder::create<UnaryOp>(
        UnaryOpType::Cast, lowered_index_cast, lowered_index);
  }

  const std::unordered_map<IterDomain*, Val*> override_index = {
<<<<<<< HEAD
      {sop->getIndexedProducerDomain(), lowered_index_cast}};
=======
      {sop->getIndexedID(), lowered_index_cast}};
>>>>>>> 03b71e50
  const auto lookup =
      lowerSrcIndex(sop->input(0), sop->output(0), override_index);

  const auto out = lowerDstIndex(sop->output(0));
  pushBack(
      IrBuilder::create<IndexSelectOp>(out, lookup, sop->dim(), lowered_index));
  GpuLower::current()->propagateExprInfo(sop, back());
}

void IndexLowering::handle(const TorchGatherOp* top) {
  auto lowered_index = lowerSrcIndex(top->input(1), top->output(0));
  auto lowered_index_cast = lowered_index;
  if (GpuLower::current()->kernel()->indexType() !=
      top->indexTv()->getDataType().value()) {
    lowered_index_cast =
        IrBuilder::newScalar(GpuLower::current()->kernel()->indexType());
    IrBuilder::create<UnaryOp>(
        UnaryOpType::Cast, lowered_index_cast, lowered_index);
  }

  const std::unordered_map<IterDomain*, Val*> override_index = {
<<<<<<< HEAD
      {top->getIndexedProducerDomain(), lowered_index}};
=======
      {top->getIndexedID(), lowered_index}};
>>>>>>> 03b71e50

  auto input = lowerSrcIndex(top->lookupTv(), top->output(0), override_index);

  const auto out = lowerDstIndex(top->output(0));
  pushBack(IrBuilder::create<LoadStoreOp>(LoadStoreOpType::Set, out, input));
  GpuLower::current()->propagateExprInfo(top, back());
}

void IndexLowering::handle(const ScatterOp* sop) {
  auto lowered_index = lowerSrcIndex(sop->indexTv(), sop->output(0));
  auto lowered_src = lowerSrcIndex(sop->srcTv(), sop->output(0));

  const std::unordered_map<int, Val*> override_index_out = {
      {sop->dim(), lowered_index}};
  auto lowered_out = lowerDstIndex(sop->output(0), override_index_out);

  pushBack(IrBuilder::create<ScatterOp>(
      sop->getScatterOpType(),
      lowered_out,
      sop->selfTv(),
      sop->dim(),
      lowered_index,
      lowered_src));
  GpuLower::current()->propagateExprInfo(sop, back());
}

void IndexLowering::handle(const SelectOp* sop) {
  auto lowered_index = lowerSrcIndex(sop->input(1), sop->output(0));
  auto lowered_index_cast = lowered_index;

  // If the type of the index tensor is different from the kernel
  // index type, promote it to the kernel index type
  if (GpuLower::current()->kernel()->indexType() !=
      sop->input(1)->getDataType().value()) {
    lowered_index_cast =
        IrBuilder::newScalar(GpuLower::current()->kernel()->indexType());
    IrBuilder::create<UnaryOp>(
        UnaryOpType::Cast, lowered_index_cast, lowered_index);
  }

  const std::unordered_map<IterDomain*, Val*> override_index = {
<<<<<<< HEAD
      {sop->getIndexedProducerDomain(), lowered_index_cast}};
=======
      {sop->getIndexedID(), lowered_index_cast}};
>>>>>>> 03b71e50
  const auto input =
      lowerSrcIndex(sop->input(0), sop->output(0), override_index);

  const auto out = lowerDstIndex(sop->output(0));

  pushBack(IrBuilder::create<LoadStoreOp>(LoadStoreOpType::Set, out, input));
  GpuLower::current()->propagateExprInfo(sop, back());
}

void IndexLowering::handle(const ViewAsScalar* uop) {
  const auto in = lowerSrcIndex(uop->in(), uop->out());
  const auto out = lowerDstIndex(uop->out());
  for (auto loop : for_loops_) {
    if (GpuLower::current()->caMap()->areMapped(
            loop->iter_domain(),
            uop->vector_id()->as<IterDomain>(),
            IdMappingMode::LOOP)) {
      // TODO: this doesn't work with loop rotation
      Val* index = loop->indexOrStartIfTrivial();
      pushBack(
          IrBuilder::create<ViewAsScalar>(out, in, uop->vector_id(), index));
      GpuLower::current()->propagateExprInfo(uop, back());
      return;
    }
  }
  TORCH_INTERNAL_ASSERT(false, "Can not find index for vector dim");
}

namespace {

struct GridCommWorkBufferSizeInfo {
  // Size of overall buffer. Can be expanded for privatization
  Val* size_of_privatized_buffer = nullptr;
  // Size of single buffer.
  Val* buffer_stride = nullptr;
};

// Get the size of the temporary work buffer for grid communication, this can be
// grid reduction, broadcast, or grid welford.
// The buffer is expanded for privatization when not persistent or grouped.
GridCommWorkBufferSizeInfo getGridCommWorkBufferSize(
    const TensorDomain* td,
    const std::vector<kir::ForLoop*>& for_loops,
    bool is_persistent) {
  // The buffer size is the number of thread blocks multiplied by the
  // number of threads not used for reduction domains.
  // Note: Previously it was calculated based on the shape of the
  // tensor, but it makes more sense to compute the size based on the
  // shape of the thread block and grid since this buffer is used for
  // communications among them. Both methods should result in the same
  // size if the parallel dimensions are exact, but otherwise, just
  // computing the buffer size based on the tensor shape isn't
  // sufficient since there could be extra threads/blocks.
  Val* size_of_single_buffer = GpuLower::current()->kernel()->oneVal();
  for (auto pt : kParallelTypeThreads) {
    auto pt_dim = GpuLower::current()->parallelDimensionMap().get(pt);
    if (pt_dim == nullptr || pt_dim->isOneInt()) {
      continue;
    }
    if (isParallelTypeThreadDim(pt) &&
        std::any_of(td->leaf().begin(), td->leaf().end(), [&](auto out_id) {
          return out_id->getParallelType() == pt &&
              (out_id->isReduction() || out_id->isBroadcast());
        })) {
      continue;
    }
    size_of_single_buffer =
        SimplifyingIrBuilder::mulExpr(size_of_single_buffer, pt_dim);
  }

  // Expand the buffer for privatization. The buffer is expanded so
  // that each non-reduction IterDomain uses a different part of the
  // buffer. For persistent mode, this expansion is only done for
  // grouped IterDomains.

  Val* size_of_privatized_buffer = size_of_single_buffer;

  // In persistent mode, if non-grouped no-reduction domain is used,
  // double the buffer size to save a final grid sync
  bool is_doubled = false;

  for (auto fl : for_loops) {
    // Buffer size of parallelized domains are already taken care
    if (fl->isTrivial() || fl->iter_domain()->isReduction() ||
        fl->iter_domain()->isThread()) {
      continue;
    }
    // If persistent, i.e., allreduce, only IterDomains with
    // ParallelType::Group are privatized
    if (!is_persistent ||
        fl->iter_domain()->getParallelType() == ParallelType::Group) {
      size_of_privatized_buffer = SimplifyingIrBuilder::mulExpr(
          size_of_privatized_buffer, fl->iter_domain()->extent());
    } else if (is_persistent) {
      is_doubled = true;
    }
  }

  if (is_doubled) {
    size_of_privatized_buffer = SimplifyingIrBuilder::mulExpr(
        size_of_privatized_buffer, IrBuilder::create<Int>(2));
  }

  GridCommWorkBufferSizeInfo info;
  info.size_of_privatized_buffer = size_of_privatized_buffer;
  info.buffer_stride = size_of_single_buffer;
  if (is_doubled) {
    info.buffer_stride = SimplifyingIrBuilder::mulExpr(
        info.buffer_stride, IrBuilder::create<Int>(2));
  }

  return info;
}

Val* getGridSyncBufferSize(
    const TensorDomain* td,
    const std::vector<kir::ForLoop*>& for_loops,
    bool is_persistent) {
  // See the comment above for getGridCommWorkBufferSize.
  Val* buffer_size = GpuLower::current()->kernel()->oneVal();
  for (auto pt : kParallelTypeBIDs) {
    auto pt_dim = GpuLower::current()->parallelDimensionMap().get(pt);
    if (pt_dim == nullptr || pt_dim->isOneInt()) {
      continue;
    }
    if (std::any_of(td->leaf().begin(), td->leaf().end(), [&](auto out_id) {
          return out_id->getParallelType() == pt &&
              (out_id->isReduction() || out_id->isBroadcast());
        })) {
      continue;
    }
    buffer_size = SimplifyingIrBuilder::mulExpr(buffer_size, pt_dim);
  }

  // If not persistent, all iteration domains require a separate
  // semaphore for re-entrant grid reductions
  if (!is_persistent) {
    for (auto fl : for_loops) {
      if (fl->isTrivial()) {
        continue;
      }
      if (fl->iter_domain()->isThread()) {
        // already accounted for.
        continue;
      }

      buffer_size = SimplifyingIrBuilder::mulExpr(
          buffer_size, fl->iter_domain()->extent());
    }
  }

  return buffer_size;
}

Val* getEntranceCountGridReduce(std::vector<kir::ForLoop*>& for_loops) {
  Val* grid_reduction_entrances = GpuLower::current()->kernel()->oneVal();

  for (const auto loop : for_loops) {
    if (loop->isTrivial()) {
      continue;
    }
    if (loop->iter_domain()->isThread()) {
      // already accounted for.
      continue;
    }
    // TODO: Does this work for shift/gather?
    grid_reduction_entrances = SimplifyingIrBuilder::mulExpr(
        grid_reduction_entrances, loop->iter_domain()->extent());
  }
  return grid_reduction_entrances;
}

// Linear indexing of for loops for multiple entrances into grid reduce
// TODO: What happens if there's a broadcast that's resolved (not present in the
// grid reduce) but the global buffer isn't expanded?
Val* getEntranceLinIndGridReduce(std::vector<kir::ForLoop*>& for_loops) {
  Val* linear_index = GpuLower::current()->kernel()->zeroVal();

  for (const auto loop : for_loops) {
    if (loop->isTrivial()) {
      continue;
    }
    if (loop->iter_domain()->isThread()) {
      // already accounted for.
      continue;
    }
    // TODO: Does this work for shift/gather/loop rotation?
    linear_index = SimplifyingIrBuilder::addExpr(
        SimplifyingIrBuilder::mulExpr(
            linear_index, loop->iter_domain()->extent()),
        loop->indexOrStartIfTrivial());
  }
  return linear_index;
}

} // namespace

void IndexLowering::handle(const ReductionOp* rop) {
  TORCH_INTERNAL_ASSERT(ir_utils::isTvOp(rop));

  const auto out_tv = rop->out()->as<TensorView>();
  const auto out_domain = out_tv->domain();

  const bool has_block_reduce = out_domain->hasBlockReduction();
  const bool has_grid_reduce = out_domain->hasGridReduction();

  const auto out = lowerDstIndex(rop->out());
  const auto in = lowerSrcIndex(rop->in(), rop->out());

  if (has_grid_reduce) {
    handleGridReduction(rop, out, in);
  } else if (has_block_reduce) {
    handleBlockReduction(rop, out, in);
  } else {
    pushBack(
        IrBuilder::create<BinaryOp>(rop->getReductionOpType(), out, out, in));
    GpuLower::current()->propagateExprInfo(rop, back());
  }
}

void IndexLowering::handleBlockReduction(
    const ReductionOp* rop,
    Val* out,
    Val* in) {
  TORCH_INTERNAL_ASSERT(ir_utils::isTvOp(rop));

  ReductionOp* indexed_rop = IrBuilder::create<ReductionOp>(
      rop->getReductionOpType(), rop->init(), out, in, rop->isAllreduce());
  if (rop->predicate()) {
    indexed_rop =
        indexed_rop->withPredicate(rop->predicate())->as<ReductionOp>();
  }
  if (rop->writePredicate()) {
    indexed_rop = indexed_rop->withWritePredicate(rop->writePredicate())
                      ->as<ReductionOp>();
  }

  pushBack(indexed_rop);
  GpuLower::current()->propagateExprInfo(rop, back());
}

void IndexLowering::handleGridReduction(
    const ReductionOp* rop,
    Val* out,
    Val* in) {
  const auto out_tv = out->as<kir::TensorIndex>()->view();
  const auto out_domain = out_tv->domain();

  TORCH_INTERNAL_ASSERT(out_domain->hasGridReduction());

  // If we do a grid reduction we can't have a reduction axis that is not bound
  // to a grid or block dim.
  TORCH_INTERNAL_ASSERT(
      std::none_of(
          out_domain->leaf().begin(),
          out_domain->leaf().end(),
          [](IterDomain* id) {
            return !id->isThread() && id->isReduction() &&
                !id->extent()->isOneInt();
          }),
      "Found a reduction stage that has both a non-parallelized ",
      "reduction and a grid reduction. This is not supported, ",
      "please use rfactor to do the serialized reduction first, ",
      "then the grid reduction. ",
      rop->toString());

  // Use a unique buffer for work and sync flag when called within a
  // loop unless it's persistent. Grid all reduce means persistence is
  // required. However, not being a grid all reduce does not mean
  // non-persistence. Currently, if a cooperative grid reduction is
  // required anywhere in the kernel, all grid reducitons are done in
  // a persistent manner, so all grid reductions should be consulted.
  // TODO: fix this
  const bool is_persistent = rop->isAllreduce();
  const auto buffer_size_info =
      getGridCommWorkBufferSize(out_domain, for_loops_, is_persistent);

  auto work_buffer = allocateUniqueBuffer(
      buffer_size_info.size_of_privatized_buffer,
      out_tv->dtype(),
      false,
      out_tv,
      work_buffer_map_);

  auto sync_buffer_size =
      getGridSyncBufferSize(out_domain, for_loops_, is_persistent);
  auto sync_buffer = allocateUniqueBuffer(
      sync_buffer_size, DataType::Int, true, out_tv, sync_buffer_map_);

  const auto entrance_ind = !is_persistent
      ? getEntranceLinIndGridReduce(for_loops_)
      : GpuLower::current()->kernel()->zeroVal();
  const auto n_entrances = !is_persistent
      ? getEntranceCountGridReduce(for_loops_)
      : GpuLower::current()->kernel()->oneVal();

  // The thread predicate for GridReduction needs to be set
  // separately from the main predicate. Do not combine them like
  // other expressions.
  const auto& thread_pred =
      GpuLower::current()->threadPredMap().getPredicatedParallelTypes(out_tv);

  auto grid_reduction = IrBuilder::create<kir::GridReduction>(
      rop->getReductionOpType(),
      rop->init(),
      out,
      in,
      work_buffer,
      sync_buffer,
      entrance_ind,
      n_entrances,
      rop->isAllreduce());

  grid_reduction = grid_reduction->withThreadPredicate(thread_pred);

  if (rop->predicate()) {
    grid_reduction = grid_reduction->withPredicate(rop->predicate())
                         ->as<kir::GridReduction>();
  }
  if (rop->writePredicate()) {
    grid_reduction = grid_reduction->withWritePredicate(rop->writePredicate())
                         ->as<kir::GridReduction>();
  }

  pushBack(grid_reduction);
  GpuLower::current()->propagateExprInfo(rop, back());

  if (rop->isAllreduce()) {
    allocateUniqueFusedReduction(grid_reduction, out_tv);
  }
}

void IndexLowering::handle(const GroupedReductionOp* grouped_rop) {
  TORCH_INTERNAL_ASSERT(ir_utils::isTvOp(grouped_rop));

  const auto out_tv = ir_utils::getTvOutput(grouped_rop);
  const auto out_domain = out_tv->domain();

  const bool has_block_reduce = out_domain->hasBlockReduction();
  const bool has_grid_reduce = out_domain->hasGridReduction();

  std::vector<Val*> indexed_outputs(grouped_rop->numHorizontallyGroupedExprs());
  std::vector<Val*> indexed_inputs(grouped_rop->numHorizontallyGroupedExprs());

  for (const auto i : c10::irange(grouped_rop->numHorizontallyGroupedExprs())) {
    indexed_outputs.at(i) = lowerDstIndex(grouped_rop->output(i));
    indexed_inputs.at(i) =
        lowerSrcIndex(grouped_rop->input(i), grouped_rop->output(i));
  }

  if (has_grid_reduce) {
    handleGridReduction(grouped_rop, indexed_outputs, indexed_inputs);
  } else if (has_block_reduce) {
    handleBlockReduction(grouped_rop, indexed_outputs, indexed_inputs);
  } else {
    for (const auto i :
         c10::irange(grouped_rop->numHorizontallyGroupedExprs())) {
      pushBack(IrBuilder::create<BinaryOp>(
          grouped_rop->getReductionOpType(i),
          indexed_outputs.at(i),
          indexed_outputs.at(i),
          indexed_inputs.at(i)));
    }
  }
}

void IndexLowering::handleBlockReduction(
    const GroupedReductionOp* grouped_rop,
    const std::vector<Val*>& outputs,
    const std::vector<Val*>& inputs) {
  TORCH_INTERNAL_ASSERT(ir_utils::isTvOp(grouped_rop));

  GroupedReductionOp* indexed_rop = IrBuilder::create<GroupedReductionOp>(
      grouped_rop->getReductionOpTypes(),
      grouped_rop->initVals(),
      outputs,
      inputs,
      grouped_rop->isAllreduce());
  if (grouped_rop->predicate()) {
    indexed_rop = indexed_rop->withPredicate(grouped_rop->predicate())
                      ->as<GroupedReductionOp>();
  }
  if (grouped_rop->writePredicate()) {
    indexed_rop = indexed_rop->withWritePredicate(grouped_rop->writePredicate())
                      ->as<GroupedReductionOp>();
  }

  pushBack(indexed_rop);
  GpuLower::current()->propagateExprInfo(grouped_rop, back());
}

void IndexLowering::handleGridReduction(
    const GroupedReductionOp* grouped_rop,
    const std::vector<Val*>& outputs,
    const std::vector<Val*>& inputs) {
  const auto out_tv = ir_utils::getTvOutput(grouped_rop);
  const auto out_domain = out_tv->domain();

  TORCH_INTERNAL_ASSERT(out_domain->hasGridReduction());

  // If we do a grid reduction we can't have a reduction axis that is not bound
  // to a grid or block dim.
  TORCH_INTERNAL_ASSERT(
      std::none_of(
          out_domain->leaf().begin(),
          out_domain->leaf().end(),
          [](IterDomain* id) {
            return !id->isThread() && id->isReduction() &&
                !id->extent()->isOneInt();
          }),
      "Found a reduction stage that has both a non-parallelized ",
      "reduction and a grid reduction. This is not supported, ",
      "please use rfactor to do the serialized reduction first, ",
      "then the grid reduction.");

  const bool is_persistent = grouped_rop->isAllreduce();
  auto work_buf_size_info =
      getGridCommWorkBufferSize(out_domain, for_loops_, is_persistent);

  std::vector<kir::Allocate*> work_buffers;
  std::transform(
      outputs.begin(),
      outputs.end(),
      std::back_inserter(work_buffers),
      [&](Val* output) {
        return allocateUniqueBuffer(
            work_buf_size_info.size_of_privatized_buffer,
            output->dtype(),
            false,
            output->as<kir::TensorIndex>()->view(),
            work_buffer_map_);
      });

  auto sync_buffer_size =
      getGridSyncBufferSize(out_domain, for_loops_, is_persistent);
  auto sync_buffer = allocateUniqueBuffer(
      sync_buffer_size, DataType::Int, true, out_tv, sync_buffer_map_);

  const auto entrance_ind = !is_persistent
      ? getEntranceLinIndGridReduce(for_loops_)
      : GpuLower::current()->kernel()->zeroVal();
  const auto n_entrances = !is_persistent
      ? getEntranceCountGridReduce(for_loops_)
      : GpuLower::current()->kernel()->oneVal();

  // The thread predicate for GridReduction needs to be set
  // separately from the main predicate. Do not combine them like
  // other expressions.
  const auto& thread_pred =
      GpuLower::current()->threadPredMap().getPredicatedParallelTypes(out_tv);

  auto grid_reduction = IrBuilder::create<kir::GroupedGridReduction>(
      grouped_rop->getReductionOpTypes(),
      grouped_rop->initVals(),
      outputs,
      inputs,
      work_buffers,
      sync_buffer,
      entrance_ind,
      n_entrances,
      work_buf_size_info.buffer_stride,
      grouped_rop->isAllreduce());

  grid_reduction = grid_reduction->withThreadPredicate(thread_pred);

  if (grouped_rop->predicate()) {
    grid_reduction = grid_reduction->withPredicate(grouped_rop->predicate())
                         ->as<kir::GroupedGridReduction>();
  }
  if (grouped_rop->writePredicate()) {
    grid_reduction =
        grid_reduction->withWritePredicate(grouped_rop->writePredicate())
            ->as<kir::GroupedGridReduction>();
  }

  pushBack(grid_reduction);
  GpuLower::current()->propagateExprInfo(grouped_rop, back());

  if (grouped_rop->isAllreduce()) {
    allocateUniqueFusedReduction(grid_reduction, out_tv);
  }
}

void IndexLowering::handle(const WelfordOp* wop) {
  TORCH_INTERNAL_ASSERT(ir_utils::isTvOp(wop));

  const auto out_tv = wop->outAvg()->as<TensorView>();
  const auto out_domain = out_tv->domain();

  const bool has_block_reduce = out_domain->hasBlockReduction();
  const bool has_grid_reduce = out_domain->hasGridReduction();

  if (has_grid_reduce) {
    TORCH_INTERNAL_ASSERT(
        std::none_of(
            out_domain->leaf().begin(),
            out_domain->leaf().end(),
            [](IterDomain* id) {
              return !id->isThread() && id->isReduction();
            }),
        "Found a reduction stage that has both a non-parallelized ",
        "reduction and a grid reduction.  This is not supported, ",
        "please use rfactor to do the serialized reduction first, ",
        "then the grid reduction.");
  }

  // lower IO tensors
  const auto in_var =
      wop->inVar() ? lowerSrcIndex(wop->inVar(), wop->outAvg()) : nullptr;
  const auto in_avg = lowerSrcIndex(wop->inAvg(), wop->outAvg());
  auto in_N = wop->inN();

  // in Rfactor-ed case, the input N is actually a TV
  if (!in_N->isScalar()) {
    in_N = lowerSrcIndex(in_N, wop->outN());
  }

  auto out_avg = lowerDstIndex(wop->outAvg());
  auto out_var = lowerDstIndex(wop->outVar());
  auto out_N = lowerDstIndex(wop->outN());

  WelfordOp* indexed_wop = IrBuilder::create<WelfordOp>(
      out_avg,
      out_var,
      out_N,
      in_avg,
      in_var,
      in_N,
      wop->initAvg(),
      wop->initVar(),
      wop->initN(),
      wop->isAllreduce());

  if (wop->predicate()) {
    indexed_wop = indexed_wop->withPredicate(wop->predicate())->as<WelfordOp>();
  }
  if (wop->writePredicate()) {
    indexed_wop =
        indexed_wop->withWritePredicate(wop->writePredicate())->as<WelfordOp>();
  }

  // Serial welford
  if (!has_block_reduce && !has_grid_reduce) {
    pushBack(indexed_wop);
    GpuLower::current()->propagateExprInfo(wop, back());
    return;
  }

  // Block-only welford
  if (!has_grid_reduce) {
    pushBack(indexed_wop);
    GpuLower::current()->propagateExprInfo(wop, back());
    return;
  }

  handleGridWelford(indexed_wop);
}

void IndexLowering::handleGridWelford(WelfordOp* indexed_wop) {
  const auto out_tv = indexed_wop->out()->as<kir::TensorIndex>()->view();
  const auto out_domain = out_tv->domain();

  // TODO: See the comment on the same variable in handleGridReduction
  const bool is_persistent = indexed_wop->isAllreduce();
  const auto buffer_size_info =
      getGridCommWorkBufferSize(out_domain, for_loops_, is_persistent);

  const auto work_buffer_size = buffer_size_info.size_of_privatized_buffer;
  auto out_avg_buffer = allocateUniqueBuffer(
      work_buffer_size,
      indexed_wop->outAvg()->dtype(),
      false,
      indexed_wop->outAvg()->as<kir::TensorIndex>()->view(),
      work_buffer_map_);
  auto out_var_buffer = allocateUniqueBuffer(
      work_buffer_size,
      indexed_wop->outVar()->dtype(),
      false,
      indexed_wop->outVar()->as<kir::TensorIndex>()->view(),
      work_buffer_map_);
  auto out_N_buffer = allocateUniqueBuffer(
      work_buffer_size,
      indexed_wop->outN()->dtype(),
      false,
      indexed_wop->outN()->as<kir::TensorIndex>()->view(),
      work_buffer_map_);

  auto sync_buffer_size =
      getGridSyncBufferSize(out_domain, for_loops_, is_persistent);
  auto sync_buffer = allocateUniqueBuffer(
      sync_buffer_size, DataType::Int, true, out_tv, sync_buffer_map_);

  const auto entrance_ind = !is_persistent
      ? getEntranceLinIndGridReduce(for_loops_)
      : GpuLower::current()->kernel()->zeroVal();
  const auto n_entrances = !is_persistent
      ? getEntranceCountGridReduce(for_loops_)
      : GpuLower::current()->kernel()->oneVal();

  // The thread predicate for GridReduction needs to be set
  // separately from the main predicate. Do not combine them like
  // other expressions.
  const auto& thread_pred =
      GpuLower::current()->threadPredMap().getPredicatedParallelTypes(out_tv);

  auto grid_welford = IrBuilder::create<kir::GridWelford>(
      indexed_wop,
      out_var_buffer,
      out_avg_buffer,
      out_N_buffer,
      sync_buffer,
      entrance_ind,
      n_entrances);

  grid_welford = grid_welford->withThreadPredicate(thread_pred);

  const bool block_reduce_separated =
      out_domain->hasBlockReduction() && !indexed_wop->isAllreduce();

  if (indexed_wop->predicate()) {
    if (block_reduce_separated) {
      grid_welford = grid_welford
                         ->withPredicate(IrBuilder::create<kir::Predicate>(
                             GpuLower::current()->kernel()->trueVal()))
                         ->as<kir::GridWelford>();
    } else {
      grid_welford = grid_welford->withPredicate(indexed_wop->predicate())
                         ->as<kir::GridWelford>();
    }
  }

  if (indexed_wop->writePredicate()) {
    grid_welford =
        grid_welford->withWritePredicate(indexed_wop->writePredicate())
            ->as<kir::GridWelford>();
  }

  if (block_reduce_separated) {
    pushBack(indexed_wop);
    GpuLower::current()->propagateExprInfo(indexed_wop, back());
  }

  pushBack(grid_welford);
  GpuLower::current()->propagateExprInfo(indexed_wop, back());

  if (indexed_wop->isAllreduce()) {
    // When using the fused reduction, allocate the reduction object at
    // the outer-most scope
    allocateUniqueFusedReduction(grid_welford, out_tv);
  }
}

void IndexLowering::handle(const GroupedWelfordOp* grouped_wop) {
  TORCH_INTERNAL_ASSERT(ir_utils::isTvOp(grouped_wop));

  const auto out_tv = ir_utils::getTvOutput(grouped_wop);
  const auto out_domain = out_tv->domain();

  const bool has_grid_reduce = out_domain->hasGridReduction();

  std::vector<WelfordTriplet> indexed_outputs(
      grouped_wop->numHorizontallyGroupedExprs());
  std::vector<WelfordTriplet> indexed_inputs(
      grouped_wop->numHorizontallyGroupedExprs());

  auto output_vals = grouped_wop->outputVals();
  auto input_vals = grouped_wop->inputVals();

  for (const auto i : c10::irange(grouped_wop->numHorizontallyGroupedExprs())) {
    const auto& output = output_vals.at(i);
    const auto& input = input_vals.at(i);
    WelfordTriplet indexed_output;
    WelfordTriplet indexed_input;
    for (const auto j : c10::irange(3)) {
      indexed_output.get(j) = lowerDstIndex(output.get(j));
      indexed_input.get(j) = lowerSrcIndex(input.get(j), output.get(j));
    }
    indexed_outputs[i] = indexed_output;
    indexed_inputs[i] = indexed_input;
  }

  if (has_grid_reduce) {
    handleGroupedGridWelford(
        grouped_wop, indexed_outputs, indexed_inputs, grouped_wop->initVals());
  } else {
    TORCH_INTERNAL_ASSERT(
        false,
        "Only grid welford is supported. Validation should have caught non-grid welford grouping.");
  }
}

std::vector<kir::Allocate*> IndexLowering::allocateWelfordWorkBuffer(
    const std::vector<WelfordTriplet>& triplets,
    WelfordTriplet::ValName name,
    Val* buffer_size) {
  std::vector<kir::Allocate*> work_buffers;

  std::transform(
      triplets.begin(),
      triplets.end(),
      std::back_inserter(work_buffers),
      [&](const WelfordTriplet& output) {
        return allocateUniqueBuffer(
            buffer_size,
            output.get(name)->dtype(),
            false,
            output.get(name)->as<TensorView>(),
            work_buffer_map_);
      });

  return work_buffers;
}

namespace {

// Returns true if a GroupedWelfordOp op is eligible for using the
// outer-optimized grouped welford runtime function
bool canUseOuterOptRuntimeKernel(const GroupedWelfordOp* grouped_wop) {
  const auto out_tv = ir_utils::getTvOutput(grouped_wop);
  const auto out_domain = out_tv->domain();

  if (!out_domain->hasGridReduction()) {
    return false;
  }

  // TIDx and BIDx must be used for non-reduction domains. TIDy and
  // BIDy must be used for reduction domains.
  ParallelTypeBitmap used_pts;
  for (auto leaf_id : out_domain->leaf()) {
    auto pt = leaf_id->getParallelType();
    if (isParallelTypeThread(pt)) {
      used_pts.set(pt);
      if ((leaf_id->isReduction() &&
           (pt == ParallelType::BIDy || pt == ParallelType::TIDy)) ||
          (leaf_id->getIterType() == IterType::Iteration &&
           (pt == ParallelType::BIDx || pt == ParallelType::TIDx))) {
        // valid pattern
        continue;
      } else {
        return false;
      }
    }
  }

  ParallelTypeBitmap valid_pt_map;
  valid_pt_map.set(ParallelType::BIDx);
  valid_pt_map.set(ParallelType::BIDy);
  valid_pt_map.set(ParallelType::TIDx);
  valid_pt_map.set(ParallelType::TIDy);
  if (used_pts != valid_pt_map) {
    return false;
  }

  // TIDx and TIDy must be static constant
  const auto& par_dim_map = GpuLower::current()->parallelDimensionMap();
  auto tidx_val = par_dim_map.get(ParallelType::TIDx);
  auto tidy_val = par_dim_map.get(ParallelType::TIDy);
  if (!tidx_val->isConstInt() || !tidy_val->isConstInt()) {
    return false;
  }
  auto tidx = static_cast<int>(tidx_val->evaluateInt());
  auto tidy = static_cast<int>(tidy_val->evaluateInt());

  // TIDz and BIDz must be unused or just 1. This contraint can be
  // lifted if necessary.
  auto tidz_val = par_dim_map.get(ParallelType::TIDz);
  if (tidz_val != nullptr && !tidz_val->isOneInt()) {
    return false;
  }
  auto bidz_val = par_dim_map.get(ParallelType::BIDz);
  if (bidz_val != nullptr && !bidz_val->isOneInt()) {
    return false;
  }

  // Warp reduction along threadIdx.y is a key factor for the
  // outer-optimized kernel. The larger (32 / blockDim.x) is, the more
  // effective. It shouldn't give any perf benefit when blockDim.x >=
  // 32 as there's no warp reduction. blockDim.x == 16 is not
  // preferable, but still would be better than the default
  // implementation. blockDim.x == 8 is preferred.
  if (tidx > 16) {
    return false;
  }

  int num_grouped_iterations = 1;
  for (auto axis : out_domain->leaf()) {
    if (axis->getParallelType() == ParallelType::Group) {
      TORCH_INTERNAL_ASSERT(
          axis->extent()->isConstInt(),
          "Grouped IterDomain must have a static integer extent: ",
          axis->extent()->toInlineString());
      num_grouped_iterations *= (int)axis->extent()->evaluateInt();
    }
  }

  // Assumptions about TIDx/TIDy and group size
  if (tidy % num_grouped_iterations != 0 || tidx > 32 || 32 % tidx != 0 ||
      num_grouped_iterations < 32 / tidx) {
    return false;
  }

  // Only considers the case where all outputs are local. This
  // eliminates thread predicates
  if (std::any_of(
          grouped_wop->outputs().begin(),
          grouped_wop->outputs().end(),
          [](const Val* output) {
            return !output->isA<TensorView>() ||
                output->as<TensorView>()->getMemoryType() != MemoryType::Local;
          })) {
    return false;
  }

  // Must not be predicated. If the per-thread serial reduction is
  // rfactored, the remaining block+grid reduction is not predicated.
  if (!((grouped_wop->predicate()->hasValue() &&
         grouped_wop->predicate()->value()) ||
        GpuLower::current()->predicateElimination().canOmitPredicate(
            grouped_wop))) {
    return false;
  }

  return true;
}

} // namespace

void IndexLowering::handleGroupedGridWelford(
    const GroupedWelfordOp* op,
    const std::vector<WelfordTriplet>& output_vals,
    const std::vector<WelfordTriplet>& input_vals,
    const std::vector<WelfordTriplet>& init_vals) {
  const auto out_tv = ir_utils::getTvOutput(op);
  const auto out_domain = out_tv->domain();

  TORCH_INTERNAL_ASSERT(out_domain->hasGridReduction());

  // If we do a grid reduction we can't have a reduction axis that is not bound
  // to a grid or block dim.
  TORCH_INTERNAL_ASSERT(
      std::none_of(
          out_domain->leaf().begin(),
          out_domain->leaf().end(),
          [](IterDomain* id) {
            return !id->isThread() && id->isReduction() &&
                !id->extent()->isOneInt();
          }),
      "Found a reduction stage that has both a non-parallelized ",
      "reduction and a grid reduction. This is not supported, ",
      "please use rfactor to do the serialized reduction first, ",
      "then the grid reduction.");

  const bool is_persistent = op->isAllreduce();
  auto work_buf_size_info =
      getGridCommWorkBufferSize(out_domain, for_loops_, is_persistent);

  const auto work_buffers_avg = allocateWelfordWorkBuffer(
      op->outputVals(),
      WelfordTriplet::ValName::Avg,
      work_buf_size_info.size_of_privatized_buffer);
  const auto work_buffers_var = allocateWelfordWorkBuffer(
      op->outputVals(),
      WelfordTriplet::ValName::Var,
      work_buf_size_info.size_of_privatized_buffer);
  const auto work_buffers_N = allocateWelfordWorkBuffer(
      op->outputVals(),
      WelfordTriplet::ValName::N,
      work_buf_size_info.size_of_privatized_buffer);

  auto sync_buffer_size =
      getGridSyncBufferSize(out_domain, for_loops_, is_persistent);
  auto sync_buffer = allocateUniqueBuffer(
      sync_buffer_size, DataType::Int, true, out_tv, sync_buffer_map_);

  const auto entrance_ind = !is_persistent
      ? getEntranceLinIndGridReduce(for_loops_)
      : GpuLower::current()->kernel()->zeroVal();
  const auto n_entrances = !is_persistent
      ? getEntranceCountGridReduce(for_loops_)
      : GpuLower::current()->kernel()->oneVal();

  // The thread predicate needs to be set separately from the main
  // predicate. Do not combine them like other expressions.
  const auto& thread_pred =
      GpuLower::current()->threadPredMap().getPredicatedParallelTypes(out_tv);

  bool use_outer_opt =
      !isOptionDisabled(DisableOption::GroupedGridWelfordOuterOpt) &&
      canUseOuterOptRuntimeKernel(op);

  auto indexed_op = IrBuilder::create<kir::GroupedGridWelford>(
      output_vals,
      input_vals,
      init_vals,
      std::array<std::vector<kir::Allocate*>, 3>{
          work_buffers_avg, work_buffers_var, work_buffers_N},
      sync_buffer,
      entrance_ind,
      n_entrances,
      work_buf_size_info.buffer_stride,
      op->isAllreduce(),
      use_outer_opt);

  indexed_op = indexed_op->withThreadPredicate(thread_pred);

  if (op->predicate()) {
    indexed_op = indexed_op->withPredicate(op->predicate())
                     ->as<kir::GroupedGridWelford>();
  }
  if (op->writePredicate()) {
    indexed_op = indexed_op->withWritePredicate(op->writePredicate())
                     ->as<kir::GroupedGridWelford>();
  }

  pushBack(indexed_op);
  GpuLower::current()->propagateExprInfo(op, back());

  if (op->isAllreduce()) {
    allocateUniqueFusedReduction(indexed_op, out_tv);
  }
}

void IndexLowering::handle(const LoadStoreOp* ldst) {
  const auto in = lowerSrcIndex(
      ldst->in(),
      ldst->out(),
      {},
      ir_utils::isLdMatrixOp(ldst) || ir_utils::isCpAsyncOp(ldst));
  const auto out = lowerDstIndex(ldst->out(), {}, ir_utils::isCpAsyncOp(ldst));
  auto new_ldst = IrBuilder::create<LoadStoreOp>(ldst->opType(), out, in)
                      ->withPredicate(ldst->predicate());
  pushBack(new_ldst);
  GpuLower::current()->propagateExprInfo(ldst, back());
}

void IndexLowering::handle(const MmaOp* mma) {
  const auto a = lowerSrcIndex(mma->inA(), mma->out());
  const auto b = lowerSrcIndex(mma->inB(), mma->out());
  const auto out = lowerDstIndex(mma->out());
  auto mma_indexed = IrBuilder::create<MmaOp>(
      out, a, b, mma->init(), mma->options(), mma->layout());
  pushBack(mma_indexed);
  GpuLower::current()->propagateExprInfo(mma, back());
}

void IndexLowering::handle(const BroadcastOp* bop) {
  TORCH_INTERNAL_ASSERT(ir_utils::isTvOp(bop));

  const auto out_tv = bop->out()->as<TensorView>();

  const auto out = lowerDstIndex(bop->out());
  const auto in = lowerSrcIndex(bop->in(), bop->out());
  auto indexed_expr =
      IrBuilder::create<BroadcastOp>(out, in, bop->getBroadcastDimFlags());

  const ParallelTypeBitmap parallel_bitmap =
      GpuLower::current()->threadPredMap().getParallelBroadcastDomains(out_tv);

  const bool block_x = parallel_bitmap.get(ParallelType::BIDx);
  const bool block_y = parallel_bitmap.get(ParallelType::BIDy);
  const bool block_z = parallel_bitmap.get(ParallelType::BIDz);

  if (bop->predicate()) {
    indexed_expr =
        indexed_expr->withPredicate(bop->predicate())->as<BroadcastOp>();
  }

  const bool grid_broadcast_needed = block_x || block_y || block_z;
  if (!grid_broadcast_needed) {
    pushBack(indexed_expr);
    GpuLower::current()->propagateExprInfo(bop, back());
    return;
  }

  // Grid broadcast
  const auto out_domain = out_tv->domain();
  const auto work_buffer_size =
      getGridCommWorkBufferSize(out_domain, for_loops_, true)
          .size_of_privatized_buffer;

  auto work_buffer = allocateUniqueBuffer(
      work_buffer_size, out->dtype(), false, out_tv, work_buffer_map_);

  auto sync_buffer_size = getGridSyncBufferSize(out_domain, for_loops_, true);
  auto sync_buffer = allocateUniqueBuffer(
      sync_buffer_size, DataType::Int, true, out_tv, sync_buffer_map_);

  auto grid_broadcast = IrBuilder::create<kir::GridBroadcast>(
      indexed_expr, work_buffer, sync_buffer);

  if (bop->predicate()) {
    grid_broadcast = grid_broadcast->withPredicate(bop->predicate())
                         ->as<kir::GridBroadcast>();
  }

  pushBack(grid_broadcast);
  GpuLower::current()->propagateExprInfo(bop, back());
}

void IndexLowering::handle(const kir::Allocate* allocate) {
  // TODO(kir): remove the need for const_cast
  pushBack(const_cast<kir::Allocate*>(allocate)); // NOLINT
}

void IndexLowering::handle(const kir::BlockSync* sync) {
  // TODO(kir): remove the need for const_cast
  pushBack(const_cast<kir::BlockSync*>(sync)); // NOLINT
}

void IndexLowering::handle(const kir::GridSync* sync) {
  // TODO(kir): remove the need for const_cast
  pushBack(const_cast<kir::GridSync*>(sync)); // NOLINT
}

void IndexLowering::handle(const kir::CpAsyncWait* wait) {
  // TODO(kir): remove the need for const_cast
  pushBack(const_cast<kir::CpAsyncWait*>(wait)); // NOLINT
}

void IndexLowering::handle(const kir::CpAsyncCommit* commit) {
  // TODO(kir): remove the need for const_cast
  pushBack(const_cast<kir::CpAsyncCommit*>(commit)); // NOLINT
}

void IndexLowering::generate(const std::vector<Expr*>& exprs) {
  for (auto expr : exprs) {
    OptOutConstDispatch::handle(expr);
  }
}

kir::Allocate* IndexLowering::allocateUniqueBuffer(
    Val* buffer_size,
    DataType dtype,
    bool zero_init,
    TensorView* out_tv,
    std::unordered_map<TensorView*, kir::Allocate*>& alloc_map) {
  // Return an existing allocation if exists
  auto it = alloc_map.find(out_tv);
  if (it != alloc_map.end()) {
    return it->second;
  }

  // No existing allocation found. Create a new one
  auto new_buffer =
      lower_utils::allocGlobalBufferForGridComm(buffer_size, dtype, zero_init);

  // Keep track of the allocation
  alloc_map.emplace(out_tv, new_buffer);

  // A buffer may be used in both the unswitched paths, so it must be
  // placed outside of the current scope. Simplying placing it at the
  // top-level scope should work.
  insertAtTopLevel(new_buffer);

  return new_buffer;
}

void IndexLowering::allocateUniqueFusedReduction(
    Expr* expr,
    TensorView* out_tv) {
  auto it = fused_reduction_map_.find(out_tv);
  if (it != fused_reduction_map_.end()) {
    return;
  }

  kir::AllocateFusedReduction* fused_reduction_alloc_reduction = nullptr;
  if (expr->isStrictlyA<kir::GridReduction>()) {
    fused_reduction_alloc_reduction =
        IrBuilder::create<kir::AllocateFusedReduction>(
            expr->as<kir::GridReduction>());
  } else if (expr->isStrictlyA<kir::GridWelford>()) {
    fused_reduction_alloc_reduction =
        IrBuilder::create<kir::AllocateFusedReduction>(
            expr->as<kir::GridWelford>());
  } else if (expr->isStrictlyA<kir::GroupedGridReduction>()) {
    fused_reduction_alloc_reduction =
        IrBuilder::create<kir::AllocateFusedReduction>(
            expr->as<kir::GroupedGridReduction>());
  } else if (expr->isStrictlyA<kir::GroupedGridWelford>()) {
    fused_reduction_alloc_reduction =
        IrBuilder::create<kir::AllocateFusedReduction>(
            expr->as<kir::GroupedGridWelford>());
  } else {
    TORCH_INTERNAL_ASSERT(false, "Invalid expr: ", expr->toString());
  }

  fused_reduction_map_.emplace(out_tv, fused_reduction_alloc_reduction);

  // When using the fused reduction, allocate the reduction object at
  // the outer-most scope
  insertAtTopLevel(fused_reduction_alloc_reduction);
}

void IndexLowering::handle(const PadOp* pad) {
  // Convert to a where op as:
  // consumer[consumer_idx] = (produer_idx >= 0 && produer_idx <
  //                           producer_extent) ?
  //     producer[producer_idx] :
  //     0;

  auto producer_tv = pad->in()->as<TensorView>();
  auto consumer_tv = pad->out()->as<TensorView>();
  auto producer_doms =
      TensorDomain::noReductions(producer_tv->getMaybeRFactorDomain());

  const auto in = lowerSrcIndex(pad->in(), pad->out());
  const auto out = lowerDstIndex(pad->out());

  const auto pad_val = pad->value();

  const auto producer_root_indices = Index::getProducerPerDimLogicalIndex(
      producer_tv, consumer_tv, for_loops_, getRotatedLoop());

  // Build a predicate for where
  Val* pred = IrBuilder::create<Bool>(true);
  for (auto padded_axis : pad->getPaddedAxes()) {
    auto producer_idx = producer_root_indices.at(padded_axis);
    auto producer_root_id = producer_doms.at(padded_axis);
    TORCH_INTERNAL_ASSERT(!producer_root_id->maybePartial());
    pred = SimplifyingIrBuilder::andExpr(
        pred,
        // idx >= 0 && idx < extent
        SimplifyingIrBuilder::andExpr(
            SimplifyingIrBuilder::geExpr(
                producer_idx, GpuLower::current()->kernel()->zeroVal()),
            SimplifyingIrBuilder::ltExpr(
                producer_idx, producer_root_id->extent())));
  }

  pushBack(IrBuilder::create<TernaryOp>(
      TernaryOpType::Where, out, pred, in, pad_val));
  GpuLower::current()->propagateExprInfo(pad, back());
}

void IndexLowering::handle(const SliceOp* slice) {
  // TODO: Consider converting SliceOp to Set at the beginning of
  // lowering
  const auto in = lowerSrcIndex(slice->in(), slice->out());
  const auto out = lowerDstIndex(slice->out());

  pushBack(IrBuilder::create<LoadStoreOp>(LoadStoreOpType::Set, out, in));
  GpuLower::current()->propagateExprInfo(slice, back());
}

void IndexLowering::handle(const CatOp* cat) {
  // It's possible to lower CatOp to a series of IfThenElse or Where,
  // but that would going to look really ugly. For now, rely on
  // CudaKernelGenerator to produce code based on the predicates
  // genereated here.

  const auto out = lowerDstIndex(cat->output(0));
  auto out_indices = Index::getConsumerPerDimLogicalIndex(
      cat->output(0)->as<TensorView>(), for_loops_, getRotatedLoop());
  auto concatenated_dim_idx = out_indices.at(cat->concatenatedDim());

  std::vector<Val*> inputs(cat->inputs().size());
  std::vector<Bool*> preds(cat->inputs().size());
  Val* cur_extent = GpuLower::current()->kernel()->zeroVal();

  for (const auto i : c10::irange(cat->inputs().size())) {
    const auto inp = lowerSrcIndex(cat->input(i), cat->output(0));
    inputs.at(i) = inp;

    // Note the original extent is the extent of the root domain not
    // rfactor domain
    auto inp_concat_id = TensorDomain::noReductions(
                             cat->input(i)->as<TensorView>()->getRootDomain())
                             .at(cat->concatenatedDim());
    cur_extent = add(cur_extent, inp_concat_id->extent());
    preds.at(i) =
        IrBuilder::ltExpr(concatenated_dim_idx, cur_extent)->as<Bool>();
  }

  auto lowered = IrBuilder::create<CatOp>(
      out, inputs, cat->concatenatedDim(), concatenated_dim_idx, preds);

  pushBack(lowered);
  GpuLower::current()->propagateExprInfo(cat, lowered);
}

} // namespace nvfuser<|MERGE_RESOLUTION|>--- conflicted
+++ resolved
@@ -253,11 +253,7 @@
   }
 
   const std::unordered_map<IterDomain*, Val*> override_index = {
-<<<<<<< HEAD
-      {sop->getIndexedProducerDomain(), lowered_index_cast}};
-=======
       {sop->getIndexedID(), lowered_index_cast}};
->>>>>>> 03b71e50
   const auto lookup =
       lowerSrcIndex(sop->input(0), sop->output(0), override_index);
 
@@ -279,11 +275,7 @@
   }
 
   const std::unordered_map<IterDomain*, Val*> override_index = {
-<<<<<<< HEAD
-      {top->getIndexedProducerDomain(), lowered_index}};
-=======
       {top->getIndexedID(), lowered_index}};
->>>>>>> 03b71e50
 
   auto input = lowerSrcIndex(top->lookupTv(), top->output(0), override_index);
 
@@ -325,11 +317,7 @@
   }
 
   const std::unordered_map<IterDomain*, Val*> override_index = {
-<<<<<<< HEAD
-      {sop->getIndexedProducerDomain(), lowered_index_cast}};
-=======
       {sop->getIndexedID(), lowered_index_cast}};
->>>>>>> 03b71e50
   const auto input =
       lowerSrcIndex(sop->input(0), sop->output(0), override_index);
 
