--- conflicted
+++ resolved
@@ -3637,18 +3637,8 @@
 }
 
 bool NamedScalar::isTensorSize() const {
-<<<<<<< HEAD
-  static const std::regex r(R"(T\d+\.size\[\d+\])");
-  return std::regex_match(name().as<std::string>(), r);
-}
-
-bool NamedScalar::isTensorStride() const {
-  static const std::regex r(R"(T\d+\.stride\[\d+\])");
-  return std::regex_match(name().as<std::string>(), r);
-=======
   static const std::regex r(R"(T\d+\.\w*size\[\d+\])");
   return std::regex_match(name(), r);
->>>>>>> 78cdcee7
 }
 
 NamedScalar* NamedScalar::getParallelDim(ParallelType p_type) {
