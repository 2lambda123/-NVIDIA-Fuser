// clang-format off
/*
 * SPDX-FileCopyrightText: Copyright (c) 2023-present NVIDIA CORPORATION & AFFILIATES.
 * All rights reserved.
 * SPDX-License-Identifier: BSD-3-Clause
 */
// clang-format on
#include <fusion.h>
#include <ir/builder.h>
#include <ir/cloner.h>
#include <kernel.h>

#include <ir/all_nodes.h>
#include <ir/container.h>

#include <complex>
#include <cstdint>

namespace nvfuser {

Val* IrBuilder::newScalar(DataType dtype) {
<<<<<<< HEAD
  if (isPointerType(dtype)) {
    return IrBuilder::create<Int>(dtype);
  }
  if (!std::holds_alternative<PrimDataType>(dtype.type)) {
    return IrBuilder::create<Val>(ValType::Scalar, dtype);
  }
  switch (std::get<PrimDataType>(dtype.type)) {
    case DataType::Bool:
      return IrBuilder::create<Bool>();
    case DataType::Float:
    case DataType::Double:
      return IrBuilder::create<Double>(dtype);
    case DataType::Int:
    case DataType::Int32:
    case DataType::Index:
      return IrBuilder::create<Int>(dtype);
    case DataType::ComplexFloat:
    case DataType::ComplexDouble:
      return IrBuilder::create<ComplexDouble>(dtype);
    default:
      TORCH_CHECK(false, "Unexpected data type: ", dtype);
  }
=======
  return IrBuilder::create<Val>(dtype);
>>>>>>> b8baa7f6
}

Val* IrBuilder::newArithmeticExpr(BinaryOpType op_type, Val* lhs, Val* rhs) {
  TORCH_CHECK(
      lhs != nullptr && rhs != nullptr,
      "Either lhs or rhs is a nullptr in newArithmeticExpr.");

  auto dtype = lhs->dtype();

  // In principle, we should keep these IrBuilder functions as
  // simple as possible since they are just used by the lowering for
  // scalar computations. We should enforce strict typing with no
  // implicit type promotion unless required. However, for
  // int and int64_t, our usages are pretty loose in many places. Originally we
  // only had int64_t, then we added nvfuser_index_t and replaced the types of
  // some of the values from int64_t to int just at the beginning of lowering.
  // This resulted in inconsistent usages of integer types in many places, and
  // fixing all of them to make everything consistent would be a lot of work
  // than just allowing the integer type promotion for the two inputs as below.
  // Note that this is only needed for integer types. See also PR #2228.
  if (lhs->dtype() != rhs->dtype()) {
    dtype = promoteType(lhs->dtype(), rhs->dtype());
    if (isPointerType(lhs->dtype()) || isPointerType(rhs->dtype())) {
      TORCH_INTERNAL_ASSERT(
          op_type == BinaryOpType::Add || op_type == BinaryOpType::Sub);
    }
  }
  auto result = newScalar(dtype);
  IrBuilder::create<BinaryOp>(op_type, result, lhs, rhs);
  // NOLINTNEXTLINE(clang-analyzer-cplusplus.NewDeleteLeaks)
  return result;
}

Val* IrBuilder::newLogicExpr(BinaryOpType op_type, Val* lhs, Val* rhs) {
  TORCH_CHECK(
      lhs != nullptr && rhs != nullptr,
      "Either lhs or rhs is a nullptr in newLogicExpr.");
  auto result = newScalar(DataType::Bool);
  IrBuilder::create<BinaryOp>(op_type, result, lhs, rhs);
  // NOLINTNEXTLINE(clang-analyzer-cplusplus.NewDeleteLeaks)
  return result;
}

Val* IrBuilder::whereExpr(Val* pred, Val* lhs, Val* rhs) {
  TORCH_CHECK(
      pred != nullptr && lhs != nullptr && rhs != nullptr,
      "Either pred, lhs, or rhs is a nullptr in whereExpr.");
  TORCH_CHECK(lhs->dtype() == rhs->dtype(), "Incompatible operand types");
  auto result = newScalar(lhs->dtype());
  IrBuilder::create<TernaryOp>(TernaryOpType::Where, result, pred, lhs, rhs);
  return result;
}

Val* IrBuilder::negExpr(Val* val) {
  TORCH_CHECK(val != nullptr, "val is a nullptr in negExpr.");
  auto result = newScalar(val->dtype());
  IrBuilder::create<UnaryOp>(UnaryOpType::Neg, result, val);
  return result;
}

Val* IrBuilder::notExpr(Val* val) {
  TORCH_CHECK(val != nullptr, "val is a nullptr in notExpr.");
  auto result = newScalar(val->dtype());
  IrBuilder::create<UnaryOp>(UnaryOpType::Not, result, val);
  return result;
}

Val* IrBuilder::derefExpr(Val* val) {
  TORCH_CHECK(val != nullptr, "val is a nullptr in notExpr.");
  auto result = newScalar(*(std::get<PointerOf>(val->dtype().type).type));
  IrBuilder::create<UnaryOp>(UnaryOpType::Dereference, result, val);
  return result;
}

Val* IrBuilder::absExpr(Val* val) {
  TORCH_CHECK(val != nullptr, "val is a nullptr in notExpr.");
  auto result = newScalar(val->dtype());
  IrBuilder::create<UnaryOp>(UnaryOpType::Abs, result, val);
  return result;
}

Val* IrBuilder::setExpr(Val* val) {
  TORCH_CHECK(val != nullptr, "val is a nullptr in setExpr.");
  auto result = newScalar(val->dtype());
  IrBuilder::create<LoadStoreOp>(LoadStoreOpType::Set, result, val);
  return result;
}

<<<<<<< HEAD
Val* IrBuilder::castExpr(DataType dtype, Val* val) {
  TORCH_CHECK(val != nullptr, "val is a nullptr in castExpr.");
  if (val->dtype() == dtype) {
    return val;
  }
  auto result = newScalar(dtype);
  IrBuilder::create<UnaryOp>(UnaryOpType::Cast, result, val);
  return result;
}

Val* IrBuilder::setExprNamedScalar(const std::string& name, Val* val) {
=======
NamedScalar* IrBuilder::setExprNamedScalar(const std::string& name, Val* val) {
>>>>>>> b8baa7f6
  TORCH_CHECK(val != nullptr, "val is a nullptr in setExprNamedScalar.");
  auto result = IrBuilder::create<NamedScalar>(name, val->dtype());
  IrBuilder::create<LoadStoreOp>(LoadStoreOpType::Set, result, val);
  return result;
}

NamedScalar* IrBuilder::addressExprNamedScalar(
    const std::string& name,
    Val* val) {
  TORCH_CHECK(val != nullptr, "val is a nullptr in addressExprNamedScalar.");
  auto result = IrBuilder::create<NamedScalar>(name, DataType::Int);
  IrBuilder::create<UnaryOp>(UnaryOpType::Address, result, val);
  return result;
}

Val* IrBuilder::andExpr(Val* lhs, Val* rhs) {
  return newLogicExpr(BinaryOpType::And, lhs, rhs);
}

Val* IrBuilder::orExpr(Val* lhs, Val* rhs) {
  return newLogicExpr(BinaryOpType::Or, lhs, rhs);
}

Val* IrBuilder::eqExpr(Val* lhs, Val* rhs) {
  return newLogicExpr(BinaryOpType::Eq, lhs, rhs);
}

Val* IrBuilder::neExpr(Val* lhs, Val* rhs) {
  return newLogicExpr(BinaryOpType::NE, lhs, rhs);
}

Val* IrBuilder::gtExpr(Val* lhs, Val* rhs) {
  return newLogicExpr(BinaryOpType::GT, lhs, rhs);
}

Val* IrBuilder::ltExpr(Val* lhs, Val* rhs) {
  return newLogicExpr(BinaryOpType::LT, lhs, rhs);
}

Val* IrBuilder::leExpr(Val* lhs, Val* rhs) {
  return newLogicExpr(BinaryOpType::LE, lhs, rhs);
}

Val* IrBuilder::geExpr(Val* lhs, Val* rhs) {
  return newLogicExpr(BinaryOpType::GE, lhs, rhs);
}

Val* IrBuilder::addExpr(Val* lhs, Val* rhs) {
  return newArithmeticExpr(BinaryOpType::Add, lhs, rhs);
}

Val* IrBuilder::subExpr(Val* lhs, Val* rhs) {
  return newArithmeticExpr(BinaryOpType::Sub, lhs, rhs);
}

Val* IrBuilder::mulExpr(Val* lhs, Val* rhs) {
  return newArithmeticExpr(BinaryOpType::Mul, lhs, rhs);
}

Val* IrBuilder::divExpr(Val* lhs, Val* rhs) {
  return newArithmeticExpr(BinaryOpType::Div, lhs, rhs);
}

Val* IrBuilder::ceilDivExpr(Val* lhs, Val* rhs) {
  return newArithmeticExpr(BinaryOpType::CeilDiv, lhs, rhs);
}

Val* IrBuilder::modExpr(Val* lhs, Val* rhs) {
  return newArithmeticExpr(BinaryOpType::Mod, lhs, rhs);
}

Val* IrBuilder::maxExpr(Val* lhs, Val* rhs) {
  return newArithmeticExpr(BinaryOpType::Max, lhs, rhs);
}

Val* IrBuilder::minExpr(Val* lhs, Val* rhs) {
  return newArithmeticExpr(BinaryOpType::Min, lhs, rhs);
}

Val* IrBuilder::gcdExpr(Val* lhs, Val* rhs) {
  return newArithmeticExpr(BinaryOpType::Gcd, lhs, rhs);
}

<<<<<<< HEAD
Val* IrBuilder::arrayExpr(std::vector<Val*> members) {
  TORCH_INTERNAL_ASSERT(
      !members.empty(), "Cannot create an array with no members.");
  auto in_dtype_opt = members.at(0)->getDataType();
  TORCH_INTERNAL_ASSERT(in_dtype_opt.has_value());
  auto out_dtype =
      ArrayOf{std::make_shared<DataType>(*in_dtype_opt), members.size()};
  auto out = newScalar(out_dtype);
  create<ArrayOp>(out, members);
  return out;
}

=======
Val* IrBuilder::getItemExpr(Val* array, Val* index) {
  auto item_dtype = std::get<ArrayOf>(array->dtype().type).type;
  auto out = newScalar(*item_dtype);
  create<GetItem>(array->container(), out, array, index);
  return out;
}

Val* IrBuilder::getItemExpr(Val* array, PolymorphicValue index) {
  auto item_dtype = std::get<ArrayOf>(array->dtype().type).type;
  auto out = newScalar(*item_dtype);
  create<GetItem>(
      array->container(), out, array, newConstant(index, DataType::Int));
  return out;
}

Val* IrBuilder::getAttrExpr(Val* struct_, std::string attr) {
  auto item_dtype = NVFUSER_MAYBE_STAR std::get<StructOf>(struct_->dtype().type)
                        .types.at(attr);
  auto out = newScalar(item_dtype);
  create<GetAttr>(struct_->container(), out, struct_, std::move(attr));
  return out;
}

Val* IrBuilder::metadataExpr(TensorView* tv) {
  return tv->fusion()->metadataOf(tv);
}

>>>>>>> b8baa7f6
Val* SimplifyingIrBuilder::negExpr(Val* val) {
  if (val->isZeroInt()) {
    return val->container()->zeroVal();
  } else if (auto scalar = dynamic_cast<Val*>(val)) {
    if (scalar->isConst()) {
      return IrBuilder::create<Val>(-scalar->value(), scalar->dtype());
    }
  }
  return IrBuilder::negExpr(val);
}

Val* SimplifyingIrBuilder::notExpr(Val* val) {
  if (auto scalar = dynamic_cast<Val*>(val)) {
    if (scalar->isConst()) {
      if (scalar->value()) {
        return FusionGuard::getCurFusion()->falseVal();
      } else {
        return FusionGuard::getCurFusion()->trueVal();
      }
    }
  }
  return IrBuilder::notExpr(val);
}

Val* SimplifyingIrBuilder::addExpr(Val* lhs, PolymorphicValue rhs) {
  if (rhs == 0) {
    return lhs;
  } else if (lhs == nullptr) {
    return IrBuilder::IrBuilder::create<Val>(rhs);
  }
  auto target_dtype = promoteType(lhs->dtype(), getDataType(rhs));
  if (lhs->isConst()) {
    return IrBuilder::IrBuilder::create<Val>(lhs->value() + rhs, target_dtype);
  } else if (rhs > 0) {
    return IrBuilder::addExpr(lhs, IrBuilder::IrBuilder::create<Val>(rhs));
  } else {
    return IrBuilder::subExpr(lhs, IrBuilder::IrBuilder::create<Val>(-rhs));
  }
}

Val* SimplifyingIrBuilder::addExpr(Val* lhs, Val* rhs) {
  if (rhs == nullptr) {
    return lhs;
  } else if (lhs == nullptr) {
    return rhs;
  } else if (lhs->isConst()) {
    return addExpr(rhs, lhs->value());
  } else if (rhs->isConst()) {
    return addExpr(lhs, rhs->value());
  } else {
    return IrBuilder::addExpr(lhs, rhs);
  }
}

Val* SimplifyingIrBuilder::subExpr(Val* lhs, Val* rhs) {
  return addExpr(lhs, negExpr(rhs));
}

Val* SimplifyingIrBuilder::mulExpr(Val* lhs, PolymorphicValue rhs) {
  if (rhs == 0) {
    return lhs->container()->zeroVal();
  } else if (rhs == 1) {
    return lhs;
  } else if (lhs == nullptr) {
    return IrBuilder::create<Val>(rhs);
  } else if (lhs->isConst()) {
    return IrBuilder::create<Val>(lhs->value() * rhs);
  } else {
    return IrBuilder::mulExpr(lhs, IrBuilder::create<Val>(rhs));
  }
}

Val* SimplifyingIrBuilder::mulExpr(Val* lhs, Val* rhs) {
  if (rhs == nullptr) {
    return lhs;
  } else if (lhs == nullptr) {
    return rhs;
  } else if (lhs->isConst()) {
    return mulExpr(rhs, lhs->value());
  } else if (rhs->isConst()) {
    return mulExpr(lhs, rhs->value());
  } else {
    return IrBuilder::mulExpr(lhs, rhs);
  }
}

Val* SimplifyingIrBuilder::divExpr(Val* lhs, Val* rhs) {
  if (rhs->isOneInt()) {
    return lhs;
  }
  return IrBuilder::divExpr(lhs, rhs);
}

Val* SimplifyingIrBuilder::ceilDivExpr(Val* lhs, Val* rhs) {
  if (rhs->isOneInt()) {
    return lhs;
  } else if (lhs->isConst() && rhs->isConst()) {
    auto l = lhs->value();
    auto r = rhs->value();
    using namespace PolymorphicValue_functions;
    return IrBuilder::IrBuilder::create<Val>(ceildiv(l, r));
  } else {
    return IrBuilder::ceilDivExpr(lhs, rhs);
  }
}

Val* SimplifyingIrBuilder::modExpr(Val* lhs, Val* rhs) {
  if (rhs->isOneInt()) {
    return FusionGuard::getCurFusion()->zeroVal();
  }
  return IrBuilder::modExpr(lhs, rhs);
}

Val* SimplifyingIrBuilder::andExpr(Val* lhs, Val* rhs) {
  auto lhs_scalar = dynamic_cast<Val*>(lhs);
  auto rhs_scalar = dynamic_cast<Val*>(rhs);
  TORCH_INTERNAL_ASSERT(!(lhs_scalar == nullptr && rhs_scalar == nullptr));

  if (lhs == nullptr) {
    return rhs_scalar;
  } else if (rhs == nullptr) {
    return lhs_scalar;
  }

  bool lhs_definitely_true = false;
  bool lhs_definitely_false = false;
  if (lhs_scalar && lhs_scalar->isConst()) {
    lhs_definitely_true = lhs_scalar->value().as<bool>();
    lhs_definitely_false = !lhs_scalar->value().as<bool>();
  }
  bool rhs_definitely_true = false;
  bool rhs_definitely_false = false;
  if (rhs_scalar && rhs_scalar->isConst()) {
    rhs_definitely_true = rhs_scalar->value().as<bool>();
    rhs_definitely_false = !rhs_scalar->value().as<bool>();
  }

  if (lhs_definitely_true && rhs_definitely_true) {
    return FusionGuard::getCurFusion()->trueVal();
  } else if (lhs_definitely_false || rhs_definitely_false) {
    return FusionGuard::getCurFusion()->falseVal();
  } else if (lhs_definitely_true) {
    return rhs_scalar;
  } else if (rhs_definitely_true) {
    return lhs_scalar;
  }

  return IrBuilder::andExpr(lhs, rhs);
}

namespace {

template <typename IrBuilderFunc, typename Fimc>
Val* minOrMaxExpr(
    Val* lhs,
    Val* rhs,
    IrBuilderFunc ir_builder_func,
    Fimc func) {
  if (rhs == nullptr) {
    return lhs;
  } else if (lhs == nullptr) {
    return rhs;
  } else if (lhs->isConst() && rhs->isConst()) {
    return IrBuilder::create<Val>(func(lhs->value(), rhs->value()));
  } else {
    return ir_builder_func(lhs, rhs);
  }
}

} // namespace

Val* SimplifyingIrBuilder::maxExpr(Val* lhs, Val* rhs) {
  using namespace PolymorphicValue_functions;
  return minOrMaxExpr(
      lhs,
      rhs,
      [](Val* lhs, Val* rhs) { return IrBuilder::maxExpr(lhs, rhs); },
      [](auto lhs, auto rhs) { return max(lhs, rhs); });
}

Val* SimplifyingIrBuilder::minExpr(Val* lhs, Val* rhs) {
  using namespace PolymorphicValue_functions;
  return minOrMaxExpr(
      lhs,
      rhs,
      [](Val* lhs, Val* rhs) { return IrBuilder::minExpr(lhs, rhs); },
      [](auto lhs, auto rhs) { return min(lhs, rhs); });
}

Val* SimplifyingIrBuilder::gcdExpr(Val* lhs, Val* rhs) {
  if (lhs->isZeroInt()) {
    return rhs;
  }
  if (rhs->isZeroInt()) {
    return lhs;
  }
  if (lhs->isOneInt() || rhs->isOneInt()) {
    return lhs->container()->oneVal();
  }
  return IrBuilder::gcdExpr(lhs, rhs);
}

Val* SimplifyingIrBuilder::whereExpr(Val* pred, Val* lhs, Val* rhs) {
  TORCH_INTERNAL_ASSERT(
      pred->dtype() == DataType::Bool,
      "Where requires a predicate as an input, but received");

  if (pred->isConstScalar() && pred->isABool()) {
    if (pred->evaluateBool()) {
      return lhs;
    } else {
      return rhs;
    }
  }

  return IrBuilder::whereExpr(pred, lhs, rhs);
}

} // namespace nvfuser<|MERGE_RESOLUTION|>--- conflicted
+++ resolved
@@ -19,32 +19,7 @@
 namespace nvfuser {
 
 Val* IrBuilder::newScalar(DataType dtype) {
-<<<<<<< HEAD
-  if (isPointerType(dtype)) {
-    return IrBuilder::create<Int>(dtype);
-  }
-  if (!std::holds_alternative<PrimDataType>(dtype.type)) {
-    return IrBuilder::create<Val>(ValType::Scalar, dtype);
-  }
-  switch (std::get<PrimDataType>(dtype.type)) {
-    case DataType::Bool:
-      return IrBuilder::create<Bool>();
-    case DataType::Float:
-    case DataType::Double:
-      return IrBuilder::create<Double>(dtype);
-    case DataType::Int:
-    case DataType::Int32:
-    case DataType::Index:
-      return IrBuilder::create<Int>(dtype);
-    case DataType::ComplexFloat:
-    case DataType::ComplexDouble:
-      return IrBuilder::create<ComplexDouble>(dtype);
-    default:
-      TORCH_CHECK(false, "Unexpected data type: ", dtype);
-  }
-=======
   return IrBuilder::create<Val>(dtype);
->>>>>>> b8baa7f6
 }
 
 Val* IrBuilder::newArithmeticExpr(BinaryOpType op_type, Val* lhs, Val* rhs) {
@@ -133,7 +108,6 @@
   return result;
 }
 
-<<<<<<< HEAD
 Val* IrBuilder::castExpr(DataType dtype, Val* val) {
   TORCH_CHECK(val != nullptr, "val is a nullptr in castExpr.");
   if (val->dtype() == dtype) {
@@ -144,10 +118,7 @@
   return result;
 }
 
-Val* IrBuilder::setExprNamedScalar(const std::string& name, Val* val) {
-=======
 NamedScalar* IrBuilder::setExprNamedScalar(const std::string& name, Val* val) {
->>>>>>> b8baa7f6
   TORCH_CHECK(val != nullptr, "val is a nullptr in setExprNamedScalar.");
   auto result = IrBuilder::create<NamedScalar>(name, val->dtype());
   IrBuilder::create<LoadStoreOp>(LoadStoreOpType::Set, result, val);
@@ -231,20 +202,6 @@
   return newArithmeticExpr(BinaryOpType::Gcd, lhs, rhs);
 }
 
-<<<<<<< HEAD
-Val* IrBuilder::arrayExpr(std::vector<Val*> members) {
-  TORCH_INTERNAL_ASSERT(
-      !members.empty(), "Cannot create an array with no members.");
-  auto in_dtype_opt = members.at(0)->getDataType();
-  TORCH_INTERNAL_ASSERT(in_dtype_opt.has_value());
-  auto out_dtype =
-      ArrayOf{std::make_shared<DataType>(*in_dtype_opt), members.size()};
-  auto out = newScalar(out_dtype);
-  create<ArrayOp>(out, members);
-  return out;
-}
-
-=======
 Val* IrBuilder::getItemExpr(Val* array, Val* index) {
   auto item_dtype = std::get<ArrayOf>(array->dtype().type).type;
   auto out = newScalar(*item_dtype);
@@ -272,7 +229,6 @@
   return tv->fusion()->metadataOf(tv);
 }
 
->>>>>>> b8baa7f6
 Val* SimplifyingIrBuilder::negExpr(Val* val) {
   if (val->isZeroInt()) {
     return val->container()->zeroVal();
