--- conflicted
+++ resolved
@@ -230,11 +230,7 @@
 // Shortcuts for frequently used vals
 Val* IrContainer::zeroVal() {
   if (!zero_val_) {
-<<<<<<< HEAD
-    auto zero_val = IrBuilder::create<Val>(this, 0);
-=======
-    auto zero_val = IrBuilder::create<Scalar>(this, 0L);
->>>>>>> fb9845e7
+    auto zero_val = IrBuilder::create<Val>(this, 0L);
     TORCH_INTERNAL_ASSERT(vals_up_.back().get() == zero_val);
     zero_val_ = std::unique_ptr<Val>(vals_up_.back().release());
     vals_up_.pop_back();
@@ -259,11 +255,7 @@
 
 Val* IrContainer::oneVal() {
   if (!one_val_) {
-<<<<<<< HEAD
-    auto one_val = IrBuilder::create<Val>(this, 1, DataType::Int);
-=======
-    auto one_val = IrBuilder::create<Scalar>(this, 1L, DataType::Int);
->>>>>>> fb9845e7
+    auto one_val = IrBuilder::create<Val>(this, 1L, DataType::Int);
     TORCH_INTERNAL_ASSERT(vals_up_.back().get() == one_val);
     one_val_ = std::unique_ptr<Val>(vals_up_.back().release());
     vals_up_.pop_back();
