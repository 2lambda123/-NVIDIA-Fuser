// clang-format off
/*
 * SPDX-FileCopyrightText: Copyright (c) 2023-present NVIDIA CORPORATION & AFFILIATES.
 * All rights reserved.
 * SPDX-License-Identifier: BSD-3-Clause
 */
// clang-format on
#pragma once

#include <c10/macros/Export.h>
#include <ir/interface_nodes.h>

#include <fusion.h>
#include <ir/base_nodes.h>
#include <mma_type.h>
#include <parallel_type_bitmap.h>

//! Nodes in here should generally not be used by users. They should be behind
//! the scenes and users shouldn't have to be aware of what they do to use the
//! code generator
//!
//! \todo improve implementation bool IterDomain::sameAs(const IterDomain*)
//! \todo Add testing of sameAs functions for these nodes
//!

//! IR header hierarchy
//! 1. utils.h - PolymorphicBase and NonCopyable
//! 2. ir/base_nodes.h - Statement, Expr, and Val
//! 3. ir/internal_base_nodes.h - IterDomain and TensorDomain
//! 4. ir/interface_nodes.h - TensorView and Scalar
//! 5. ** ir/internal_nodes.h ** - Any internal-only IR nodes

namespace nvfuser {

class ViewTransform;
class Scope;
class IrCloner;
struct AnalyzeViewResult;

class TORCH_CUDA_CU_API FullOp : public Expr {
 public:
  using Expr::Expr;

  FullOp(IrBuilderPasskey, Val* out, Val* fill_value);

  NVFUSER_DECLARE_CLONE_AND_CREATE

  const char* getOpString() const override {
    return "FullOp";
  }

  std::string toString(int indent_size = 0) const override;
  std::string toInlineString(int indent_size = 0) const override;

  Val* getFillValue() const {
    return inputs().back();
  }
};

class TORCH_CUDA_CU_API SelectOp : public Expr {
 public:
  using Expr::Expr;

  SelectOp(IrBuilderPasskey, Val* out, Val* in, int64_t dim, Val* index);

  NVFUSER_DECLARE_CLONE_AND_CREATE

  const char* getOpString() const override {
    return "SelectOp";
  }

  std::string toString(int indent_size = 0) const override;
  std::string toInlineString(int indent_size = 0) const override;

  TensorView* lookupTv() const {
    return input(0)->as<TensorView>();
  }

  int64_t dim() const {
    return attribute<int64_t>(0);
  }

  IterDomain* getIndexedID() const;

  std::unordered_map<IterDomain*, Val*> getIndexOverridingMap() const {
    return {{getIndexedID(), input(1)}};
  }
};

class TORCH_CUDA_CU_API IndexSelectOp : public Expr {
 public:
  using Expr::Expr;

  IndexSelectOp(IrBuilderPasskey, Val* out, Val* in1, int64_t dim, Val* in3);

  NVFUSER_DECLARE_CLONE_AND_CREATE

  const char* getOpString() const override {
    return "IndexSelectOp";
  }

  std::string toString(int indent_size = 0) const override;
  std::string toInlineString(int indent_size = 0) const override;

  TensorView* lookupTv() const {
    return input(0)->as<TensorView>();
  }

  TensorView* indexTv() const {
    return input(1)->as<TensorView>();
  }

  IterDomain* getIndexedID() const;

  IterDomain* getConsumerOfIndexedID() const;

  int64_t dim() const {
    return attribute<int64_t>(0);
  }
};

class TORCH_CUDA_CU_API TorchGatherOp : public Expr {
 public:
  using Expr::Expr;

  //! Parameter exact_sizes indicates whether the non-indexed domains
  //! of the index tensor have the same extents of those of the input
  //! tensor. It's true in the case of torch.take_along_dim and
  //! numpy_take_along_axis. torch.take_along_axis does not guarantee
  //! they are the same.
  TorchGatherOp(
      IrBuilderPasskey,
      Val* out,
      Val* in,
      int64_t dim,
      Val* index,
      bool exact_sizes);

  NVFUSER_DECLARE_CLONE_AND_CREATE

  const char* getOpString() const override {
    return "TorchGatherOp";
  }

  std::string toString(int indent_size = 0) const override;
  std::string toInlineString(int indent_size = 0) const override;

  TensorView* lookupTv() const {
    return input(0)->as<TensorView>();
  }

  TensorView* indexTv() const {
    return input(1)->as<TensorView>();
  }

  int64_t dim() const {
    return attribute<int64_t>(0);
  }

  IterDomain* getIndexedID() const;

  IterDomain* getConsumerOfIndexedID() const;

  bool exactSizes() const {
    return attribute<bool>(1);
  }
};

class TORCH_CUDA_CU_API ScatterOp : public Expr {
 public:
  using Expr::Expr;
  ScatterOp(
      IrBuilderPasskey,
      ScatterOpType type,
      Val* out,
      Val* self,
      int64_t dim,
      Val* index,
      Val* src);

  NVFUSER_DECLARE_CLONE_AND_CREATE

  const char* getOpString() const override {
    return "ScatterOp";
  }

  std::string toString(int indent_size = 0) const override;
  std::string toInlineString(int indent_size = 0) const override;

  TensorView* selfTv() const {
    return input(0)->as<TensorView>();
  }

  TensorView* indexTv() const {
    return input(1)->as<TensorView>();
  }

  TensorView* srcTv() const {
    return input(2)->as<TensorView>();
  }

  int64_t dim() const {
    return attribute<int64_t>(0);
  }

  IterDomain* getIndexedID() const;

  ScatterOpType getScatterOpType() const {
    return attribute<ScatterOpType>(1);
  }
};

class TORCH_CUDA_CU_API IotaOp : public Expr {
 public:
  using Expr::Expr;

  IotaOp(IrBuilderPasskey, Val* out, Val* length, Val* start, Val* step);

  NVFUSER_DECLARE_CLONE_AND_CREATE

  const char* getOpString() const override {
    return "IotaOp";
  }

  std::string toString(int indent_size = 0) const override;
  std::string toInlineString(int indent_size = 0) const override;

  DataType dtype() const {
    return *start()->getDataType();
  }

  Val* length() const {
    return input(0);
  }

  Val* start() const {
    return input(1);
  }

  Val* step() const {
    return input(2);
  }
};

// Tensor factory for generating identity matrices like
//
// [[1, 0, 0],
//  [0, 1, 0],
//  [0, 0, 1]]
//
// or
//
// [[1, 0, 0],
//  [0, 1, 0],
//  [0, 0, 1],
//  [0, 0, 0]]
//
// or
//
// [[1, 0, 0, 0],
//  [0, 1, 0, 0],
//  [0, 0, 1, 0]]
class TORCH_CUDA_CU_API EyeOp : public Expr {
 public:
  using Expr::Expr;

  EyeOp(IrBuilderPasskey, Val* out, DataType dtype);

  NVFUSER_DECLARE_CLONE_AND_CREATE

  const char* getOpString() const override {
    return "EyeOp";
  }

  std::string toString(int indent_size = 0) const override;
  std::string toInlineString(int indent_size = 0) const override;

  DataType dtype() const {
    return attribute<DataType>(0);
  }
};

//! A specialization for Unary operations. Unary operations take in a single
//! input and produce a single output. Examples include:
//!   1) Casting operation i.e. float(a_val)
//!   2) Negation i.e. val * -1
//!   3) Reduction across a dimension i.e. val.sum(axis=2)
//!   4) split/merge
class TORCH_CUDA_CU_API UnaryOp : public Expr {
 public:
  using Expr::Expr;

  UnaryOp(IrBuilderPasskey, UnaryOpType type, Val* out, Val* in);

  NVFUSER_DECLARE_CLONE_AND_CREATE

  const char* getOpString() const override {
    return "UnaryOp";
  }

  std::vector<PolymorphicValue> evaluate(
      const ExpressionEvaluator& ee,
      const std::vector<PolymorphicValue>& inputs) const override;

  std::string toString(int indent_size = 0) const override;
  std::string toInlineString(int indent_size = 0) const override;

  Val* out() const {
    return output(0);
  }
  Val* in() const {
    return input(0);
  }

  UnaryOpType getUnaryOpType() const {
    return attribute<UnaryOpType>(0);
  }

 private:
  void printHelper(std::stringstream& ss, std::string input) const;
};

//! A specialization for Binary operations. Binary operations take in two inputs
//! and produce a single output. Examples include:
//!  1) Add/mul/div/mod/sub (A * B)
//!  2) LT (A < B)
class TORCH_CUDA_CU_API BinaryOp : public Expr {
 public:
  using Expr::Expr;

  BinaryOp(IrBuilderPasskey, BinaryOpType type, Val* out, Val* lhs, Val* rhs);

  NVFUSER_DECLARE_CLONE_AND_CREATE

  const char* getOpString() const override {
    return "BinaryOp";
  }

  std::vector<PolymorphicValue> evaluate(
      const ExpressionEvaluator& ee,
      const std::vector<PolymorphicValue>& inputs) const override;

  std::string toString(int indent_size = 0) const override;
  std::string toInlineString(int indent_size = 0) const override;

  Val* out() const {
    return output(0);
  }
  Val* lhs() const {
    return input(0);
  }
  Val* rhs() const {
    return input(1);
  }

  BinaryOpType getBinaryOpType() const {
    return attribute<BinaryOpType>(0);
  }

 private:
  void printHelper(
      std::stringstream& ss,
      int indent_size,
      std::string lhs,
      std::string rhs) const;
};

class TORCH_CUDA_CU_API TernaryOp : public Expr {
 public:
  using Expr::Expr;

  TernaryOp(
      IrBuilderPasskey,
      TernaryOpType type,
      Val* out,
      Val* in1,
      Val* in2,
      Val* in3);

  NVFUSER_DECLARE_CLONE_AND_CREATE

  const char* getOpString() const override {
    return "TernaryOp";
  }

  std::vector<PolymorphicValue> evaluate(
      const ExpressionEvaluator& ee,
      const std::vector<PolymorphicValue>& inputs) const override;

  std::string toString(int indent_size = 0) const override;
  std::string toInlineString(int indent_size = 0) const override;

  Val* out() const {
    return output(0);
  }

  Val* in1() const {
    return input(0);
  }
  Val* in2() const {
    return input(1);
  }
  Val* in3() const {
    return input(2);
  }

  TernaryOpType getTernaryOpType() const {
    return attribute<TernaryOpType>(0);
  }

 private:
  void printHelper(
      std::stringstream& ss,
      int indent_size,
      std::string in1,
      std::string in2,
      std::string in3) const;
};

<<<<<<< HEAD
class TORCH_CUDA_CU_API ArrayOp : public Expr {
 public:
  using Expr::Expr;

  ArrayOp(
      IrBuilderPasskey,
      Val* output,
      std::vector<Val*> inputs);
=======
// construct an array from a list of values
class TORCH_CUDA_CU_API ArrayConstruct : public Expr {
 public:
  using Expr::Expr;

  ArrayConstruct(IrBuilderPasskey, Val* output, std::vector<Val*> inputs);
>>>>>>> b8baa7f6

  NVFUSER_DECLARE_CLONE_AND_CREATE

  const char* getOpString() const override {
<<<<<<< HEAD
    return "ArrayOp";
=======
    return "ArrayConstruct";
>>>>>>> b8baa7f6
  }

  std::string toString(int indent_size = 0) const override;
  std::string toInlineString(int indent_size = 0) const override;

<<<<<<< HEAD
  Val* out() const {
    return output(0);
  }
=======
  std::vector<PolymorphicValue> evaluate(
      const ExpressionEvaluator& ee,
      const std::vector<PolymorphicValue>& inputs) const override;

  Val* out() const {
    return output(0);
  }
};

// Get an item from an array, array[index]
class TORCH_CUDA_CU_API GetItem : public Expr {
 public:
  using Expr::Expr;

  GetItem(IrBuilderPasskey, Val* output, Val* array, Val* index);

  NVFUSER_DECLARE_CLONE_AND_CREATE

  const char* getOpString() const override {
    return "GetItem";
  }

  std::string toString(int indent_size = 0) const override;
  std::string toInlineString(int indent_size = 0) const override;

  std::vector<PolymorphicValue> evaluate(
      const ExpressionEvaluator& ee,
      const std::vector<PolymorphicValue>& inputs) const override;

  Val* out() const {
    return output(0);
  }

  Val* array() const {
    return input(0);
  }

  Val* index() const {
    return input(1);
  }
};

// Get an attribute from a struct, struct.attr
class TORCH_CUDA_CU_API GetAttr : public Expr {
 public:
  using Expr::Expr;

  GetAttr(IrBuilderPasskey, Val* output, Val* struct_, std::string attr);

  NVFUSER_DECLARE_CLONE_AND_CREATE

  const char* getOpString() const override {
    return "GetAttr";
  }

  std::string toString(int indent_size = 0) const override;
  std::string toInlineString(int indent_size = 0) const override;

  std::vector<PolymorphicValue> evaluate(
      const ExpressionEvaluator& ee,
      const std::vector<PolymorphicValue>& inputs) const override;

  Val* out() const {
    return output(0);
  }

  Val* struct_() const {
    return input(0);
  }

  std::string attr() const {
    return attribute<std::string>(0);
  }
};

// Get an attribute from a struct, struct.attr
class TORCH_CUDA_CU_API GetMetaData : public Expr {
 public:
  using Expr::Expr;

  GetMetaData(IrBuilderPasskey, Val* output, Val* input);

  NVFUSER_DECLARE_CLONE_AND_CREATE

  const char* getOpString() const override {
    return "GetMetaData";
  }

  std::string toString(int indent_size = 0) const override;
  std::string toInlineString(int indent_size = 0) const override;

  bool sameAs(const Statement* other) const override {
    auto other_meta = dynamic_cast<const GetMetaData*>(other);
    if (other_meta == nullptr) {
      return false;
    }
    // Do not recursively check input, because if we have
    // T1 = set(T0)
    // T2 = set(T0)
    // Then even if T1->sameAs(T2), they should not have the same metadata.
    // For example, T1 and T2 may be different fusion outputs, so their data
    // pointers are different.
    return other_meta->in() == in();
  }

  std::vector<PolymorphicValue> evaluate(
      const ExpressionEvaluator& ee,
      const std::vector<PolymorphicValue>& inputs) const override;

  Val* out() const {
    return output(0);
  }

  Val* in() const {
    return input(0);
  }
};

// Construct a tensor from an array
class TORCH_CUDA_CU_API TensorConstruct : public Expr {
 public:
  using Expr::Expr;

  TensorConstruct(IrBuilderPasskey, TensorView* output, Val* input);

  NVFUSER_DECLARE_CLONE_AND_CREATE

  const char* getOpString() const override {
    return "TensorConstruct";
  }

  std::string toString(int indent_size = 0) const override;
  std::string toInlineString(int indent_size = 0) const override;

  std::vector<PolymorphicValue> evaluate(
      const ExpressionEvaluator& ee,
      const std::vector<PolymorphicValue>& inputs) const override;

  TensorView* out() const {
    return output(0)->as<TensorView>();
  }

  Val* in() const {
    return input(0);
  }
>>>>>>> b8baa7f6
};

//! A specialization for random number generator (RNG) operations. RNG
//! operations take in no tensor input and produce a single output.
class TORCH_CUDA_CU_API RNGOp : public Expr {
  int64_t getOutputDims() const;

 public:
  struct Attributes {
    // default initialization for clang-tidy
    // cppcoreguidelines-pro-type-member-init
    RNGOpType rtype = RNGOpType::Undefined;
    DataType dtype;
    size_t num_parameters = 0;

    // TODO: Enable the following in C++20:
    // bool operator==(const Attributes &other) const = default;
    bool operator==(const Attributes& other) const {
      // Note: we do not need to explicitly compare num_parameters since it is
      // tied to rtype
      return rtype == other.rtype && dtype == other.dtype;
    }
  };

  using Expr::Expr;

  //! Note that if philox_offset is provided, then rng_offset will be ignored.
  RNGOp(
      IrBuilderPasskey,
      RNGOpType type,
      Val* out,
      DataType dtype,
      std::vector<Val*> parameters = {},
      Val* philox_seed = nullptr,
      Val* philox_offset = nullptr,
      Val* philox_index = nullptr);

  NVFUSER_DECLARE_CLONE_AND_CREATE

  const char* getOpString() const override {
    return "RNGOp";
  }

  std::string toString(int indent_size = 0) const override;
  std::string toInlineString(int indent_size = 0) const override;

  RNGOpType getRNGOpType() const {
    return attribute<Attributes>(0).rtype;
  }

  DataType dtype() const {
    return attribute<Attributes>(0).dtype;
  }

  size_t getNumParameters() const {
    return attribute<Attributes>(0).num_parameters;
  }

  std::vector<Val*> getParameters() const {
    return {
        inputs().begin() + getOutputDims(),
        inputs().begin() + (int64_t)(getOutputDims() + getNumParameters())};
  }

  std::vector<Val*> getShape() const {
    return {inputs().begin(), inputs().begin() + getOutputDims()};
  }

  Val* getRNGSeedVal() const {
    // Note that inputs() consists of:
    // output dims | parameters | philox seed | philox_offset
    auto seed_index = getOutputDims() + getNumParameters();
    return (inputs().size() > seed_index) ? inputs().at(seed_index) : nullptr;
  }

  Val* getRNGOffsetVal() const {
    // Note that inputs() consists of:
    // output dims | parameters | philox seed | philox_offset
    auto offset_index = getOutputDims() + getNumParameters() + 1;
    return (inputs().size() > offset_index) ? inputs().at(offset_index)
                                            : nullptr;
  }

  bool isDeterministic() const {
    return inputs().size() == getOutputDims() + getNumParameters() + 2;
  }

  void setSeedAndOffset(Val* seed, Val* offset) {
    TORCH_INTERNAL_ASSERT(!isDeterministic());
    addInput(seed);
    addInput(offset);
  }

  Val* getPhiloxIndex() const {
    return attributeVal(1);
  }

  int getPhiloxMultiple() const {
    return dtype() == DataType::Double ? 2 : 4;
  }
};

//! Broadcast in to match out. is_broadcast_dims are relative to out. Where
//! is_broadcast_dims.size() == out->nDims().
class TORCH_CUDA_CU_API BroadcastOp : public Expr {
 public:
  using Expr::Expr;

  //! \param out The output tensor
  //! \param in The input tensor
  //! \param is_broadcast_dims True when output dim is a new broadcast domain
  BroadcastOp(
      IrBuilderPasskey,
      Val* out,
      Val* in,
      std::vector<bool> is_broadcast_dims);

  NVFUSER_DECLARE_CLONE_AND_CREATE

  const char* getOpString() const override {
    return "BroadcastOp";
  }

  std::string toString(int indent_size = 0) const override;
  std::string toInlineString(int indent_size = 0) const override;

  std::vector<PolymorphicValue> evaluate(
      const ExpressionEvaluator& ee,
      const std::vector<PolymorphicValue>& inputs) const override;

  Val* out() const {
    return output(0);
  }
  Val* in() const {
    return input(0);
  }

  bool isBroadcastDim(size_t dim) const {
    return getBroadcastDimFlags().at(dim);
  }

  //! The same list passed to the broadcast arithmetic op. Each
  //! element corresponds to an IterDomain of the output tensor and is
  //! true when the IterDomain is a new broadcast domain. Note
  //! that the output tensor may have other broadcast domains whose
  //! flags are false because the input tensor may already have
  //! broadcast domains.
  const std::vector<bool>& getBroadcastDimFlags() const {
    return attribute<std::vector<bool>>(0);
  }
};

//! Squeeze in to match out. is_squeeze_dims are relative to in. Where
//! is_squeeze_dims.size() == in->nDims(). Squeeze is the opposite of
//! broadcast.
class TORCH_CUDA_CU_API SqueezeOp : public Expr {
 public:
  using Expr::Expr;

  //! \param out The output tensor
  //! \param in The input tensor
  //! \param is_squeeze_dims True when input dim is a removed broadcast domain
  SqueezeOp(
      IrBuilderPasskey,
      Val* out,
      Val* in,
      std::vector<bool> is_broadcast_dims);

  NVFUSER_DECLARE_CLONE_AND_CREATE

  const char* getOpString() const override {
    return "SqueezeOp";
  }

  std::string toString(int indent_size = 0) const override;
  std::string toInlineString(int indent_size = 0) const override;

  std::vector<PolymorphicValue> evaluate(
      const ExpressionEvaluator& ee,
      const std::vector<PolymorphicValue>& inputs) const override;

  Val* out() const {
    return output(0);
  }
  Val* in() const {
    return input(0);
  }

  bool isSqueezeDim(size_t dim) const {
    return getSqueezeDimFlags().at(dim);
  }

  //! The same list passed to the squeeze arithmetic op. Each
  //! element corresponds to an IterDomain of the input tensor and is
  //! true when the IterDomain is a broadcast domain that is removed in the
  //! output. Note that the output tensor may still contain broadcast domains
  //! because the input tensor may have broadcast domains that we don't want to
  //! remove (false flag).
  const std::vector<bool>& getSqueezeDimFlags() const {
    return attribute<std::vector<bool>>(0);
  }

  //! Check that squeezed IDs in old_tv concretize to Broadcast IterType
  void checkConcretization(Val* old_tv, Val* new_tv) const override;
};

//! Reduction operation. Out is first initialized to _init. Then
//! reduction_op_type is used to update out as out = reductionOp(out, in).
//! Output's axes marked as reduction will be reduced to produce an output
//! tensor. The output tensors size will be the size of all
//! non-reduction/non-broadcast dimensions.
class TORCH_CUDA_CU_API ReductionOp : public Expr {
 public:
  using Expr::Expr;

  ReductionOp(
      IrBuilderPasskey,
      BinaryOpType reduction_op_type,
      Val* init,
      Val* out,
      Val* in,
      bool is_allreduce = false);

  NVFUSER_DECLARE_CLONE_AND_CREATE

  const char* getOpString() const override {
    return "ReductionOp";
  }

  std::string toString(int indent_size = 0) const override;
  std::string toInlineString(int indent_size = 0) const override;

  Val* out() const {
    return output(0);
  }
  Val* in() const {
    return input(0);
  }
  Val* init() const {
    return attributeVal(0);
  }

  BinaryOpType getReductionOpType() const {
    return attribute<BinaryOpType>(1);
  }

  bool isAllreduce() const {
    return attribute<bool>(2);
  }
};

//! Grouped reduction operation for horizontal fusions. It works like
//! batched GEMMs in the sense that multiple independent reductions are
//! performed together. The main benefit is when reducing tensors across thread
//! blocks, a single grid sync can be done for all individual
//! reductions. As grid sync is very expensive, this can be a
//! significant performance impact.
class TORCH_CUDA_CU_API GroupedReductionOp : public Expr {
 public:
  using Expr::Expr;

  GroupedReductionOp(
      IrBuilderPasskey,
      std::vector<BinaryOpType> reduction_op_types,
      std::vector<Val*> init,
      std::vector<Val*> out,
      std::vector<Val*> in,
      bool is_allreduce = false);

  NVFUSER_DECLARE_CLONE_AND_CREATE

  const char* getOpString() const override {
    return "GroupedReductionOp";
  }

  std::string toString(int indent_size = 0) const override;
  std::string toInlineString(int indent_size = 0) const override;

  //! Number of expressions grouped horizontally. It does not reflect
  //! iteration grouping.
  size_t numHorizontallyGroupedExprs() const {
    return getReductionOpTypes().size();
  }

  std::vector<Val*> initVals() const {
    auto size = numHorizontallyGroupedExprs();
    std::vector<Val*> result;
    result.reserve(size);
    for (auto i : c10::irange(2, 2 + size)) {
      result.emplace_back(attribute(i)->as<Val>());
    }
    return result;
  }

  Val* initVal(size_t index) const {
    return attributeVal(2 + index);
  }

  const std::vector<BinaryOpType>& getReductionOpTypes() const {
    return attribute<std::vector<BinaryOpType>>(0);
  }

  BinaryOpType getReductionOpType(size_t index) const {
    return getReductionOpTypes().at(index);
  }

  bool isAllreduce() const {
    return attribute<bool>(1);
  }

  //! Return the index of the corresponding reduction expression for
  //! a given output val.
  int getExprIndexOfOutput(Val* output_val) const;
};

//! Average, variance and N (count) vals for Welford
class TORCH_CUDA_CU_API WelfordTriplet {
 public:
  //! Names of the Welford triplet vals
  enum class ValName { Avg, Var, N };

  WelfordTriplet() = default;

  WelfordTriplet(Val* avg, Val* var, Val* N) : vals_({avg, var, N}) {}

  Val* const& avg() const {
    return get(ValName::Avg);
  }

  Val*& avg() {
    return get(ValName::Avg);
  }

  TensorView* avgTv() const {
    TORCH_INTERNAL_ASSERT(avg()->isA<TensorView>());
    return avg()->as<TensorView>();
  }

  Val* const& var() const {
    return get(ValName::Var);
  }

  Val*& var() {
    return get(ValName::Var);
  }

  TensorView* varTv() const {
    TORCH_INTERNAL_ASSERT(var()->isA<TensorView>());
    return var()->as<TensorView>();
  }

  Val* const& N() const {
    return get(ValName::N);
  }

  Val*& N() {
    return get(ValName::N);
  }

  TensorView* NTv() const {
    TORCH_INTERNAL_ASSERT(N()->isA<TensorView>());
    return N()->as<TensorView>();
  }

  //! Get the i-th val. Ordering is defined by ValName.
  Val* const& get(int i) const {
    return vals_.at(i);
  }

  //! Get the i-th val. Ordering is defined by ValName.
  Val*& get(int i) {
    return vals_.at(i);
  }

  Val* const& get(ValName name) const {
    return get(valNameToIndex(name));
  }

  Val*& get(ValName name) {
    return get(valNameToIndex(name));
  }

  //! Get the name of a given val in this triplet. None is returned if
  //! not found.
  std::optional<ValName> getNameOf(Val* val) const;

  //! Return a new triplet with outputs produced by a function applied
  //! to each of this triplet
  template <typename Func>
  WelfordTriplet transform(Func func) const {
    return WelfordTriplet(func(avg()), func(var()), func(N()));
  }

  bool sameAs(const WelfordTriplet& other) const;

  WelfordTriplet clone(IrCloner* ir_cloner) const;

  //! Clone a vector of triplets
  static std::vector<WelfordTriplet> clone(
      const std::vector<WelfordTriplet>& src,
      IrCloner* ir_cloner);

  auto begin() {
    return vals_.begin();
  }

  auto begin() const {
    return vals_.begin();
  }

  auto end() {
    return vals_.end();
  }

  auto end() const {
    return vals_.end();
  }

 private:
  //! Convert a given val name to an index
  static int valNameToIndex(ValName name) {
    return static_cast<int>(name);
  }

  //! Convert a given index to a name
  static ValName indexToValName(int index) {
    TORCH_INTERNAL_ASSERT(index >= 0 && index < 3, "Invalid index: ", index);
    return static_cast<ValName>(index);
  }

 private:
  //! Holds avg, var and N in this order
  std::array<Val*, 3> vals_ = {{nullptr, nullptr, nullptr}};
};

//! Welford Scan operation.
class TORCH_CUDA_CU_API WelfordOp : public Expr {
 public:
  using Expr::Expr;
  static constexpr int kNumAttrs = 4;

  WelfordOp(
      IrBuilderPasskey,
      const WelfordTriplet& output,
      const WelfordTriplet& input,
      const WelfordTriplet& init,
      bool is_fused = false);

  WelfordOp(
      IrBuilderPasskey,
      Val* out_avg,
      Val* out_var,
      Val* out_N,
      Val* in_avg,
      Val* in_var,
      Val* in_N,
      Val* init_avg,
      Val* init_var,
      Val* init_N,
      bool is_fused = false);

  NVFUSER_DECLARE_CLONE_AND_CREATE

  const char* getOpString() const override {
    return "WelfordOp";
  }

  std::string toString(int indent_size = 0) const override;
  std::string toInlineString(int indent_size = 0) const override;

  Val* out() const {
    return outputTriplet().avg();
  }

  Val* in() const {
    return inputTriplet().avg();
  }

  WelfordTriplet outputTriplet() const {
    return WelfordTriplet(outAvg(), outVar(), outN());
  }

  Val* outAvg() const {
    return output(0);
  }

  Val* outVar() const {
    return output(1);
  }

  Val* outN() const {
    return output(2);
  }

  WelfordTriplet inputTriplet() const {
    return WelfordTriplet(inAvg(), inVar(), inN());
  }

  Val* inAvg() const {
    return input(0);
  }

  Val* inVar() const {
    return input(1);
  }

  Val* inN() const {
    return input(2);
  }

  WelfordTriplet initTriplet() const {
    return WelfordTriplet(initAvg(), initVar(), initN());
  }

  Val* initAvg() const {
    return attributeVal(0);
  }

  Val* initVar() const {
    return attributeVal(1);
  }

  Val* initN() const {
    return attributeVal(2);
  }

  bool singleValue() const {
    return inN()->isOneInt();
  }

  bool hasInit() const {
    return !initN()->isZeroInt();
  }

  //! True if using the fused reduction kernel (not implemented yet)
  bool isAllreduce() const {
    return attribute<bool>(3);
  }

  std::vector<Val*> getInitVals() const;

  //! Return the init val for an output val
  Val* getInitValOfOutput(Val* output_val) const;
};

class TORCH_CUDA_CU_API GroupedWelfordOp : public Expr {
 public:
  using Expr::Expr;

  GroupedWelfordOp(
      IrBuilderPasskey,
      std::vector<WelfordTriplet> output_vals,
      std::vector<WelfordTriplet> input_vals,
      std::vector<WelfordTriplet> init_vals,
      bool is_allreduce = false);

  NVFUSER_DECLARE_CLONE_AND_CREATE

  const char* getOpString() const override {
    return "GroupedWelfordOp";
  }

  std::string toString(int indent_size = 0) const override;
  std::string toInlineString(int indent_size = 0) const override;

  //! Number of expressions grouped horizontally. It does not reflect
  //! iteration grouping. As horizontal grouping is not supported,
  //! this always returns 1.
  size_t numHorizontallyGroupedExprs() const {
    return 1;
  }

  Val* out(size_t index) const {
    return outAvg(index);
  }

  Val* in(size_t index) const {
    return inAvg(index);
  }

  std::vector<WelfordTriplet> outputVals() const {
    std::vector<WelfordTriplet> result;
    auto size = outputs().size() / 3;
    result.reserve(size);
    for (auto i : c10::irange(size)) {
      result.emplace_back(outAvg(i), outVar(i), outN(i));
    }
    return result;
  }

  std::vector<WelfordTriplet> inputVals() const {
    std::vector<WelfordTriplet> result;
    auto size = inputs().size() / 3;
    result.reserve(size);
    for (auto i : c10::irange(size)) {
      result.emplace_back(inAvg(i), inVar(i), inN(i));
    }
    return result;
  }

  std::vector<WelfordTriplet> initVals() const {
    std::vector<WelfordTriplet> result;
    auto size = inputs().size() / 3;
    result.reserve(size);
    for (auto i : c10::irange(size)) {
      result.emplace_back(initAvg(i), initVar(i), initN(i));
    }
    return result;
  }

  Val* outAvg(size_t index) const {
    return output(index * 3);
  }

  Val* outVar(size_t index) const {
    return output(index * 3 + 1);
  }

  Val* outN(size_t index) const {
    return output(index * 3 + 2);
  }

  Val* inAvg(size_t index) const {
    return input(index * 3);
  }

  Val* inVar(size_t index) const {
    return input(index * 3 + 1);
  }

  Val* inN(size_t index) const {
    return input(index * 3 + 2);
  }

  Val* initAvg(size_t index) const {
    return attributeVal(1 + index * 3);
  }

  Val* initVar(size_t index) const {
    return attributeVal(2 + index * 3);
  }

  Val* initN(size_t index) const {
    return attributeVal(3 + index * 3);
  }

  //! Return the index of the corresponding welford expression for
  //! a given output val
  int getExprIndexOfOutput(Val* output_val) const;

  //! Return the init val for an output val
  Val* getInitValOfOutput(Val* output_val) const;

  bool singleValue(size_t index) const {
    return inN(index)->isOneInt();
  }

  bool hasInit(size_t index) const {
    return !initN(index)->isZeroInt();
  }

  bool isAllreduce() const {
    return attribute<bool>(0);
  }
};

//! Fused Matmul operation
class TORCH_CUDA_CU_API MmaOp : public Expr {
 public:
  // This is a temporary data structure to for the
  //  scheduling specific parameters that we still need
  //  to store on an mma node. Eventually will only be
  //  the mma macro type that will stay on the IR node
  //  after additional cleaning ups.
  struct OptionsInMma {
    MmaOptions::MacroType macro = MmaOptions::MacroType::NoMMA;
    int accumulator_stride = 0;

    bool operator==(const OptionsInMma& other) const {
      return macro == other.macro &&
          accumulator_stride == other.accumulator_stride;
    }
  };

  using AxesData = std::vector<int64_t>;
  using MmaLayoutOpt = std::optional<MmaOptions::MmaLayout>;
  using Expr::Expr;

  MmaOp(IrBuilderPasskey, Val* out, Val* in_a, Val* in_b, Val* init);

  MmaOp(
      IrBuilderPasskey,
      Val* out,
      Val* in_a,
      Val* in_b,
      Val* init,
      const OptionsInMma& options,
      const MmaLayoutOpt& input_layout);

  NVFUSER_DECLARE_CLONE_AND_CREATE

  const char* getOpString() const override {
    return "MmaOp";
  }

  std::string toString(int indent_size = 0) const override;
  std::string toInlineString(int indent_size = 0) const override;

  Val* out() const {
    return output(0);
  }

  Val* inA() const {
    return input(0);
  }

  Val* inB() const {
    return input(1);
  }

  Val* init() const {
    return attributeVal(0);
  }

  const auto& options() const {
    return attribute<OptionsInMma>(ATTR_POS_OPTS);
  }

  auto accStride() const {
    return options().accumulator_stride;
  }

  void configureOptions(MmaOptions options);

  auto layout() const {
    return attribute<MmaLayoutOpt>(ATTR_POS_INPUT_LAYOUT);
  }

  const auto& mAxes() const {
    return attribute<AxesData>(ATTR_POS_M_AXES);
  }

  const auto& nAxes() const {
    return attribute<AxesData>(ATTR_POS_N_AXES);
  }

  const auto& kAxes() const {
    return attribute<AxesData>(ATTR_POS_K_AXES);
  }

  const auto& batchAxes() const {
    return attribute<AxesData>(ATTR_POS_BATCH_AXES);
  }

 private:
  // Predefined idexes of attributes stored for this IR node, to avoid
  //  magic numbers, based on order in which attributes are initialized
  //  in constructor
  static constexpr size_t ATTR_POS_INIT = 0;
  static constexpr size_t ATTR_POS_OPTS = 1;
  static constexpr size_t ATTR_POS_M_AXES = 2;
  static constexpr size_t ATTR_POS_N_AXES = 3;
  static constexpr size_t ATTR_POS_K_AXES = 4;
  static constexpr size_t ATTR_POS_BATCH_AXES = 5;
  static constexpr size_t ATTR_POS_INPUT_LAYOUT = 6;
};

class TORCH_CUDA_CU_API ExpandOp : public Expr {
 public:
  using Expr::Expr;

  ExpandOp(
      IrBuilderPasskey,
      TensorView* out,
      TensorView* in,
      std::vector<Val*> _expanded_extents);

  NVFUSER_DECLARE_CLONE_AND_CREATE

  const char* getOpString() const override {
    return "ExpandOp";
  }

  std::string toString(int indent_size = 0) const override;
  std::string toInlineString(int indent_size = 0) const override;

  TensorView* out() const {
    return output(0)->as<TensorView>();
  }

  TensorView* in() const {
    return input(0)->as<TensorView>();
  }

  std::vector<Val*> expanded_extents() const {
    return {inputs().begin() + 1, inputs().end()};
  }
};

//! Shift
class TORCH_CUDA_CU_API ShiftOp : public Expr {
 public:
  using Expr::Expr;

  //! \param out
  //! \param in
  //! \param offsets
  ShiftOp(
      IrBuilderPasskey,
      Val* out,
      Val* in,
      std::vector<int> offsets,
      std::vector<int> pad_width);

  NVFUSER_DECLARE_CLONE_AND_CREATE

  const char* getOpString() const override {
    return "ShiftOp";
  }

  std::string toString(int indent_size = 0) const override;
  std::string toInlineString(int indent_size = 0) const override;

  Val* out() const {
    return output(0);
  }
  Val* in() const {
    return input(0);
  }

  int offset(size_t dim) const {
    return offsets().at(dim);
  }

  //! Each of the root axes is shifted by the corresponding value of
  //! offsets. The sign of each value indicates the direction of shifting.
  const std::vector<int>& offsets() const {
    return attribute<std::vector<int>>(0);
  }

  const std::vector<int>& padWidth() const {
    return attribute<std::vector<int>>(1);
  }

  bool hasPadding() const {
    return std::any_of(padWidth().begin(), padWidth().end(), [](const auto p) {
      return p > 0;
    });
  }
};

//! Gather a window around each element.
class TORCH_CUDA_CU_API GatherOp : public Expr {
 public:
  using Expr::Expr;

  GatherOp(
      IrBuilderPasskey,
      Val* out,
      Val* in,
      std::vector<int> window_shape,
      std::vector<std::vector<int>> pad_width);

  NVFUSER_DECLARE_CLONE_AND_CREATE

  const char* getOpString() const override {
    return "GatherOp";
  }

  std::string toString(int indent_size = 0) const override;
  std::string toInlineString(int indent_size = 0) const override;

  Val* out() const {
    return output(0);
  }
  Val* in() const {
    return input(0);
  }

  //! Shape of a window gathered for each element.
  const auto& windowShape() const {
    return attribute<std::vector<int>>(0);
  }

  //! Returns the gather axis that corresponds to an input axis
  int64_t gatherAxis(int64_t axis) const;

  //! The size of zero-padding of each axis.
  const auto& padWidth() const {
    return attribute<std::vector<std::vector<int>>>(1);
  }

  bool hasPadding() const {
    return std::any_of(padWidth().begin(), padWidth().end(), [](const auto& p) {
      return p[0] > 0 || p[1] > 0;
    });
  }
};

class TORCH_CUDA_CU_API ViewAsScalar : public Expr {
 public:
  using Expr::Expr;

  ViewAsScalar(IrBuilderPasskey, Val* out, Val* in, IterDomain* vector_id);

  NVFUSER_DECLARE_CLONE_AND_CREATE

  const char* getOpString() const override {
    return "ViewAsScalar";
  }

  std::string toString(int indent_size = 0) const override;
  std::string toInlineString(int indent_size = 0) const override;

  Val* out() const {
    return output(0);
  }

  Val* in() const {
    return input(0);
  }

  // The IterDomain of type VectorComponent newly appended to the output
  IterDomain* vector_id() const {
    return attribute(0)->as<IterDomain>();
  }
};

class TORCH_CUDA_CU_API ViewOp : public Expr {
 public:
  using Expr::Expr;

  ViewOp(IrBuilderPasskey, Val* out, Val* in);

  NVFUSER_DECLARE_CLONE_AND_CREATE

  const char* getOpString() const override {
    return "ViewOp";
  }

  std::string toString(int indent_size = 0) const override;
  std::string toInlineString(int indent_size = 0) const override;

  Val* out() const {
    return output(0);
  }

  Val* in() const {
    return input(0);
  }
};

//! This operator explicitly models data movement between
//!   state spaces on GPU. Currently the modeled state spaces include
//!   global memory, shared memory and register.
//!
//! The main usage of this op is to facilitate generation of hardware
//!   accelerated memory ops, i.e. ldmatrix, cp.async and more to come.
class TORCH_CUDA_CU_API LoadStoreOp : public Expr {
 public:
  using Expr::Expr;

  LoadStoreOp(IrBuilderPasskey, LoadStoreOpType op_type, Val* out, Val* in);

  NVFUSER_DECLARE_CLONE_AND_CREATE

  const char* getOpString() const override {
    return "LoadStoreOp";
  }

  std::vector<PolymorphicValue> evaluate(
      const ExpressionEvaluator& ee,
      const std::vector<PolymorphicValue>& inputs) const override;

  std::string toString(int indent_size = 0) const override;
  std::string toInlineString(int indent_size = 0) const override;

  Val* out() const {
    return output(0);
  }

  Val* in() const {
    return input(0);
  }

  LoadStoreOpType opType() const {
    return attribute<LoadStoreOpType>(0);
  }

  bool hasInnerTranspose() const;

  void setOpType(LoadStoreOpType op) {
    attribute<LoadStoreOpType>(0) = op;
  }
};

//! Representation a split on an IterDomain by "factor"
//! inner_split dictates if the factor section of the split should be inside the
//! remainer or outside.
class TORCH_CUDA_CU_API Split : public Expr {
 public:
  using Expr::Expr;

  // start_offset and stop_offset are used to express partial
  // split. Only the partial domain from start_offset to stop_offset
  // is split and the outer sub-regions are ignored. Note that both
  // start_offset and stop_offset are distance from the left end and
  // right ends, respectively.
  Split(
      IrBuilderPasskey,
      IterDomain* outer,
      IterDomain* inner,
      IterDomain* in,
      Val* factor,
      bool inner_split = true,
      Val* start_offset = nullptr,
      Val* stop_offset = nullptr);

  NVFUSER_DECLARE_CLONE_AND_CREATE

  const char* getOpString() const override {
    return "Split";
  }

  std::string toString(int indent_size = 0) const override;
  std::string toInlineString(int indent_size = 0) const override;

  IterDomain* outer() const {
    return output(0)->as<IterDomain>();
  }
  IterDomain* inner() const {
    return output(1)->as<IterDomain>();
  }
  IterDomain* in() const {
    return input(0)->as<IterDomain>();
  }
  Val* factor() const {
    return attributeVal(0);
  }

  bool innerSplit() const {
    return attribute<bool>(1);
  }

  //! Start position of the input domain. Non-zero means partial
  //! split. Elements until this offset are ignored.
  Val* startOffset() const {
    TORCH_INTERNAL_ASSERT(attributeVal(2) != nullptr);
    return attributeVal(2);
  }

  //! Offset from extent of the input domain. Non-zero means partial
  //! split. Elements after this offset are ignored.
  Val* stopOffset() const {
    TORCH_INTERNAL_ASSERT(attributeVal(3) != nullptr);
    return attributeVal(3);
  }

  //! Utility function to compute the split extent.
  static Val* extent(Val* in_extent, Val* start_offset, Val* stop_offset);
};

//! Merge the IterDomains outer and inner into one domain, outer and inner
//! dictate which will be traversed first (inner). Both IterDomains must be of
//! the same iter or reduction type, as well as the same parallelization
//! strategy if there is one
class TORCH_CUDA_CU_API Merge : public Expr {
 public:
  using Expr::Expr;

  Merge(
      IrBuilderPasskey,
      IterDomain* out,
      IterDomain* outer,
      IterDomain* inner);

  NVFUSER_DECLARE_CLONE_AND_CREATE

  const char* getOpString() const override {
    return "Merge";
  }

  std::string toString(int indent_size = 0) const override;
  std::string toInlineString(int indent_size = 0) const override;

  IterDomain* out() const {
    return output(0)->as<IterDomain>();
  }
  IterDomain* outer() const {
    return input(0)->as<IterDomain>();
  }
  IterDomain* inner() const {
    return input(1)->as<IterDomain>();
  }
};

//! Applies 2D swizzles on a rectangular tile defined by 2 iterdomains.
class TORCH_CUDA_CU_API Swizzle2D : public Expr {
 public:
  using Expr::Expr;

  Swizzle2D(
      IrBuilderPasskey,
      IterDomain* out_x,
      IterDomain* out_y,
      IterDomain* in_x,
      IterDomain* in_y,
      Swizzle2DType swizzle_type = Swizzle2DType::NoSwizzle,
      SwizzleMode swizzle_mode = SwizzleMode::Data);

  NVFUSER_DECLARE_CLONE_AND_CREATE

  const char* getOpString() const override {
    return "Swizzle2D";
  }

  std::string toString(int indent_size = 0) const override;
  std::string toInlineString(int indent_size = 0) const override;

  // Output iterdomain pair corresponding
  //  to the original input iterdomain pair.
  IterDomain* outX() const {
    return output(0)->as<IterDomain>();
  }

  IterDomain* outY() const {
    return output(1)->as<IterDomain>();
  }

  // Input iterdomain pair.
  IterDomain* inX() const {
    return input(0)->as<IterDomain>();
  }

  IterDomain* inY() const {
    return input(1)->as<IterDomain>();
  }

  // The type of predefined 1-to-1 functions
  //  used for swizzling math.
  auto swizzleType() const {
    return attribute<Swizzle2DType>(0);
  }

  // Swizzle mode of this swizzle instance.
  // [Note on swizzle mode]
  // On the current implementations we support two modes of
  //  swizzle math, namely, data mode and loop mode.
  // `Data` mode swizzling is a swizzle that will change the
  //  data layout in shared memory, likely in global memory buffers
  //  as well in the future. see also IndexSwizzle in index_compute.cpp.
  //
  //  Most important use cases are transpose bank conflict removal, and mma
  //  swizzled shared memory layout. Example illustrated in 1D case:
  //
  // for (int i = 0; i<I; i++){
  //   # This is a `Data` mode swizzle.
  //  Tshared [swizzled(i)] = Tin[i];
  // }
  // # Now Tshared holds swizzled data, i.e. the data layout of
  //    Tshared does not map to Tin with affine relationships.
  //
  // for(int i=0;i<I;i++){
  //   Tout = Tshared[swizzled(i)];
  // }
  //
  // `Loop` mode swizzling does not affect the data layout of any buffer
  //   but only permutes the iteration order of serial or parallel loop.
  // This is useful when we want to designate non-affine mapping of thread
  //   to data or we want to generate non-affine loops.
  // Exampe illustrated in 1D case:
  //   for (int i = 0; i<I; i++){
  //     # This is a `Loop` mode swizzle
  //    Tshared [swizzled(i)] = Tin[swizzled(i)];
  //   }
  // # Now Tshared holds normal data, i.e. it still has
  //   the same data layout as if the swizzle wasn't there.
  //
  // # Consumers of Tshared does not need to know about the
  //   loop swizzle at previous op if not inlined.
  // for(int i=0;i<I;i++){
  //   Tout = Tshared[i];
  // }
  //  TODO: Loop swizzles eventually will be piped through in all mappings
  //  and replay of the fusion IR infrastructure.
  auto swizzleMode() const {
    return attribute<SwizzleMode>(1);
  }
};

//! IterDomain expression to resize
class TORCH_CUDA_CU_API Resize : public Expr {
 public:
  using Expr::Expr;

  // Expand the input domain by left_expand and right_expand for each
  // of the start and end sides, respectively
  Resize(
      IrBuilderPasskey,
      IterDomain* out,
      IterDomain* in,
      Val* left_expand,
      Val* right_expand);

  NVFUSER_DECLARE_CLONE_AND_CREATE

  const char* getOpString() const override {
    return "Resize";
  }

  std::string toString(int indent_size = 0) const override;
  std::string toInlineString(int indent_size = 0) const override;

  IterDomain* out() const {
    return output(0)->as<IterDomain>();
  }

  IterDomain* in() const {
    return input(0)->as<IterDomain>();
  }

  Val* leftExpand() const {
    return attributeVal(0);
  }

  Val* rightExpand() const {
    return attributeVal(1);
  }
};

//! Integer value which has a special name
//!
//! These could be:
//! - threadIdx.x
//! - blockIdx.y
//! - blockDim.z
//! - T3.stride[2]
//!
class TORCH_CUDA_CU_API NamedScalar : public Val {
 public:
  NamedScalar(IrBuilderPasskey passkey, std::string name, DataType dtype);

  NamedScalar(const NamedScalar* src, IrCloner* ir_cloner);

  NVFUSER_DECLARE_CLONE

  const std::string& name() const {
    return name_;
  }

  bool sameAs(const Statement* other) const override;

  std::string toString(int indent_size = 0) const override {
    return name_;
  }

  std::string toInlineString(int indent_size = 0) const override {
    return name_;
  }

  //! Check if this is something like T0.size[1]
  bool isTensorSize() const;

  //! Check if this is threadIdx.{x,y,z}
  bool isThreadIdx() const {
    auto p = getParallelIndex();
    return (
        p == ParallelType::TIDx || p == ParallelType::TIDy ||
        p == ParallelType::TIDz);
  }

  //! Check if this is blockIdx.{x,y,z}
  bool isBlockIdx() const {
    auto p = getParallelIndex();
    return (
        p == ParallelType::BIDx || p == ParallelType::BIDy ||
        p == ParallelType::BIDz);
  }

  //! Check if this is blockDim.{x,y,z}
  bool isBlockDim() const {
    auto p = getParallelDim();
    return (
        p == ParallelType::TIDx || p == ParallelType::TIDy ||
        p == ParallelType::TIDz);
  }

  //! Check if this is gridDim.{x,y,z}
  bool isGridDim() const {
    auto p = getParallelDim();
    return (
        p == ParallelType::BIDx || p == ParallelType::BIDy ||
        p == ParallelType::BIDz);
  }

  //! Return the named scalar extent of a parallel dimension (e.g. blockDim.x)
  //! WARNING: Only works with Fusion container at the moment
  static NamedScalar* getParallelDim(ParallelType p_type);

  //! Return the named scalar index of a parallel dimension (e.g. threadIdx.x)
  //! WARNING: Only works with Fusion container at the moment
  static NamedScalar* getParallelIndex(ParallelType p_type);

  //! Return the parallel type of this NamedScalar if it is an extent of a
  //! parallel dimension
  std::optional<ParallelType> getParallelDim() const;

  //! Return the parallel type of this NamedScalar if it is an index of a
  //! parallel dimension
  std::optional<ParallelType> getParallelIndex() const;

 private:
  std::string name_;
};

class TORCH_CUDA_CU_API PadOp : public Expr {
 public:
  using Expr::Expr;

  //! Pad a tensor as specified by a vector of integer scalars. For
  //! the actual semantics, see the torch.pad documentation. Note that
  //! unlike torch.pad, the pad_widths vector parameter must contain
  //! width vals for all dimensions. For non-padded dimensions, width
  //! vals should be integer zero.
  PadOp(
      IrBuilderPasskey passkey,
      TensorView* out,
      TensorView* inp,
      const std::vector<Val*>& pad_widths,
      Val* value);

  NVFUSER_DECLARE_CLONE_AND_CREATE

  const char* getOpString() const override {
    return "PadOp";
  }

  std::string toString(int indent_size = 0) const override;
  std::string toInlineString(int indent_size = 0) const override;

  Val* out() const {
    return output(0);
  }

  Val* in() const {
    return input(0);
  }

  Val* value() const {
    return input(1);
  }

  //! Return axes that are actually paded, i.e., those that have
  //! non-zero pad widths
  std::vector<int> getPaddedAxes() const;

  //! Return pad widths of the given axis, which are just zero for non padded
  //! dimensions
  std::pair<Val*, Val*> getPadWidths(int axis) const;

  //! Return the pad widths of all dimensions, including non-padded ones
  std::vector<Val*> getPadWidths() const;

 private:
  //! Offset of pad_width inputs in the input vector
  int getPadWidthInputOffset() const {
    return 2;
  }

  //! Iterator to the first pad_width input
  auto getPadWidthInputBegin() const {
    return inputs().cbegin() + getPadWidthInputOffset();
  }

  //! Iterator to the end of the pad_width inputs
  auto getPadWidthInputEnd() const {
    return inputs().cend();
  }
};

// Similar to at::indexing::Slice
struct Slice {
  Val* start = nullptr;
  Val* stop = nullptr;
  Val* step = nullptr;
};

class TORCH_CUDA_CU_API SliceOp : public Expr {
 public:
  using Expr::Expr;

  SliceOp(
      IrBuilderPasskey passkey,
      TensorView* out,
      TensorView* inp,
      const std::vector<Slice>& ranges);

  NVFUSER_DECLARE_CLONE_AND_CREATE

  const char* getOpString() const override {
    return "SliceOp";
  }

  std::string toString(int indent_size = 0) const override;
  std::string toInlineString(int indent_size = 0) const override;

  Val* out() const {
    return output(0);
  }

  Val* in() const {
    return input(0);
  }

  std::vector<Slice> getRanges() const;

 private:
  //! Offset of ranges input in the input vector
  int getRangeInputOffset() const {
    return 1;
  }

  //! Iterator to the first range inputs
  auto getRangeInputBegin() const {
    return inputs().cbegin() + getRangeInputOffset();
  }

  //! Iterator to the end of the range inputs
  auto getRangeInputEnd() const {
    return inputs().cend();
  }
};

class TORCH_CUDA_CU_API CatOp : public Expr {
 public:
  using Expr::Expr;

  CatOp(
      IrBuilderPasskey passkey,
      Val* out,
      const std::vector<Val*>& inputs,
      int64_t concatenated_dim);

  //! Create a cat op with the index and predicates for codegen. Only
  //! used for the Kernel container
  CatOp(
      IrBuilderPasskey passkey,
      Val* out,
      const std::vector<Val*>& inputs,
      int64_t concatenated_dim,
      Val* concatenated_domain_index,
      const std::vector<Val*>& preds);

  NVFUSER_DECLARE_CLONE_AND_CREATE

  const char* getOpString() const override {
    return "CatOp";
  }

  std::string toString(int indent_size = 0) const override;
  std::string toInlineString(int indent_size = 0) const override;

  int64_t concatenatedDim() const {
    return attribute<int64_t>(0);
  }

  //! The index val that determines which input tensor should be used
  //! to fill the particular output position of this expression. Only
  //! valid after indexing
  Val* getConcatenatedDomainIndex() const;

  //! Gets a Bool indicating if the input tensor specified by
  //! tensor_idx should be used to fill the output tensor. Only valid
  //! with the Kernel container
  Val* getPred(int input_idx) const;
};

} // namespace nvfuser<|MERGE_RESOLUTION|>--- conflicted
+++ resolved
@@ -417,42 +417,22 @@
       std::string in3) const;
 };
 
-<<<<<<< HEAD
-class TORCH_CUDA_CU_API ArrayOp : public Expr {
- public:
-  using Expr::Expr;
-
-  ArrayOp(
-      IrBuilderPasskey,
-      Val* output,
-      std::vector<Val*> inputs);
-=======
 // construct an array from a list of values
 class TORCH_CUDA_CU_API ArrayConstruct : public Expr {
  public:
   using Expr::Expr;
 
   ArrayConstruct(IrBuilderPasskey, Val* output, std::vector<Val*> inputs);
->>>>>>> b8baa7f6
-
-  NVFUSER_DECLARE_CLONE_AND_CREATE
-
-  const char* getOpString() const override {
-<<<<<<< HEAD
-    return "ArrayOp";
-=======
+
+  NVFUSER_DECLARE_CLONE_AND_CREATE
+
+  const char* getOpString() const override {
     return "ArrayConstruct";
->>>>>>> b8baa7f6
-  }
-
-  std::string toString(int indent_size = 0) const override;
-  std::string toInlineString(int indent_size = 0) const override;
-
-<<<<<<< HEAD
-  Val* out() const {
-    return output(0);
-  }
-=======
+  }
+
+  std::string toString(int indent_size = 0) const override;
+  std::string toInlineString(int indent_size = 0) const override;
+
   std::vector<PolymorphicValue> evaluate(
       const ExpressionEvaluator& ee,
       const std::vector<PolymorphicValue>& inputs) const override;
@@ -598,7 +578,6 @@
   Val* in() const {
     return input(0);
   }
->>>>>>> b8baa7f6
 };
 
 //! A specialization for random number generator (RNG) operations. RNG
