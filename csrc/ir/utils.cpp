// clang-format off
/*
 * SPDX-FileCopyrightText: Copyright (c) 2023-present NVIDIA CORPORATION & AFFILIATES.
 * All rights reserved.
 * SPDX-License-Identifier: BSD-3-Clause
 */
// clang-format on
#include <device_lower/utils.h>
#include <expr_simplifier.h>
#include <fusion.h>
#include <ir/builder.h>
#include <ir/iostream.h>
#include <ir/utils.h>
#include <iter_visitor.h>
#include <ops/arith.h>

#include <limits>
#include <set>

namespace nvfuser::ir_utils {

std::vector<int64_t> normalizeNew2Old(
    const std::vector<int64_t>& new2old_in,
    size_t ndims) {
  NVF_CHECK(
      new2old_in.size() == ndims,
      "There must be a transpose mapping for each dimension in domain");

  // Canonicalize dimensions by wrapping each dim for the given ndims
  std::vector<int64_t> new2old;
  std::transform(
      new2old_in.begin(),
      new2old_in.end(),
      std::inserter(new2old, new2old.begin()),
      [ndims](int64_t entry) { return entry < 0 ? entry + ndims : entry; });

  // Check if any adjusted values are < 0, or >= nDims, which are invalid
  NVF_CHECK(
      std::none_of(
          new2old.begin(),
          new2old.end(),
          [ndims](int64_t entry) {
            return entry < 0 || (unsigned int)entry >= ndims;
          }),
      "New2Old axes are not within the number of dimensions of the provided domain.\t",
      new2old);

  // Going to use sets, to see if any duplicate values are in the map.
  std::set<int64_t> old_pos_set;
  std::transform(
      new2old.begin(),
      new2old.end(),
      std::inserter(old_pos_set, old_pos_set.begin()),
      [](int64_t entry) { return entry; });

  // Error out if duplicate values are found.
  NVF_CHECK(
      new2old.size() == ndims && old_pos_set.size() == new2old.size(),
      "Duplicate entries in transformation map.");

  // END VALIDATION CHECKS
  return new2old;
}

std::vector<int> normalizeOld2New(
    const std::unordered_map<int, int>& old2new_in,
    size_t ndims) {
  // adjust based on negative values (any negative values gets nDims added to
  // it)
  std::unordered_map<int, int> old2new;
  std::transform(
      old2new_in.begin(),
      old2new_in.end(),
      std::inserter(old2new, old2new.begin()),
      [ndims](std::unordered_map<int, int>::value_type entry) {
        return std::unordered_map<int, int>::value_type({
            entry.first < 0 ? entry.first + ndims : entry.first,
            entry.second < 0 ? entry.second + ndims : entry.second,
        });
      });

  // Check if any adjusted values are < 0, or >= nDims, which are invalid

  NVF_CHECK(
      std::none_of(
          old2new.begin(),
          old2new.end(),
          [ndims](std::unordered_map<int, int>::value_type entry) {
            return entry.first < 0 || (unsigned int)entry.first >= ndims ||
                entry.second < 0 || (unsigned int)entry.second >= ndims;
          }),
      "Reorder axes are not within the number of dimensions of the provided domain.");

  // Going to use sets, to see if any duplicate values are in the map.

  std::set<int> old_pos_set;
  std::transform(
      old2new.begin(),
      old2new.end(),
      std::inserter(old_pos_set, old_pos_set.begin()),
      [](std::unordered_map<int, int>::value_type entry) {
        return entry.first;
      });

  std::set<int> new_pos_set;
  std::transform(
      old2new.begin(),
      old2new.end(),
      std::inserter(new_pos_set, new_pos_set.begin()),
      [](std::unordered_map<int, int>::value_type entry) {
        return entry.second;
      });

  // Error out if duplicate values are found.
  NVF_CHECK(
      old_pos_set.size() == old2new.size() &&
          new_pos_set.size() == old2new.size(),
      "Duplicate entries in transformation map sent to TensorView reorder.");

  // END VALIDATION CHECKS

  std::vector<int> new2old(ndims, -1);

  // Go through each old and new position, make sure they're within [0, ndims)
  for (std::pair<int, int> elem : old2new) {
    int old_pos = elem.first;
    int new_pos = elem.second;
    new2old[new_pos] = old_pos;
  }

  // old_positions that already have a new position
  std::set<int> old_positions(new2old.begin(), new2old.end());
  old_positions.erase(-1);

  // All available new positions
  std::set<int> all_positions;
  for (decltype(ndims) i{0}; i < ndims; i++) {
    all_positions.insert((int)i);
  }

  // Check what positions haven't been specified.
  std::set<int> positions_left;
  std::set_difference(
      all_positions.begin(),
      all_positions.end(),
      old_positions.begin(),
      old_positions.end(),
      std::inserter(positions_left, positions_left.end()));

  // Fill in positions that weren't specified, in relative order,
  // in empty spots in the set of new positions.
  // new2old[new_position] = old_position
  auto it = positions_left.begin(); // old positions left
  std::transform(
      new2old.begin(), new2old.end(), new2old.begin(), [&it](int i) -> int {
        return i == -1 ? *it++ : i;
      });

  return new2old;
}

namespace ValReplacement {
// Create New Expr given producer - [an input for the expression]
// Creates a new Expr substituting current with producer
struct SubstituteInExpr : public OptOutMutator {
 public:
  static Expr* subsitute(Expr* expr, Val* reference, Val* substitute) {
    NVF_ERROR(
        expr != nullptr && reference != nullptr && substitute != nullptr,
        "Nullptr arg found.");
    SubstituteInExpr sie(reference, substitute);
    sie.mutate(expr);
    // if nothing substituted, then return the original expr
    return sie.expr_ == nullptr ? expr : sie.expr_;
  }

 protected:
  void removeExpr(IrContainer*, Expr*) const override {}

  void registerNewExpr(Expr* expr) override {
    expr_ = expr;
  }

 private:
  explicit SubstituteInExpr(Val* reference, Val* substitute) {
    mutations_[reference] = substitute;
  }

 private:
  Expr* expr_ = nullptr;
};

} // namespace ValReplacement

Expr* replaceValInExprInputs(Expr* expr, Val* reference, Val* substitute) {
  FusionGuard fg(expr->fusion());
  return ValReplacement::SubstituteInExpr::subsitute(
      expr, reference, substitute);
}

Expr* transferDefinitionToNewOutputs(
    Expr* expr,
    const std::vector<Val*>& new_outputs) {
  NVF_ERROR(
      new_outputs.size() == expr->outputs().size(),
      "Number of new outputs must match old outputs");
  OptOutMutator mutator;
  for (const auto i : c10::irange(new_outputs.size())) {
    auto old_output = expr->outputs().at(i);
    auto new_output = new_outputs.at(i);
    if (new_output == old_output) {
      continue;
    }
    NVF_ERROR(
        !new_output->isConst(),
        "Cannot transfer a definition Expr onto a const Val. Found new output ",
        new_output->toString(),
        " with constant value ",
        new_output->value());
    NVF_ERROR(
        new_output->vtype() == old_output->vtype(),
        "transforDefinitionToNewOutputs cannot change val type. Found ",
        new_output->vtype(),
        " and ",
        old_output->vtype());
    NVF_ERROR(
        new_output->dtype() == old_output->dtype(),
        "transforDefinitionToNewOutputs cannot change data type. Found ",
        new_output->dtype(),
        " and ",
        old_output->dtype());
    NVF_ERROR(
        new_output->definition() == nullptr,
        "New output ",
        new_output->toString(),
        " must not already have a definition.");
    mutator.registerMutation(old_output, new_output);
  }
  return mutator.mutateExprOutputsOnly(expr);
}

TensorView* rfactorHelper(
    TensorView* reduction_tv,
    const std::vector<int>& axes) {
  NVF_ERROR(reduction_tv->definition() != nullptr);
  const bool has_multiple_tvs = reduction_tv->definition()->inputs().size() > 1;
  if (!has_multiple_tvs) {
    return reduction_tv->rFactor(axes);
  }

  std::vector<TensorView*> out_tvs;
  std::transform(
      reduction_tv->definition()->outputs().begin(),
      reduction_tv->definition()->outputs().end(),
      std::back_inserter(out_tvs),
      [](Val* val) { return val->as<TensorView>(); });

  auto rf_tvs = reduction_tv->rFactor(axes, out_tvs);

  return rf_tvs.at(std::distance(
      out_tvs.begin(),
      std::find(out_tvs.begin(), out_tvs.end(), reduction_tv)));
}

namespace {

template <typename T>
std::vector<T*> uniqueEntries(const std::vector<T*>& tv_vector) {
  VectorOfUniqueEntries<T*> unique_vector(tv_vector.begin(), tv_vector.end());
  return unique_vector.vector();
}

} // namespace

// Return immediate producers of val
std::vector<Val*> producerValsOf(const Val* val) {
  if (val->definition() == nullptr) {
    return {};
  }
  auto producer_vals = val->definition()->inputs();
  return uniqueEntries<Val>({producer_vals.begin(), producer_vals.end()});
}

// Return immediate consumers of val
std::vector<Val*> consumerValsOf(const Val* val) {
  std::vector<Val*> consumer_vals;
  for (auto use_expr : val->uses()) {
    auto outputs = use_expr->outputs();
    consumer_vals.insert(consumer_vals.end(), outputs.begin(), outputs.end());
  }
  return uniqueEntries<Val>(consumer_vals);
}

// Return immediate siblings of val
std::vector<Val*> siblingValsOf(const Val* val) {
  std::vector<Val*> sibling_vals;
  auto def = val->definition();
  if (def != nullptr) {
    auto outs = def->outputs();
    for (auto sibling_val : outs) {
      if (sibling_val == val) {
        continue;
      }
      sibling_vals.emplace_back(sibling_val);
    }
  }
  return sibling_vals;
}

// Return immediate producers of val
std::vector<Val*> producerValsOf(const std::vector<Val*>& vals) {
  std::vector<Val*> all_producer_vals;
  for (auto val : vals) {
    auto producer_vals = producerValsOf(val);
    all_producer_vals.insert(
        all_producer_vals.end(), producer_vals.begin(), producer_vals.end());
  }

  return uniqueEntries<Val>(all_producer_vals);
}

// Return immediate consumers of val
std::vector<Val*> consumerValsOf(const std::vector<Val*>& vals) {
  std::vector<Val*> all_consumer_vals;
  for (auto val : vals) {
    auto consumer_vals = consumerValsOf(val);
    all_consumer_vals.insert(
        all_consumer_vals.end(), consumer_vals.begin(), consumer_vals.end());
  }

  return uniqueEntries<Val>(all_consumer_vals);
}

std::vector<TensorView*> producerTvsOf(const TensorView* tv) {
  auto producer_vals = producerValsOf(tv);
  auto producer_tvs = ir_utils::filterByType<TensorView>(producer_vals);
  return {producer_tvs.begin(), producer_tvs.end()};
}

std::vector<TensorView*> consumerTvsOf(const TensorView* tv) {
  auto consumer_vals = consumerValsOf(tv);
  auto consumer_tvs = ir_utils::filterByType<TensorView>(consumer_vals);
  return {consumer_tvs.begin(), consumer_tvs.end()};
}

std::vector<TensorView*> siblingTvsOf(const TensorView* tv) {
  auto sibling_vals = siblingValsOf(tv);
  auto sibling_tvs = ir_utils::filterByType<TensorView>(sibling_vals);
  return {sibling_tvs.begin(), sibling_tvs.end()};
}

std::vector<TensorView*> producerTvsOf(const std::vector<TensorView*>& tvs) {
  std::vector<TensorView*> all_producer_tvs;
  for (auto tv : tvs) {
    auto producer_tvs = producerTvsOf(tv);
    all_producer_tvs.insert(
        all_producer_tvs.end(), producer_tvs.begin(), producer_tvs.end());
  }

  return uniqueEntries<TensorView>(all_producer_tvs);
}

std::vector<TensorView*> consumerTvsOf(const std::vector<TensorView*>& tvs) {
  std::vector<TensorView*> all_consumer_tvs;
  for (auto tv : tvs) {
    auto consumer_tvs = consumerTvsOf(tv);
    all_consumer_tvs.insert(
        all_consumer_tvs.end(), consumer_tvs.begin(), consumer_tvs.end());
  }

  return uniqueEntries<TensorView>(all_consumer_tvs);
}

std::vector<TensorView*> inputTvsOf(TensorView* tv) {
  return inputTvsOf(std::vector<TensorView*>{tv});
}

std::vector<TensorView*> outputTvsOf(TensorView* tv) {
  return outputTvsOf(std::vector<TensorView*>{tv});
}

std::vector<TensorView*> inputTvsOf(std::vector<TensorView*> tvs) {
  auto inp_vals = IterVisitor::getInputsTo({tvs.begin(), tvs.end()});
  auto filtered = ir_utils::filterByType<TensorView>(inp_vals);
  std::vector<TensorView*> inp_tvs(filtered.begin(), filtered.end());
  return uniqueEntries<TensorView>(inp_tvs);
}

std::vector<TensorView*> outputTvsOf(std::vector<TensorView*> tvs) {
  auto out_vals = DependencyCheck::getAllOutputsOf({tvs.begin(), tvs.end()});
  auto filtered = ir_utils::filterByType<TensorView>(out_vals);
  std::vector<TensorView*> out_tvs(filtered.begin(), filtered.end());
  return uniqueEntries<TensorView>(out_tvs);
}

std::vector<TensorView*> allTvs(Fusion* fusion) {
  auto used_vals = fusion->usedMathVals();
  auto used_tvs = ir_utils::filterByType<TensorView>(used_vals);

  // This shouldn't be necessary but FusionSegmentIoAlias_CUDA due to aliasing
  // is having an input disconnected from outputs, and these iter domains are
  // being checked in compute at maps in scheduling logic. This shouldn't hurt
  // AFAICT.
  auto tv_inputs = ir_utils::filterByType<TensorView>(fusion->inputs());

  std::vector<TensorView*> all_tvs({used_tvs.begin(), used_tvs.end()});
  // Sometimes inputs are not connected to outputs, however, we still include
  // them when returning allTvs because they are registered as an input.
  all_tvs.insert(all_tvs.end(), tv_inputs.begin(), tv_inputs.end());

  // all_tvs has duplicates, to deduplicate it and return
  return uniqueEntries<TensorView>(all_tvs);
}

<<<<<<< HEAD
std::vector<TensorView*> allTvsOfExprs(const std::vector<Expr*>& exprs) {
  std::vector<TensorView*> all_tvs;
  std::unordered_set<TensorView*> added;
  for (auto expr : exprs) {
    auto input_tvs = ir_utils::filterByType<TensorView>(expr->inputs());
    auto output_tvs = ir_utils::filterByType<TensorView>(expr->outputs());
    for (bool input : {true, false}) {
      auto& tvs = input ? input_tvs : output_tvs;
      for (auto tv : tvs) {
        if (added.emplace(tv).second) {
          all_tvs.push_back(tv);
        }
=======
VectorOfUniqueEntries<TensorView*> allTvsOfExprs(
    const std::vector<Expr*>& exprs) {
  VectorOfUniqueEntries<TensorView*> all_tvs;
  for (auto expr : exprs) {
    auto input_tvs = ir_utils::filterByType<TensorView>(expr->inputs());
    auto output_tvs = ir_utils::filterByType<TensorView>(expr->outputs());
    for (const auto& tvs : {input_tvs, output_tvs}) {
      for (auto tv : tvs) {
        all_tvs.pushBack(tv);
>>>>>>> 078bf30c
      }
    }
  }
  return all_tvs;
}

std::vector<TensorView*> allTvsExcept(
    Fusion* fusion,
    const std::unordered_set<TensorView*>& except) {
  auto all_tvs = allTvs(fusion);
  std::vector<TensorView*> result;
  for (auto tv : all_tvs) {
    if (except.count(tv) == 0) {
      result.emplace_back(tv);
    }
  }
  return result;
}

std::vector<Expr*> getAllTypesOfReductionOps(Fusion* fusion) {
  return getOpsOfType<ReductionOp, GroupedReductionOp, WelfordOp>(fusion);
}

bool hasAnyReductionOps(Fusion* fusion) {
  return hasOpsOfType<ReductionOp, GroupedReductionOp, WelfordOp>(fusion);
}

namespace {

class ValReplacementMutator : private OptOutMutator {
 public:
  ValReplacementMutator(
      Fusion* fusion,
      const std::unordered_map<Val*, Val*>& replacement_map)
      : replacement_map_(replacement_map) {
    FusionGuard fg(fusion);

    // Welford makes this a little annoying since it holds a count which is
    // typically not used by anything else. If we don't grab that count, then it
    // would be a tensorview that doesn't get updated extents. Therefore, first
    // grab all leaves towards outputs and grab stmts from there.
    auto stmts = StmtSort::getStmtsTo(fusion, allLeafOuts(fusion), true, true);

    // Some fusions, such as standalone rand_like, can have disconnected DAG, so
    // we need some mechanism to make sure our replacement set is as complete as
    // possible
    // TODO: I think we need a more general mechanism to support disconnected
    // DAG
    std::vector<Val*> more;
    for (auto v : fusion->inputs()) {
      if (std::find(stmts.begin(), stmts.end(), v) == stmts.end()) {
        more.emplace_back(v);
      }
    }
    for (auto v : fusion->axioms()) {
      if (std::find(stmts.begin(), stmts.end(), v) == stmts.end()) {
        more.emplace_back(v);
      }
    }
    auto more_stmts = StmtSort::getStmtsTo(fusion, more, true, true);
    more_stmts.insert(more_stmts.end(), stmts.begin(), stmts.end());

    for (auto stmt : more_stmts) {
      dispatchMutate(stmt);
    }
  }

 private:
  using OptOutMutator::dispatchMutate;
  using OptOutMutator::mutate;

  void dispatchMutate(Val* val) final {
    if (replacement_map_.find(val) == replacement_map_.end()) {
      return OptOutMutator::dispatchMutate(val);
    }
    auto replaced_val = replacement_map_.at(val);
    registerMutation(val, replaced_val);
  }

  std::vector<Val*> allLeafOuts(Fusion* fusion) {
    auto exprs = StmtSort::getExprs(fusion, true);
    std::unordered_set<Val*> inputs;
    std::unordered_set<Val*> outputs;
    std::vector<Val*> ordered_outputs;
    for (auto expr : exprs) {
      inputs.insert(expr->inputs().begin(), expr->inputs().end());
      outputs.insert(expr->outputs().begin(), expr->outputs().end());
      ordered_outputs.insert(
          ordered_outputs.end(),
          expr->outputs().begin(),
          expr->outputs().end());
    }
    for (auto input : inputs) {
      outputs.erase(input);
    }

    std::vector<Val*> ordered_leaf_outs;
    for (auto out : ordered_outputs) {
      if (outputs.find(out) != outputs.end()) {
        ordered_leaf_outs.push_back(out);
      }
    }
    return ordered_leaf_outs;
  }

  const std::unordered_map<Val*, Val*>& replacement_map_;
};

} // namespace

void replaceValue(
    Fusion* fusion,
    const std::unordered_map<Val*, Val*>& replacement_map) {
  ValReplacementMutator(fusion, replacement_map);
}

Val* getReductionInitValOf(TensorView* tv) {
  auto def = tv->definition();
  if (def == nullptr) {
    return nullptr;
  }

  Val* init = nullptr;
  if (auto rop = dynamic_cast<ReductionOp*>(def)) {
    init = rop->init();
  } else if (auto grop = dynamic_cast<GroupedReductionOp*>(def)) {
    int output_idx = grop->getExprIndexOfOutput(tv);
    init = grop->initVal(output_idx);
  } else if (auto wop = dynamic_cast<WelfordOp*>(def)) {
    return wop->getInitValOfOutput(tv);
  } else if (auto gwop = dynamic_cast<GroupedWelfordOp*>(def)) {
    init = gwop->getInitValOfOutput(tv);
  } else if (auto mma = dynamic_cast<MmaOp*>(def)) {
    init = mma->init();
  }

  return init;
}

// TODO: Should mma be in here? Should we return true if it's a trivial
// reduction?
bool isReductionOp(const Expr* expr) {
  // Note that GridReduction inherits ReductionOp
  return expr->isOneOf<
      ReductionOp,
      GroupedReductionOp,
      WelfordOp,
      GroupedWelfordOp,
      kir::GridWelford,
      kir::GroupedGridWelford>();
}

bool isReductionTvOp(const Expr* expr) {
  return ir_utils::isTvOp(expr) && isReductionOp(expr);
}

bool isPointwiseTvOp(const Expr* expr) {
  // LoadStoreOp with rfactor domain means transpose, which is not
  // considered pointwise
  return isTvOp(expr) &&
      (expr->isOneOf<UnaryOp, BinaryOp, TernaryOp>() ||
       (expr->isA<LoadStoreOp>() &&
        !ir_utils::getTvOutput(expr)->hasRFactor()));
}

std::vector<ViewOp*> getViewOps(Fusion* fusion) {
  auto all_exprs = fusion->exprs();

  auto all_view_ops = ir_utils::filterByType<ViewOp>(all_exprs);

  std::vector<ViewOp*> view_ops;

  std::copy_if(
      all_view_ops.begin(),
      all_view_ops.end(),
      std::back_inserter(view_ops),
      [](ViewOp* view) {
        return std::any_of(
            view->outputs().begin(), view->outputs().end(), [](Val* v) {
              if (!v->isA<TensorView>()) {
                return false;
              }
              return v->as<TensorView>()->hasRFactor();
            });
      });

  return view_ops;
}

Val* replaceValRecursively(
    Val* val,
    const std::unordered_map<Val*, Val*>& replacement_map) {
  if (replacement_map.find(val) != replacement_map.end()) {
    return replacement_map.at(val);
  }

  auto def = val->definition();
  if (def == nullptr) {
    return val;
  }

  NVF_ERROR(def->outputs().size() == 1);

  bool mutated = false;

  std::vector<Val*> mutated_inputs;
  mutated_inputs.reserve(def->inputs().size());
  for (auto input : def->inputs()) {
    auto new_input = replaceValRecursively(input, replacement_map);
    if (new_input != input) {
      mutated = true;
    }
    mutated_inputs.emplace_back(new_input);
  }

  std::vector<Statement*> mutated_attrs;
  mutated_attrs.reserve(def->attributes().size());
  for (auto attr : def->attributes()) {
    if (auto attr_val = dynamic_cast<Val*>(attr)) {
      auto new_attr_val = replaceValRecursively(attr_val, replacement_map);
      if (new_attr_val != attr_val) {
        mutated = true;
      }
      mutated_attrs.emplace_back(new_attr_val);
    } else {
      mutated_attrs.emplace_back(attr);
    }
  }

  if (!mutated) {
    return val;
  }

  auto out = IrBuilder::create<Val>(val->dtype());
  auto newObjectFunc = def->newObjectFunc();
  newObjectFunc(def->container(), mutated_inputs, {out}, mutated_attrs);

  return out;
}

bool isSqueezeInput(const TensorView* tv) {
  for (auto expr : tv->uses()) {
    if (expr->isA<SqueezeOp>()) {
      return true;
    }
  }
  return false;
}

bool isSqueezedID(const TensorView* tv, const IterDomain* id) {
  auto root_dom = TensorDomain::noReductions(tv->getMaybeRFactorDomain());
  auto squeezes = ir_utils::filterByType<SqueezeOp>(tv->uses());
  for (auto i : c10::irange(root_dom.size())) {
    if (root_dom[i] != id) {
      continue;
    }
    for (auto squeeze : squeezes) {
      if (squeeze->isSqueezeDim(i)) {
        return true;
      }
    }
  }
  return false;
}

bool isIndexedID(const TensorView* tv, const IterDomain* id) {
  return isIndexedProducerID(tv, id) || isIndexedConsumerID(tv, id);
}

bool isIndexedProducerID(const TensorView* tv, const IterDomain* id) {
  return std::any_of(tv->uses().begin(), tv->uses().end(), [&](Expr* expr) {
    return getIndexedProducerID(expr) == id;
  });
}

IterDomain* getIndexedProducerID(const Expr* expr) {
  if (auto select = dynamic_cast<const SelectOp*>(expr)) {
    return select->getIndexedID();
  } else if (auto index_select = dynamic_cast<const IndexSelectOp*>(expr)) {
    return index_select->getIndexedID();
  } else if (auto gather = dynamic_cast<const TorchGatherOp*>(expr)) {
    return gather->getIndexedID();
  } else {
    return nullptr;
  }
}

IterDomain* getConsumerOfIndexedProducerID(const Expr* expr) {
  if (auto index_select = dynamic_cast<const IndexSelectOp*>(expr)) {
    return index_select->getConsumerOfIndexedID();
  } else if (auto gather = dynamic_cast<const TorchGatherOp*>(expr)) {
    return gather->getConsumerOfIndexedID();
  } else {
    return nullptr;
  }
}

bool isIndexedConsumerID(const TensorView* tv, const IterDomain* id) {
  return tv->definition()->isA<ScatterOp>() &&
      tv->definition()->as<ScatterOp>()->getIndexedID() == id;
}

std::vector<IterDomain*> allIDsOf(const TensorView* tv) {
  const auto& root_domain = tv->getRootDomain();
  const auto& domain = tv->getLeafDomain();
  // Grab all values in the history of the tensor view's domain
  auto all_vals = DependencyCheck::getAllValsBetween(
      {root_domain.begin(), root_domain.end()}, {domain.begin(), domain.end()});

  // Filter so we only have iteration domains (ignore Ints used in split)
  auto all_ids = ir_utils::filterByType<IterDomain>(all_vals);
  return std::vector<IterDomain*>(all_ids.begin(), all_ids.end());
}

bool isSelectInput(TensorView* tv) {
  for (auto expr : tv->uses()) {
    if (expr->isA<SelectOp>()) {
      return true;
    }
  }
  return false;
}

bool isIndexSelectLookupTv(const TensorView* tv) {
  for (auto expr : tv->uses()) {
    if (expr->isA<IndexSelectOp>()) {
      auto idx_sel = expr->as<IndexSelectOp>();
      if (idx_sel->input(0) == tv) {
        return true;
      }
    }
  }
  return false;
}

bool isIndexSelectIndicesTv(const TensorView* tv) {
  for (auto expr : tv->uses()) {
    if (expr->isA<IndexSelectOp>()) {
      auto idx_sel = expr->as<IndexSelectOp>();
      if (idx_sel->input(1) == tv) {
        return true;
      }
    }
  }
  return false;
}

bool isTorchGatherLookupTv(const Val* tv) {
  for (auto expr : tv->uses()) {
    if (expr->isA<TorchGatherOp>()) {
      auto idx_sel = expr->as<TorchGatherOp>();
      if (idx_sel->lookupTv() == tv) {
        return true;
      }
    }
  }
  return false;
}

std::string varName(const Val* val) {
  if (val->isA<kir::TensorIndex>()) {
    return varName(val->as<kir::TensorIndex>()->view());
  }
  std::stringstream name;
  if (val->isA<TensorView>()) {
    name << "T";
  } else {
    name << typePrefix(val->dtype());
  }
  name << val->name();
  return name.str();
}

bool hasResizedRfactor(const TensorView* tv) {
  if (!tv->hasRFactor()) {
    return false;
  }
  auto root_to_rf_exprs = StmtSort::getExprsBetween(
      tv->fusion(),
      {tv->getRootDomain().begin(), tv->getRootDomain().end()},
      {tv->getRFactorDomain().begin(), tv->getRFactorDomain().end()});
  return std::any_of(
      root_to_rf_exprs.begin(), root_to_rf_exprs.end(), [](Expr* expr) {
        return expr->isA<Resize>();
      });
}

std::vector<TensorView*> getTVsWithDynamicTransform(Fusion* fusion) {
  const auto all_tvs = ir_utils::allTvs(fusion);
  std::vector<TensorView*> dynamic_tvs;
  std::copy_if(
      all_tvs.begin(),
      all_tvs.end(),
      std::back_inserter(dynamic_tvs),
      [](auto tv) { return tv->domain()->hasSymbolicAxis(); });
  return dynamic_tvs;
}

namespace {

class ValidateDomainEquivalence : private IterVisitor {
 public:
  ValidateDomainEquivalence(
      const std::vector<IterDomain*>& initial_domain,
      const std::vector<IterDomain*>& derived_domain)
      : initial_domain_({initial_domain.begin(), initial_domain.end()}),
        derived_domain_({derived_domain.begin(), derived_domain.end()}),
        frontier_({initial_domain.begin(), initial_domain.end()}) {
    NVF_ERROR(!initial_domain.empty());
    NVF_ERROR(!derived_domain.empty());
    // Make sure there's no duplicate in the parameter vectors
    NVF_ERROR(
        initial_domain.size() == initial_domain_.size(),
        "Duplicated entry is detected in inial_domain: ",
        toDelimitedString(initial_domain));
    NVF_ERROR(
        derived_domain.size() == derived_domain_.size(),
        "Duplicated entry is detected in derived_domain: ",
        toDelimitedString(derived_domain));

    traverseBetween(
        initial_domain.at(0)->fusion(),
        {initial_domain.begin(), initial_domain.end()},
        {derived_domain.begin(), derived_domain.end()});

    // At this point, the frontier set and the derived set should be
    // equal, except when there's a symbolic ID in the derived set,
    // where the traversal may be incomplete.
    if (std::any_of(derived_domain.begin(), derived_domain.end(), [](auto id) {
          return id->getIterType() == IterType::Symbolic;
        })) {
      // Make sure all non-symbolic IDs of the derived set are included
      // in the frontier set
      NVF_ERROR(
          std::all_of(
              derived_domain.begin(),
              derived_domain.end(),
              [&](auto id) {
                return id->getIterType() == IterType::Symbolic ||
                    frontier_.count(id);
              }),
          "Invalid derived domain. Initial domain: ",
          toDelimitedString(initial_domain),
          ". Derived domain: ",
          toDelimitedString(derived_domain));
      // Similarly, all frontier vals should be included in the
      // derived set. It is also possible that an ID in the initial
      // domain set still remains in the frontier set as there may be
      // no expr connecting to the derived set, e.g., dynamic reshape
      NVF_ERROR(
          std::all_of(
              frontier_.begin(),
              frontier_.end(),
              [&](Val* val) {
                NVF_ERROR(val->isA<IterDomain>());
                return derived_domain_.count(val->as<IterDomain>()) ||
                    initial_domain_.count(val);
              }),
          "Invalid derived domain. Initial domain: ",
          toDelimitedString(initial_domain),
          ". Derived domain: ",
          toDelimitedString(derived_domain));
    } else {
      NVF_ERROR(
          derived_domain_ == frontier_,
          "Invalid derived domain. Initial domain: ",
          toDelimitedString(initial_domain),
          ". Derived domain: ",
          toDelimitedString(derived_domain));
    }
  };

  void dispatch(Expr* expr) override {
    NVF_ERROR(
        std::all_of(expr->inputs().begin(), expr->inputs().end(), [](Val* v) {
          return v->isA<IterDomain>();
        }));
    NVF_ERROR(
        std::all_of(expr->outputs().begin(), expr->outputs().end(), [](Val* v) {
          return v->isA<IterDomain>();
        }));
    // If any of the inputs is included in derived_domain_, that means there's a
    // dependency within derived_domain_ and the dependent domains
    // redundantly cover the initial domain
    NVF_ERROR(
        std::none_of(
            expr->inputs().begin(),
            expr->inputs().end(),
            [&](Val* input_val) {
              return derived_domain_.find(input_val) != derived_domain_.end();
            }),
        "Invalid derived domain due to dependent expr: ",
        expr->toString(),
        ". Derived domain: ",
        toDelimitedString(derived_domain_));
    for (auto out : expr->outputs()) {
      // Make sure the output is not yet visited
      NVF_ERROR(
          frontier_.insert(out).second,
          "Invalid derived domain due to dependent expr: ",
          expr->toString(),
          ". Output should just show up once: ",
          out->toString());
    }
    for (auto inp : expr->inputs()) {
      NVF_ERROR(
          frontier_.erase(inp) == 1,
          "Invalid derived domain due to dependent expr: ",
          expr->toString(),
          ". Input not seen before: ",
          inp->toString());
    }
  }

 private:
  const std::unordered_set<Val*> initial_domain_;
  const std::unordered_set<Val*> derived_domain_;
  //! Traversal frontier vals
  std::unordered_set<Val*> frontier_;
};

std::vector<Statement*> next(Statement* stmt) {
  if (stmt->isVal()) {
    if (auto val = stmt->as<Val>()->definition()) {
      return {val};
    } else {
      return {};
    }
  } else {
    auto expr = stmt->as<Expr>();
    std::vector<Statement*> inputs{
        expr->inputs().begin(), expr->inputs().end()};
    return inputs;
  }
}

} // namespace

void validateDomainEquivalence(
    const std::vector<IterDomain*>& initial_domain,
    const std::vector<IterDomain*>& derived_domain) {
  ValidateDomainEquivalence(initial_domain, derived_domain);
}

std::vector<Statement*> checkCycle(
    Fusion* fusion,
    const std::unordered_set<Statement*>& from,
    const std::vector<Val*>& to) {
  std::unordered_set<Statement*> path;
  std::unordered_set<Statement*> visited;
  std::deque<Statement*> queue;
  queue.insert(queue.end(), to.begin(), to.end());

  while (!queue.empty()) {
    auto val = queue.front();

    // early termination if we have already reached boundary or hit a previously
    // visited node
    if (from.count(val) != 0 || visited.count(val) != 0) {
      queue.pop_front();
      continue;
    }

    auto next_stmts = next(val);

    // if val is a leaf node.
    if (next_stmts.empty()) {
      queue.pop_front();
      visited.insert(val);
      continue;
    }

    // if val is already in path, we are just cleaning up the stack here.
    auto iter = path.find(val);
    if (iter != path.end()) {
      queue.pop_front();
      path.erase(iter);
      visited.insert(val);
      continue;
    }

    // putting self on path
    path.insert(val);

    // check for cycles
    for (auto stmt : next_stmts) {
      if (path.count(stmt) != 0) {
        // find a cycle, return current path;
        std::vector<Statement*> ret;
        std::copy(path.begin(), path.end(), std::back_inserter(ret));
        return ret;
      }
      // adding statement to a queue;
      queue.push_front(stmt);
    }
  }

  // no cycle detected, return empty
  return {};
}

bool isAlignedScopeExpr(const Expr* expr) {
  NVF_ERROR(expr != nullptr);
  if (auto ite = dynamic_cast<const kir::IfThenElse*>(expr)) {
    if (ite->predicate()->hasValue() &&
        getRegisterType(ite->predicate()->value()) ==
            RegisterType::GeneralPurpose) {
      return false;
    }

  } else if (auto fl = dynamic_cast<const kir::ForLoop*>(expr)) {
    // If the start, stop, step are not thread dependent
    //  then this for loop should be thread independent.
    if (getRegisterType(fl->start()) == RegisterType::GeneralPurpose ||
        getRegisterType(fl->stop()) == RegisterType::GeneralPurpose ||
        getRegisterType(fl->step()) == RegisterType::GeneralPurpose) {
      return false;
    }
  } else {
    NVF_ERROR(false, "Invalid scope expr: ", expr->toString());
  }

  return true;
}

std::vector<Statement*> checkCycle(Fusion* fusion) {
  return checkCycle(fusion, {}, fusion->outputs());
}

namespace {

inline bool isTensorAttr(const Val* val, const std::string& attr_name) {
  NVF_ERROR(val != nullptr);
  auto getitem = dynamic_cast<GetItem*>(val->definition());
  if (getitem == nullptr) {
    return false;
  }
  auto getattr = dynamic_cast<GetAttr*>(getitem->array()->definition());
  if (getattr == nullptr) {
    return false;
  }
  if (getattr->attr() != attr_name) {
    return false;
  }
  auto metadata = dynamic_cast<GetMetaData*>(getattr->struct_()->definition());
  if (metadata == nullptr) {
    return false;
  }
  return metadata->in()->isA<TensorView>();
}

} // namespace

bool isTensorSize(const Val* val) {
  return isTensorAttr(val, "logical_size") || isTensorAttr(val, "alloc_size");
}

bool isTensorStride(const Val* val) {
  return isTensorAttr(val, "logical_stride") ||
      isTensorAttr(val, "alloc_stride");
}

} // namespace nvfuser::ir_utils<|MERGE_RESOLUTION|>--- conflicted
+++ resolved
@@ -412,20 +412,6 @@
   return uniqueEntries<TensorView>(all_tvs);
 }
 
-<<<<<<< HEAD
-std::vector<TensorView*> allTvsOfExprs(const std::vector<Expr*>& exprs) {
-  std::vector<TensorView*> all_tvs;
-  std::unordered_set<TensorView*> added;
-  for (auto expr : exprs) {
-    auto input_tvs = ir_utils::filterByType<TensorView>(expr->inputs());
-    auto output_tvs = ir_utils::filterByType<TensorView>(expr->outputs());
-    for (bool input : {true, false}) {
-      auto& tvs = input ? input_tvs : output_tvs;
-      for (auto tv : tvs) {
-        if (added.emplace(tv).second) {
-          all_tvs.push_back(tv);
-        }
-=======
 VectorOfUniqueEntries<TensorView*> allTvsOfExprs(
     const std::vector<Expr*>& exprs) {
   VectorOfUniqueEntries<TensorView*> all_tvs;
@@ -435,7 +421,6 @@
     for (const auto& tvs : {input_tvs, output_tvs}) {
       for (auto tv : tvs) {
         all_tvs.pushBack(tv);
->>>>>>> 078bf30c
       }
     }
   }
