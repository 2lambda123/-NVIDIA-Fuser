--- conflicted
+++ resolved
@@ -26,18 +26,15 @@
   // used for deterministic order
   VectorOfUniqueEntries<IterDomain*> ordered_p_ca_ids;
 
-<<<<<<< HEAD
+  // p2c mappings through the fusion within (including dependencies of) inlined
+  // leaf domains.
+  std::unordered_map<IterDomain*, VectorOfUniqueEntries<Val*>>
+      p2c_ca_permissive_maps;
+
   // Broadcast resolution map for root domains, including non-inlined
   // root domains
   std::unordered_map<IterDomain*, VectorOfUniqueEntries<IterDomain*>>
       p2c_root_broadcast_resolution_map;
-
-=======
->>>>>>> f18819e0
-  // p2c mappings through the fusion within (including dependencies of) inlined
-  // leaf domains.
-  std::unordered_map<IterDomain*, VectorOfUniqueEntries<Val*>>
-      p2c_ca_permissive_maps;
 };
 
 // A collection of ValGraphs that are built from a fusion or series of
@@ -91,15 +88,9 @@
 //          PERMISSIVE)
 //   Forward through split one axes, i.e. id{ceilDiv(i0, 1)}, id{i0} are mapped
 // IdMappingMode::LOOP
-<<<<<<< HEAD
-//   Forward broadcast axes in replay
-//   Denotes groups of IterDomains that are considered promoted to a common iter
-//   domain size
-=======
 //   Subgraph of the permissive graph. Maps only CA and their
-//   dependent domains
->>>>>>> f18819e0
-//
+//   dependent domains. Denotes groups of IterDomains that are
+//   considered promoted to a common iter domain
 class IdModel : public PolymorphicBase {
  public:
   IdModel(
@@ -179,7 +170,6 @@
   // domains that are mapped in the permissive graph
   void buildLoopMap(const std::vector<Expr*>& exprs);
 
-<<<<<<< HEAD
   // Start loop map by grouping inlined iter domains
   void initializeLoopMap(const StatefulInliningInfo& info);
 
@@ -285,11 +275,6 @@
 
   // ======= END Iteration domain build process in order called =======
 
-=======
-  /// Start loop map by grouping inlined iter domains
-  void initializeLoopMap(const StatefulInliningInfo& info);
-
->>>>>>> f18819e0
   // Errors if self mapping occurs
   void assertNoSelfMapping();
 
