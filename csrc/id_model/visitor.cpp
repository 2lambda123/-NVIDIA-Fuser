--- conflicted
+++ resolved
@@ -122,13 +122,6 @@
         something_was_processed = true;
         visited_exprs.pushBack(current_expr_group);
 
-<<<<<<< HEAD
-        // std::vector<IdGroup> out_groups =
-        // graph().outputGroups(current_expr_group); for (const IdGroup&
-        // out_group : out_groups) { to_visit_ids.pushBack(out_group);
-        // }
-=======
->>>>>>> f9045f9b
         to_visit_ids.pushBack(graph().outputGroups(current_expr_group));
       } else {
         still_to_visit_exprs.pushBack(current_expr_group);
