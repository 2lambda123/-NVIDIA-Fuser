// clang-format off
/*
 * SPDX-FileCopyrightText: Copyright (c) 2023-present NVIDIA CORPORATION & AFFILIATES.
 * All rights reserved.
 * SPDX-License-Identifier: BSD-3-Clause
 */
// clang-format on
#include <id_model/id_graphs.h>
#include <id_model/to_string.h>
#include <id_model/transform_replay.h>
#include <id_model/utils.h>
#include <id_model/visitor.h>

#include <device_lower/analysis/trivial_broadcast.h>
#include <device_lower/lower2device.h>
#include <device_lower/utils.h>
#include <disjoint_set.h>
#include <ir/utils.h>
#include <root_domain_map.h>
#include <transform_iter.h>

#include <tuple>
#include <typeinfo>

namespace nvfuser {

void IterDomainGraphs::assertNoSelfMapping() {
  if (hasSelfMapping()) {
    NVF_ERROR(
        !hasSelfMapping(),
        "Unsupported domain mapping detected in ",
        std::get<0>(*self_mapping_info_)->toString(),
        ". ",
        std::get<3>(*self_mapping_info_),
        " domains, ",
        std::get<1>(*self_mapping_info_)->toString(),
        " and ",
        std::get<2>(*self_mapping_info_)->toString(),
        ", are mapped with each other.");
  }
}

IterDomainGraphs::IterDomainGraphs(
    const std::vector<Expr*>& exprs,
    const std::vector<TensorView*>& additional_tvs,
    bool allow_self_mapping) {
  build(exprs, additional_tvs);

  if (!allow_self_mapping) {
    assertNoSelfMapping();
  }
}

IterDomainGraphs::IterDomainGraphs(
    const std::vector<Expr*>& exprs,
    bool allow_self_mapping)
    : IterDomainGraphs(exprs, {}, allow_self_mapping) {}

IterDomainGraphs::IterDomainGraphs(Fusion* fusion, bool allow_self_mapping) {
  std::vector<TensorView*> inputs_and_outputs;
  {
    auto inp_tvs = ir_utils::filterByType<TensorView>(fusion->inputs());
    inputs_and_outputs.insert(
        inputs_and_outputs.begin(), inp_tvs.begin(), inp_tvs.end());
  }
  {
    auto out_tvs = ir_utils::filterByType<TensorView>(fusion->outputs());
    inputs_and_outputs.insert(
        inputs_and_outputs.begin(), out_tvs.begin(), out_tvs.end());
  }

  build(fusion->exprs(), inputs_and_outputs);

  if (!allow_self_mapping) {
    assertNoSelfMapping();
  }
}

const IdGraph& IterDomainGraphs::idGraph(IdMappingMode mode) const {
  auto graph_it = id_graphs_.find(mode);
  NVF_ERROR(graph_it != id_graphs_.end());
  return graph_it->second;
}

IdGraph& IterDomainGraphs::idGraph(IdMappingMode mode) {
  auto graph_it = id_graphs_.find(mode);
  NVF_ERROR(graph_it != id_graphs_.end());
  return graph_it->second;
}

Expr* IterDomainGraphs::idUse(IterDomain* id) const {
  auto use_it = id_uses_.find(id);
  if (use_it == id_uses_.end()) {
    return nullptr;
  }
  return use_it->second.front();
}

Expr* IterDomainGraphs::idDef(IterDomain* id) const {
  auto def_it = id_definitions_.find(id);
  if (def_it == id_definitions_.end()) {
    return nullptr;
  }
  return def_it->second.front();
}

namespace {

// Returns the first pair of id's in ids detected to match eachother on the
// permissive map of the ID graph. TODO: what this is really looking for is if
// there's any overlapping between the iter domains in the provided set.
//
// i.e. if we have:
// tv0 = arange(6).view({3, 2})
// tv1 = tv0[3, 2].t()
// tv2 = tv0[3, 2].view({2, 3})
// tv3 = tv1 + tv2
//
// Then we can see this overlap in the tv3 expression as:
//
// tv0 = { {0, 1, 2},
//         {3, 4, 5} }
//
// tv1 = { {0, 3},
//         {1, 4},
//         {2, 5} }
//
// tv2 = { {0, 1},
//         {2, 3},
//         {4, 5} }
//
// The elements in tv1 {3, 1, 4, 2}, map respectively to the elements in tv2
// {1, 2, 3, 4}. The reason this is so important is it means that generating
// tv3 is no longer a trivially parallelizable problem (if we include the dag
// all the way to tv0). So tv0's axes cannot be inlined across both the tv0
// and tv1 path. This breaks some assumptions we have today in schedulers that
// will assume tv2 can be trivially inlined/parallelized. Instead we'd need to
// take into consideration the effective communication going on here, so that
// we pull multiple values of tv0 to compute tv3.
c10::optional<std::pair<IterDomain*, IterDomain*>> detectMappablePair(
    const std::vector<IterDomain*>& ids,
    const IterDomainGraphs& id_graph,
    IdMappingMode mode) {
  for (auto id1 : ids) {
    for (auto id2 : ids) {
      if (id1 == id2) {
        continue;
      }
      if (id_graph.idGraph(mode).disjointIdSets().permissiveAreMapped(
              id1, id2)) {
        return std::make_pair(id1, id2);
      }
    }
  }

  return {};
}

// It is assumed that for any tensor represented by a list of domains,
// those domains should never be mapped with each other. It may be
// possible to lift this assumption, but it's unclear if it could
// matter in practice.
c10::optional<std::tuple<TensorView*, IterDomain*, IterDomain*, std::string>>
findFirstSelfMapping(
    const std::vector<TensorView*>& all_tvs,
    const IterDomainGraphs& id_graph) {
  for (auto tv : all_tvs) {
    // For each tensor, make sure root, rfactor and leaf domains
    // should not include domains that are mapped with another domain
    // in the same set of domains. This may be overly conservative,
    // and it maybe enough to check the root domains.

    // Root domains
    auto self_mappped_root_pair =
        detectMappablePair(tv->getRootDomain(), id_graph, IdMappingMode::EXACT);
    if (self_mappped_root_pair.has_value()) {
      return std::make_tuple(
          tv,
          self_mappped_root_pair->first,
          self_mappped_root_pair->second,
          "Root");
    }

    // Rfactor domains
    if (tv->hasRFactor()) {
      auto self_mappped_rf_pair = detectMappablePair(
          tv->getRFactorDomain(), id_graph, IdMappingMode::EXACT);
      if (self_mappped_rf_pair.has_value()) {
        return std::make_tuple(
            tv,
            self_mappped_rf_pair->first,
            self_mappped_rf_pair->second,
            "RFactor");
      }
    }

    // Leaf domains
    // TODO: Exact map isn't quite right here, it should be based on the index
    // map. However, it should also be impossible for index map to generate a
    // case like this.
    auto self_mappped_leaf_pair = detectMappablePair(
        tv->domain()->leaf(), id_graph, IdMappingMode::EXACT);
    if (self_mappped_leaf_pair.has_value()) {
      return std::make_tuple(
          tv,
          self_mappped_leaf_pair->first,
          self_mappped_leaf_pair->second,
          "Leaf");
    }
  }
  return c10::nullopt;
}

} // namespace

void IterDomainGraphs::buildIterDomainDefinitionsAndUses(
    const std::vector<TensorView*>& all_tvs) {
  for (auto tv : all_tvs) {
    VectorOfUniqueEntries<IterDomain*> root_domain_ids{
        tv->getRootDomain().begin(), tv->getRootDomain().end()};

    auto all_ids = ir_utils::allIDsOf(tv);

    // Check is this domain is a consumer of a view-like operation
    bool view_like_domain = tv->domain()->hasViewLikeRFactor();

    for (auto id : all_ids) {
      // Check if this id is a view like rfactor id
      if (view_like_domain && id->isRFactorProduct()) {
        // If the tensor domain is a view like domain, and the iteration
        // domain is marked as an rfactor product and is in the rfactor
        // domain, it's a view like rfactor iteration domain
        const auto& rfactor_domain = tv->domain()->maybeRFactor();
        if (std::find(rfactor_domain.begin(), rfactor_domain.end(), id) !=
            rfactor_domain.end()) {
          view_rfactor_ids_.emplace(id);
        }
      }

      if (id_definitions_.find(id) == id_definitions_.end()) {
        id_definitions_[id] = {};
      }

      if (id_uses_.find(id) == id_uses_.end()) {
        id_uses_[id] = {};
      }

      auto def = id->definition();

      if (def == nullptr || root_domain_ids.has(id)) {
        continue;
      }

      if (id_definitions_.find(id) == id_definitions_.end()) {
        id_definitions_[id] = {};
      }
      id_definitions_.at(id).pushBack(def);

      auto inp_ids = ir_utils::filterByType<IterDomain>(def->inputs());
      for (auto inp_id : inp_ids) {
        if (id_uses_.find(inp_id) == id_uses_.end()) {
          id_uses_[inp_id] = {};
        }
        id_uses_.at(inp_id).pushBack(def);
      }
    }
  }
}

std::string IterDomainGraphs::toString() const {
  // Figure out which graphs are already initialized to make sure we add the new
  // expression to them.
  std::vector<IdMappingMode> initialized_modes;
  for (auto mode : kIdMappingModes) {
    auto graph_it = id_graphs_.find(mode);
    if (graph_it == id_graphs_.end()) {
      continue;
    }

    auto& graph = graph_it->second;
    if (graph.disjointIdSets().disjointSetMap().empty()) {
      continue;
    }

    initialized_modes.push_back(mode);
  }

  std::stringstream ss;
  ss << "IterDomainGraphs { \n";
  for (auto mode : initialized_modes) {
    std::stringstream ss;
    ss << "  IdGraph " << mode << "{ \n";
    ss << "  Disjoint Ids:\n"
       << idGroupsString(idGraph(mode), 2)
       << "\n  Disjoint Expression groups:\n"
       << exprGroupsString(idGraph(mode), 2) << std::endl;
    ss << "   } IdGraph\n" << std::endl;
    return ss.str();
  }
  ss << " } IterDomainGraphs\n" << std::endl;
  return ss.str();
}

// Replay Expr but with the inputs provided.
Expr* IterDomainGraphs::addReplayAs(
    std::vector<IterDomain*> new_inputs,
    Expr* expr) {
  // Figure out which graphs are already initialized to make sure we add the new
  // expression to them.
  std::vector<IdMappingMode> initialized_modes;
  for (auto mode : kIdMappingModes) {
    auto graph_it = id_graphs_.find(mode);
    if (graph_it == id_graphs_.end()) {
      continue;
    }

    auto& graph = graph_it->second;
    if (graph.disjointIdSets().disjointSetMap().empty()) {
      continue;
    }

    initialized_modes.push_back(mode);
  }

  auto orig_inputs = ir_utils::filterByType<IterDomain>(expr->inputs());
  std::vector<IterDomain*> orig_input_ids(
      orig_inputs.begin(), orig_inputs.end());

  // Replace the provided inputs with IterType::Iteration domains as
  // reduction domains cannot be merged with non-reduction domains.
  if (std::any_of(
          new_inputs.begin(),
          new_inputs.end(),
          [](IterDomain* id) { return id->isReduction(); }) &&
      std::any_of(new_inputs.begin(), new_inputs.end(), [](IterDomain* id) {
        return !id->isReduction();
      })) {
    // Inputs have mismatched type, replace new_inputs
    decltype(new_inputs) tmp_inputs;
    std::swap(tmp_inputs, new_inputs);
    for (auto tmp_input : tmp_inputs) {
      new_inputs.push_back(
          IterDomainBuilder(tmp_input).iter_type(IterType::Iteration).build());
      id_definitions_[new_inputs.back()];
      id_uses_[new_inputs.back()];
      for (auto mode : initialized_modes) {
        idGraph(mode).initializeId(new_inputs.back(), {}, {});
        idGraph(mode).mapIds(new_inputs.back(), tmp_input);
      }
    }
  }

  {
    NVF_ERROR(
        new_inputs.size() == orig_input_ids.size(),
        "Invalid number of inputs: ",
        new_inputs.size(),
        " does not match number of iter domain inputs for ",
        expr->toString());

    VectorOfUniqueEntries<IterDomain*> all_inputs{
        orig_input_ids.begin(), orig_input_ids.end()};

    all_inputs.pushBack(new_inputs);

    for (auto mode : initialized_modes) {
      for (auto inp : all_inputs) {
        NVF_ERROR(
            idGraph(mode).hasGroup(inp),
            "All inputs for replay need to be initialized in all graphs, ",
            inp->toString(),
            " was not found in mode: ",
            mode);
      }
    }
  }

  // Create the new expression with provided inputs
  auto replay = ReplayTransform::replayAs(new_inputs, expr);

  for (auto out_id : ir_utils::filterByType<IterDomain>(replay->outputs())) {
    id_definitions_[out_id].pushBack(replay);
    id_uses_[out_id];
  }

  // Add the expression to the uses of the inputs
  for (auto inp_id : ir_utils::filterByType<IterDomain>(replay->inputs())) {
    id_definitions_[inp_id];
    id_uses_[inp_id].pushBack(replay);
  }

  // Initialize output iter domains in the graphs
  for (auto mode : initialized_modes) {
    idGraph(mode).disjointExprSets().initializeSet(replay);
    auto replay_group = idGraph(mode).toGroup(replay);

    // Initialize output ids in map
    for (auto out_id : ir_utils::filterByType<IterDomain>(replay->outputs())) {
      idGraph(mode).initializeId(out_id, {replay}, {});
    }

    // Update uses of the inputs in the graphs
    for (auto inp_id : ir_utils::filterByType<IterDomain>(replay->inputs())) {
      auto inp_group = idGraph(mode).toGroup(inp_id);
      idGraph(mode).addUniqueUses(inp_group, replay_group);
    }

    // Propagate through all the uses of the iter domain groups of the inputs
    // with the new expression.
    auto& graph = idGraph(mode);
    // Gather all use expressions from inputs
    VectorOfUniqueEntries<Expr*> representative_uses;
    for (IterDomain* inp : new_inputs) {
      auto uses_pair = graph.getUses(graph.toGroup(inp));
      if (uses_pair.second) {
        for (const ExprGroup& use_group : uses_pair.first) {
          representative_uses.pushBack(use_group->front());
        }
      }
    }

    for (auto rep_use : representative_uses) {
      graph.maybeMapThroughExprs(rep_use, replay, true);
    }
  }

  return replay;
}

// Generate a new expr with the IterDomain inputs/outputs replaced based on map.
// Replaced inputs/outputs should almost exact match with provided expr.
Expr* IterDomainGraphs::addExprWithReplacement(
    const std::unordered_map<IterDomain*, IterDomain*>& old_2_new_ids,
    Expr* old_expr) {
  // Figure out which graphs are already initialized to make sure we add the new
  // expression to them.
  std::vector<IdMappingMode> initialized_modes;
  for (auto mode : kIdMappingModes) {
    auto graph_it = id_graphs_.find(mode);
    if (graph_it == id_graphs_.end()) {
      continue;
    }

    auto& graph = graph_it->second;
    if (graph.disjointIdSets().disjointSetMap().empty()) {
      continue;
    }

    initialized_modes.push_back(mode);
  }

  // We will fill this map for every IterDomain in input and output.
  std::unordered_map<IterDomain*, IterDomain*> replacement_map = old_2_new_ids;

  // Validate replacement map. Make sure the keys are an input or output
  for (auto replacement_entry : replacement_map) {
    NVF_ERROR(
        std::find(
            old_expr->inputs().begin(),
            old_expr->inputs().end(),
            replacement_entry.first) != old_expr->inputs().end() ||
            std::find(
                old_expr->outputs().begin(),
                old_expr->outputs().end(),
                replacement_entry.first) != old_expr->outputs().end(),
        "Wanted to replace ",
        replacement_entry.first->toString(),
        " however the is not an input or output of:\n",
        old_expr->toString());
  }

  // If all inputs and or all output were replaced
  bool all_inps_replaced = true;
  bool all_outs_replaced = true;
  {
    for (auto inp_id : ir_utils::filterByType<IterDomain>(old_expr->inputs())) {
      if (replacement_map.find(inp_id) == replacement_map.end()) {
        all_inps_replaced = false;
        replacement_map[inp_id] = inp_id->cloneWithoutRFactor();
      }
    }

    for (auto out_id :
         ir_utils::filterByType<IterDomain>(old_expr->outputs())) {
      if (replacement_map.find(out_id) == replacement_map.end()) {
        all_outs_replaced = false;
        replacement_map[out_id] = out_id->cloneWithoutRFactor();
      }
    }

    NVF_ERROR(
        (all_inps_replaced || all_outs_replaced),
        "Either all the inputs or all the outputs need to be replaced when using this function.");

    for (auto mode : initialized_modes) {
      for (auto inp_or_out_id : all_inps_replaced
               ? ir_utils::filterByType<IterDomain>(old_expr->inputs())
               : ir_utils::filterByType<IterDomain>(old_expr->outputs())) {
        NVF_ERROR(
            idGraph(mode).hasGroup(inp_or_out_id),
            "Expected ",
            inp_or_out_id->toString(),
            " to be initialized in graph mode: ",
            mode);
      }
    }
  }

  // Create the new expression with provided outputs
  auto replay = ReplacementTransformCloner::clone(replacement_map, old_expr);

  // Add new output iter domains to id_definitions_/id_uses_ of IdGraphs
  for (auto out_id : ir_utils::filterByType<IterDomain>(replay->outputs())) {
    id_definitions_[out_id].pushBack(replay);
    id_uses_[out_id];
  }

  // Add new input iter domains to id_definitions_/id_uses_ of IdGraphs
  for (auto inp_id : ir_utils::filterByType<IterDomain>(replay->inputs())) {
    id_definitions_[inp_id];
    id_uses_[inp_id].pushBack(replay);
  }

  // Update all the initialized graph mappings
  for (auto mode : initialized_modes) {
    auto& graph = idGraph(mode);

    graph.disjointExprSets().initializeSet(replay);
    auto replay_group = graph.toGroup(replay);

    // Initialize any non-existant input ids, update existing ones
    for (auto inp_id : ir_utils::filterByType<IterDomain>(replay->inputs())) {
      if (!graph.disjointIdSets().mappingExists(inp_id)) {
        // inp_id is not initialized in the map, initialize it
        graph.initializeId(inp_id, {}, {replay});
      } else {
        // Update unique uses of existing input ids
        auto inp_group = graph.toGroup(inp_id);
        graph.addUniqueUses(inp_group, replay_group);
      }
    }

    // Initialize any non-existant output ids, update existing ones
    for (auto out_id : ir_utils::filterByType<IterDomain>(replay->outputs())) {
      if (!graph.disjointIdSets().mappingExists(out_id)) {
        // out_id is not initialized in the map, initialize it
        graph.initializeId(out_id, {replay}, {});
      } else {
        // out_id is already initialized, add the replay as a unique definition
        // of its group
        auto out_group = graph.toGroup(out_id);
        graph.addUniqueDefinitions(out_group, replay_group);
      }
    }

    // If the inputs were replaced we want to map through forward the newly
    // added expression. If the outputs were replaced we want to map through
    // backwards the newly added expression.

    // Forward
    VectorOfUniqueEntries<Expr*> representative_uses;
    for (auto in : ir_utils::filterByType<IterDomain>(replay->inputs())) {
      auto uses_pair = graph.getUses(graph.toGroup(in));
      if (uses_pair.second) {
        for (const ExprGroup& use_group : uses_pair.first) {
          if (use_group == replay_group) {
            continue;
          }
          representative_uses.pushBack(use_group->front());
        }
      }
    }

    for (auto rep_use : representative_uses) {
      graph.maybeMapThroughExprs(rep_use, replay, true);
    }

    // Backwards
    VectorOfUniqueEntries<Expr*> representative_defs;
    for (auto out : ir_utils::filterByType<IterDomain>(replay->outputs())) {
      auto defs_pair = graph.getDefinitions(graph.toGroup(out));
      if (defs_pair.second) {
        for (const ExprGroup& def_group : defs_pair.first) {
          if (def_group == replay_group) {
            continue;
          }
          representative_defs.pushBack(def_group->front());
        }
      }
    }

    for (auto rep_def : representative_defs) {
      graph.maybeMapThroughExprs(rep_def, replay, false);
    }
  }
  return replay;
}

// Clone provided iter domain and return the new copy. Map that copy in relevant
// maps.
IterDomain* IterDomainGraphs::cloneIterDomain(IterDomain* id) {
  // Figure out which graphs are already initialized to make sure we add the new
  // expression to them.
  std::vector<IdMappingMode> initialized_modes;
  for (auto mode : kIdMappingModes) {
    auto graph_it = id_graphs_.find(mode);
    if (graph_it == id_graphs_.end()) {
      continue;
    }

    auto& graph = graph_it->second;
    if (graph.disjointIdSets().disjointSetMap().empty()) {
      continue;
    }

    initialized_modes.push_back(mode);
  }

  auto id_copy = id->cloneWithoutRFactor();

  id_uses_[id_copy] = {};
  id_definitions_[id_copy] = {};

  for (auto mode : initialized_modes) {
    idGraph(mode).initializeId(id_copy, {}, {});
    idGraph(mode).mapIds(id, id_copy);
  }

  return id_copy;
}

IdGraph IterDomainGraphs::initializeIdGraph(bool propagate_through_exprs) {
  IdGraph id_graph(propagate_through_exprs);

  for (const auto& [id, defs] : id_definitions_) {
    auto uses_it = id_uses_.find(id);
    NVF_ERROR(
        uses_it != id_uses_.end(),
        "Failed to initialize id: ",
        id->toString(),
        " as it's missing a definition entry.");
    id_graph.initializeId(id, defs, uses_it->second);
  }

  return id_graph;
}

void IterDomainGraphs::buildExactMap(const std::vector<Expr*>& exprs) {
  for (auto expr : exprs) {
    TensorView* c_tv = ir_utils::getTvOutput(expr);

    auto all_tv_outputs = ir_utils::filterByType<TensorView>(expr->outputs());

    // Map siblings, as all other tv output domains must match the first tv
    // outputs domain.
    std::deque<TensorView*> other_tv_outputs(
        all_tv_outputs.begin(), all_tv_outputs.end());
    other_tv_outputs.pop_front();

    for (auto other_tv_output : other_tv_outputs) {
      // Sibling tv's must be exactly mapped with eachother so simply zip
      // their leaf iter domains.

      NVF_ERROR(
          other_tv_output->getRootDomain().size() ==
              c_tv->getRootDomain().size(),
          "Multiple outputs with mismatched TV domains is not supported.");

      for (auto domain_i : c10::irange(c_tv->getRootDomain().size())) {
        auto c_id = c_tv->getRootDomain()[domain_i];
        auto o_id = other_tv_output->getRootDomain()[domain_i];
        idGraph(IdMappingMode::EXACT).mapIds(o_id, c_id);
      }
    }

    // Map producer-consumer relationships based on the root domain map
    auto tv_inputs = ir_utils::filterByType<TensorView>(expr->inputs());
    for (auto p_tv : tv_inputs) {
      // For exact mapings do not map any broadcast dimensions to
      // non-broadcast dimensions. Prevent any broadcasted axes being mapped
      // to non-broadcasted axes.
      auto exact_c2p_root_map = PairwiseRootDomainMap(p_tv, c_tv)
                                    .mapBroadcast(false)
                                    .mapConsumerToProducer();

      for (auto c_id : getSortedKeys(exact_c2p_root_map, Statement::lessThan)) {
        auto p_id = exact_c2p_root_map.at(c_id);
        idGraph(IdMappingMode::EXACT).mapIds(c_id, p_id);
      }
    }

    idGraph(IdMappingMode::EXACT).mapThroughLoopSwizzles();
  }
}

void IterDomainGraphs::buildPermissiveMap(const std::vector<Expr*>& exprs) {
<<<<<<< HEAD
  VERBOSE() << "buildPermissiveMap\n";
  if (getenv("PERMISSIVE_ALMOST_EXACT")) {
    idGraph(IdMappingMode::PERMISSIVE) = idGraph(IdMappingMode::ALMOSTEXACT);
  } else {
    idGraph(IdMappingMode::PERMISSIVE) = idGraph(IdMappingMode::EXACT);
  }
  if (getenv("NO_PERMISSIVE_PROP")) {
    idGraph(IdMappingMode::PERMISSIVE).setPropagateThroughExprs(false);
  } else {
    idGraph(IdMappingMode::PERMISSIVE).setPropagateThroughExprs(true);
  }
=======
  // Use the exact map as the starting map rather than the
  // almost-exact map. Almost exact is useful for index hoisting but
  // not necessary for permissive and loop maps
  idGraph(IdMappingMode::PERMISSIVE) = idGraph(IdMappingMode::EXACT);
>>>>>>> a7614091

  for (auto expr : exprs) {
    // Multiple outputs are already mapped, we can ignore all but the first
    // consumer given they have to be replayed in the same exact way
    // Multiple outputs are already mapped, we can ignore all but the first
    // consumer given they have to be replayed in the same exact way
    TensorView* c_tv = ir_utils::getTvOutput(expr);

    auto tv_inputs = ir_utils::filterByType<TensorView>(expr->inputs());

    for (auto p_tv : tv_inputs) {
      auto p_ids_vec = ir_utils::allIDsOf(p_tv);
      auto c_ids_vec = ir_utils::allIDsOf(c_tv);
      std::unordered_set<IterDomain*> p_ids(p_ids_vec.begin(), p_ids_vec.end());
      std::unordered_set<IterDomain*> c_ids(c_ids_vec.begin(), c_ids_vec.end());

      ForwardingInfo permissive_forwarding(p_tv, c_tv);
      for (auto entry : permissive_forwarding.producer_forwarding_map) {
        idGraph(IdMappingMode::PERMISSIVE).mapIds(entry.first, entry.second);
        VERBOSE() << "Permissive map: " << entry.first->name() << ", "
                  << entry.second->name() << std::endl;
      }

      if (!getenv("NO_MAP_COMPLIMENT")) {
        // TODO: Should this just get rolled up in the forwarding map now?
        // TODO: Why should IDs be mapped to their compliments? Is this right?
        for (const auto& entry :
             permissive_forwarding.producer_compliment_map) {
          for (auto entry_2 : entry.second) {
            idGraph(IdMappingMode::PERMISSIVE).mapIds(entry.first, entry_2);
            VERBOSE() << "Permissive map producer compliment: "
                      << entry.first->name() << ", " << entry_2->name()
                      << std::endl;
          }
        }
      }

      for (auto entry : permissive_forwarding.consumer_forwarding_map) {
        idGraph(IdMappingMode::PERMISSIVE).mapIds(entry.first, entry.second);
        VERBOSE() << "Permissive map: " << entry.first->name() << ", "
                  << entry.second->name() << std::endl;
      }

      if (!getenv("NO_MAP_COMPLIMENT")) {
        // TODO: Should this just get rolled up in the forwarding map now?
        // TODO: Why should IDs be mapped to their compliments? Is this right?
        for (const auto& entry :
             permissive_forwarding.consumer_compliment_map) {
          for (auto entry_2 : entry.second) {
            idGraph(IdMappingMode::PERMISSIVE).mapIds(entry.first, entry_2);
            VERBOSE() << "Permissive map consumer compliment: "
                      << entry.first->name() << ", " << entry_2->name()
                      << std::endl;
          }
        }
      }

      auto permissive_c2p_root_map = PairwiseRootDomainMap(p_tv, c_tv);

      for (auto entry : permissive_c2p_root_map.mapConsumerToProducer()) {
        VERBOSE() << "Permissive map c2p: " << entry.first->name() << ", "
                  << entry.second->name() << std::endl;
        idGraph(IdMappingMode::PERMISSIVE).mapIds(entry.first, entry.second);
      }
    }
  }
  idGraph(IdMappingMode::PERMISSIVE).mapThroughLoopSwizzles();
}

void IterDomainGraphs::buildAlmostExactMap() {
  // Build almost exact map by forwarding through broadcast axes
  idGraph(IdMappingMode::ALMOSTEXACT) = idGraph(IdMappingMode::EXACT);
  idGraph(IdMappingMode::ALMOSTEXACT).mapThroughTrivialExprs();
}

// TODO: Reenable after reenabling parallel propagation.
//        propagateLoopPTypes
void IterDomainGraphs::validatePTypes(
    const std::vector<TensorView*>& all_tvs) const {
  // VectorOfUniqueEntries<IterDomain*> leaf_ids;
  // for (auto tv : all_tvs) {
  //   leaf_ids.pushBack(tv->domain()->leaf());
  // }

  // for (const auto& disjoint_set :
  //      idGraph(IdMappingMode::EXACT).disjointIdSets().disjointSets()) {
  //   for (auto id : disjoint_set->vector()) {
  //     auto id_ptype = id->getParallelType();

  //     NVF_ERROR(
  //         leaf_ids.has(id) || id_ptype == ParallelType::Serial,
  //         "Invalid parallelization of non leaf iter domain: ",
  //         id->toString());
  //   }
  // }
}

void IterDomainGraphs::propagateLoopPTypes() const {
  for (const auto& loop_disjoint_set :
       idGraph(IdMappingMode::LOOP).disjointIdSets().disjointSets()) {
    ParallelType common_ptype = ParallelType::Serial;
    for (auto id : loop_disjoint_set->vector()) {
      auto id_ptype = id->getParallelType();

      NVF_ERROR(
          id_ptype == common_ptype || id_ptype == ParallelType::Serial ||
              common_ptype == ParallelType::Serial,
          "Issue validating parallel type disjoint ptype is, ",
          common_ptype,
          " but found in the set the id: ",
          id->toString());

      common_ptype =
          common_ptype == ParallelType::Serial ? id_ptype : common_ptype;
    }

    for (auto id : loop_disjoint_set->vector()) {
      id->parallelize(common_ptype);
    }
  }
}

namespace {
struct StatefulLoweringInfo {
  // Tracks all p2c mappings in permissive maps even those not inlined between
  // producer and consumer
  std::unordered_map<IterDomain*, VectorOfUniqueEntries<IterDomain*>>
      p2c_permissive_maps;

  // All consumer ids in a deterministic order (ignores fusion->inputs())
  VectorOfUniqueEntries<IterDomain*> ordered_c_ids;

  // p2c mappings through the fusion within (including dependencies of) inlined
  // leaf domains.
  std::unordered_map<IterDomain*, VectorOfUniqueEntries<IterDomain*>>
      p2c_ca_permissive_maps;

  // All producer ids within (including dependencies of) inlined leaf domains,
  // used for deterministic order
  VectorOfUniqueEntries<IterDomain*> ordered_p_ca_ids;

  // TODO-NM: Comment
  std::unordered_map<IterDomain*, VectorOfUniqueEntries<IterDomain*>>
      p2c_root_broadcast_resolution_map;
};

// Returns the root producer iteration domains that are resolved by provided
// consumer
std::unordered_map<IterDomain*, IterDomain*> resolvedRootBroadcasts(
    TensorView* producer,
    TensorView* consumer) {
  auto p2c_map =
      PairwiseRootDomainMap(producer, consumer).mapProducerToConsumer();

  std::unordered_map<IterDomain*, IterDomain*> resolved_bcast_map;
  for (const auto& [p_id, c_id] : p2c_map) {
    // Look for a broadcast producer and non-broadcast consumer

    // Ignore non-broadcast producer and broadcast consumer dims
    if (!p_id->isBroadcast() || c_id->isBroadcast()) {
      continue;
    }

    if (c_id->isReduction()) {
      // This should only happen with expanded broadcast
      // domains. Otherwise, squeeze should be used
      NVF_ERROR(
          p_id->hasExpandedExtent(), "Unexpected domain: ", c_id->toString());
      continue;
    }

    resolved_bcast_map[p_id] = c_id;
  }
  return resolved_bcast_map;
}

StatefulLoweringInfo buildInfo(
    const std::vector<Expr*>& exprs,
    const IdGraph& exact_graph,
    const IdGraph& permissive_graph) {
  StatefulLoweringInfo info;
  // Grab inlining relationships
  for (auto expr : exprs) {
    for (auto producer : ir_utils::filterByType<TensorView>(expr->inputs())) {
      auto producer_root = producer->getMaybeRFactorDomain();
      auto producer_domain = producer->domain()->leaf();

      // Grab all iteration domains in producer that its compute at iter domains
      // depend on.
      VectorOfUniqueEntries<IterDomain*> all_producer_ca_deps;
      {
        auto ca_dep_vals = DependencyCheck::getAllValsBetween(
            {producer_root.begin(), producer_root.end()},
            {producer_domain.begin(),
             producer_domain.begin() + producer->getComputeAtPosition()});
        auto ca_deps_filter = ir_utils::filterByType<IterDomain>(ca_dep_vals);

        all_producer_ca_deps.insert(
            ca_deps_filter.begin(), ca_deps_filter.end());
      }

      VERBOSE() << "Producer CA dep for : " << producer->toString() << "\n"
                << nvfuser::toString(all_producer_ca_deps.vector())
                << std::endl;

      info.ordered_p_ca_ids.pushBack(all_producer_ca_deps);
      for (auto consumer :
           ir_utils::filterByType<TensorView>(expr->outputs())) {
        auto resolved_bcast_map = resolvedRootBroadcasts(producer, consumer);
        for (const auto& [p_id, c_id] : resolved_bcast_map) {
          info.p2c_root_broadcast_resolution_map[p_id].pushBack(c_id);
        }

        auto all_producer_ids = ir_utils::allIDsOf(producer);
        auto all_consumer_ids = ir_utils::allIDsOf(consumer);
        info.ordered_c_ids.pushBack(all_consumer_ids);

        auto p2c_permissive_map = permissive_graph.buildMapBetween(
            all_producer_ids, all_consumer_ids);

        for (const auto& entry : p2c_permissive_map) {
          if (entry.second.empty()) {
            continue;
          }
          if (all_producer_ca_deps.has(entry.first)) {
            info.p2c_ca_permissive_maps[entry.first].pushBack(entry.second);
          }
          info.p2c_permissive_maps[entry.first].pushBack(entry.second);
        }

        // TODO-NM: Redundant?
        for (const auto& entry : p2c_permissive_map) {
          if (entry.second.empty()) {
            continue;
          }
          info.p2c_permissive_maps[entry.first].pushBack(entry.second);
        }
      }
    }
  }
  return info;
}

} // namespace

void IterDomainGraphs::build(
    const std::vector<Expr*>& exprs,
    const std::vector<TensorView*>& additional_tvs) {
  // Initialize the required sets as if a permissive relationship is never
  // found, then querying an empty permissive map will fail later.
  // Initialize disjoint sets
  for (auto mode : kIdMappingModes) {
    id_graphs_[mode] = IdGraph();
  }

  std::vector<Expr*> tv_exprs;

  std::copy_if(
      exprs.begin(), exprs.end(), std::back_inserter(tv_exprs), [](Expr* expr) {
        NVF_ERROR(expr != nullptr);
        return ir_utils::isTvOp(expr);
      });

  auto all_tvs = ir_utils::allTvsOfExprs(tv_exprs);
  if (!additional_tvs.empty()) {
    std::unordered_set<TensorView*> all_added_tvs(
        all_tvs.begin(), all_tvs.end());
    for (auto additional_tv : additional_tvs) {
      if (all_added_tvs.find(additional_tv) == all_added_tvs.end()) {
        all_tvs.push_back(additional_tv);
      }
    }
  }

  if (all_tvs.empty()) {
    return;
  }

  FusionGuard fg(all_tvs.front()->fusion());
  // Add uses and definitions to all iter domains.
  buildIterDomainDefinitionsAndUses(all_tvs);

  // Initialize the maps with all the IterDomains used in the provded
  // expressions.
  idGraph(IdMappingMode::EXACT) = initializeIdGraph();

  buildExactMap(tv_exprs);
  buildAlmostExactMap();
  buildPermissiveMap(tv_exprs);

  VERBOSE() << "Initial exact map: " << idGraph(IdMappingMode::EXACT).toString()
            << std::endl;
  VERBOSE() << "Initial almost map: "
            << idGraph(IdMappingMode::ALMOSTEXACT).toString() << std::endl;
  VERBOSE() << "Initial permissive map: "
            << idGraph(IdMappingMode::PERMISSIVE).toString() << std::endl;

  // Permissive graph needs the trivial exprs from the almost exact graph to
  // build correctly. Once built though we can remove the trivial expressions
  // from the almost exact graph.
  idGraph(IdMappingMode::ALMOSTEXACT).removeTrivialExprs();

  // Only build loop map during lowering
  // TODO: make this configurable
  if (true || FusionGuard::getCurFusion()->isA<kir::Kernel>()) {
    validatePTypes(all_tvs);

    StatefulLoweringInfo info = buildInfo(
        tv_exprs,
        idGraph(IdMappingMode::EXACT),
        idGraph(IdMappingMode::PERMISSIVE));

    initializeLoopMap(info);

    // Initial propagation of parallel types for inlined iter domains. Each time
    // new expressions are replayed this needs to be run. The disjoint sets in
    // the loop graph can only be joined after this point.
    // propagateLoopPTypes();

    auto iel_promotion_map = buildInlinePromotions(info);
    // propagateLoopPTypes();

    // Find loops that need to be promoted because of broadcast resolution,
    // figure out what that resolution should look like, compute IDs for it if
    // necessary.
    iel_promotion_map =
        buildLoopPromotionMap(tv_exprs, info, iel_promotion_map);
    // Loop map potentialy changed changed, as we could have replayed
    // expressions. Re-propagate parallel types.
    // propagateLoopPTypes();

    // This pass still doesn't work, disable for now in case it's disruptive to
    // tests.
    /*
    // Find loops that need to be promoted because of broadcast resolution,
    // figure out what that resolution should look like, compute IDs for it if
    // necessary.
    auto leaf_id_promo_map =
        buildIndexGraph(tv_exprs, all_tvs, info, iel_promotion_map);
    // Make sure we update ptypes onto the index leaf iter domains
    propagateLoopPTypes();
    */
  }

  // Debug, make sure there's no self mapping in TensorView's during lowering
  // that would invalidate lowering assumptions.
  self_mapping_info_ = findFirstSelfMapping(all_tvs, *this);
}

VectorOfUniqueEntries<IterDomain*> IterDomainGraphs::computeTerminalLoopIds(
    const StatefulLoweringInfo info) {
  VectorOfUniqueEntries<IterDomain*> terminal_loop_ids;
  for (const IdGroup& group :
       idGraph(IdMappingMode::LOOP).disjointIdSets().disjointSets()) {
    if (group->size() == 1) {
      terminal_loop_ids.pushBack(group->front());
    }

    VERBOSE() << "Terminal loop group: " << toDelimitedString(group->vector())
              << std::endl;

    // Don't select producer iter domains
    for (auto loop_id : *group) {
      VERBOSE() << "Loop id: " << loop_id->toString() << std::endl;
      if (info.p2c_ca_permissive_maps.find(loop_id) !=
          info.p2c_ca_permissive_maps.end()) {
        VERBOSE() << "Not terminal as included in ca permissive\n";
        continue;
      }

      auto uses_it = id_uses_.find(loop_id);
      if (uses_it == id_uses_.end()) {
        terminal_loop_ids.pushBack(loop_id);
        VERBOSE() << "Terminal as there's no use\n";
        continue;
      }

      // If there's an output group that is not in the same group, then it's id
      // consumer terminal. Also if there's no output groups it's id consumer
      // terminal.
      bool all_outs_in_loop_group = uses_it->second.empty() ? false : true;
      for (auto use : uses_it->second) {
        for (auto out_id : ir_utils::filterByType<IterDomain>(use->outputs())) {
          if (group != idGraph(IdMappingMode::LOOP).toGroup(out_id)) {
            VERBOSE()
                << "Terminal as the use generates an output that's not mapped. Output: "
                << out_id->toString() << std::endl;
            all_outs_in_loop_group = false;
          }
        }
      }

      if (!all_outs_in_loop_group) {
        terminal_loop_ids.pushBack(loop_id);
      } else {
        VERBOSE() << "Not terminal as all uses are in the same group: "
                  << loop_id->toString() << std::endl;
      }
    }
  }
  return terminal_loop_ids;
}

IdGraph IterDomainGraphs::buildIntersection(
    const IdGraph& graph0,
    const IdGraph& graph1,
    bool propagate_exprs) {
  auto intersection = initializeIdGraph(propagate_exprs);
  for (const auto& group0 : graph0.disjointIdSets().disjointSets()) {
    auto set_size = group0->size();
    for (auto id0_i : c10::irange(set_size)) {
      auto id0 = group0->vector()[id0_i];
      for (auto id1_i = id0_i; id1_i < set_size; id1_i++) {
        auto id1 = group0->vector()[id1_i];
        // id0 and id1 map in group0. If they also map in the group1,
        // add the mapping to the inersection.
        if (graph1.disjointIdSets().strictAreMapped(id0, id1)) {
          intersection.mapIds(id0, id1);
        }
      }
    }
  }
  return intersection;
}

void IterDomainGraphs::initializeLoopMap(StatefulLoweringInfo& info) {
  // See Indexing20 example for why we shouldn't propagate when generating loop
  // groups
  idGraph(IdMappingMode::LOOP) = initializeIdGraph(getenv("LOOP_PROP"));

  // Make sure this is called in a deterministic order. Build all inlined
  // relationships in loop graph.
  for (IterDomain* p_id : info.ordered_p_ca_ids) {
    auto entry_it = info.p2c_ca_permissive_maps.find(p_id);
    if (entry_it != info.p2c_ca_permissive_maps.end()) {
      const VectorOfUniqueEntries<IterDomain*>& c_ids = entry_it->second;
      for (IterDomain* c_id : c_ids) {
        VERBOSE() << "Loop map: " << p_id->name() << ", " << c_id->name()
                  << std::endl;
        idGraph(IdMappingMode::LOOP).mapIds(p_id, c_id);
      }
    }
  }

  VERBOSE() << "Initial loop map: " << idGraph(IdMappingMode::LOOP).toString()
            << std::endl;

  // Back-propagate mappings
  auto& loop_graph = idGraph(IdMappingMode::LOOP);
  const auto& permissive_graph = idGraph(IdMappingMode::PERMISSIVE);

  auto backPropagateMapping = [&loop_graph,
                               permissive_graph](const IdGroup& idg) -> bool {
    if (idg->empty()) {
      return false;
    }

    const auto& [def_exprs, found] = loop_graph.getDefinitions(idg);
    if (!found) {
      return false;
    }

    bool debug = false;

    if (debug) {
      VERBOSE() << "Back-prop visit: " << nvfuser::toString(idg) << std::endl;
    }

    for (const auto i : c10::irange(def_exprs.size())) {
      for (auto j = i + 1; j < def_exprs.size(); ++j) {
        const ExprGroup& eg_i = def_exprs.vector().at(i);
        const ExprGroup& eg_j = def_exprs.vector().at(j);
        if (eg_i->empty() || eg_j->empty()) {
          continue;
        }
        Expr* expr_i = eg_i->front();
        Expr* expr_j = eg_j->front();

        if (debug) {
          VERBOSE() << "Back-prop visit exprs: " << expr_i->toString()
                    << expr_j->toString();

          for (auto expr : eg_i->vector()) {
            VERBOSE() << "All i exprs: " << expr->toString();
          }
          for (auto expr : eg_j->vector()) {
            VERBOSE() << "All j exprs: " << expr->toString();
          }
        }

        if (loop_graph.disjointExprSets().strictAreMapped(expr_i, expr_j)) {
          // already mapped
          if (debug) {
            VERBOSE() << "Exprs are already mapped\n";
          }
          continue;
        }

        if (!loop_graph.transformAtributesMatch(expr_i, expr_j)) {
          continue;
        }

        auto inputs_i =
            ir_utils::filterByType<IterDomain>(expr_i->inputs()).vector();
        auto inputs_j =
            ir_utils::filterByType<IterDomain>(expr_j->inputs()).vector();
        NVF_ERROR(inputs_i.size() == inputs_j.size());
        NVF_ERROR(!inputs_i.empty(), "Unexpected");

        bool modified = false;
        for (const auto input_idx : c10::irange(inputs_i.size())) {
          IterDomain* id_i = inputs_i[input_idx];
          IterDomain* id_j = inputs_j[input_idx];
          if (loop_graph.disjointIdSets().strictAreMapped(id_i, id_j)) {
            // Already mapped
            if (debug) {
              VERBOSE() << "Input " << input_idx << " are already mapped\n";
            }

            continue;
          }
          if (!permissive_graph.disjointIdSets().strictAreMapped(id_i, id_j)) {
            if (debug) {
              VERBOSE() << "Not permissively mapped: " << id_i->name() << ", "
                        << id_j->name() << std::endl;
            }
            continue;
          }
          // TODO-NM: Now that compliments are mapped, I don't think
          // this would hit:
          if (!getenv("NO_MAP_COMPLIMENT")) {
            NVF_ERROR(false);
          }
          VERBOSE() << "Back-prop loop map: " << id_i->name() << ", "
                    << id_j->name() << std::endl;
          loop_graph.mapIds(id_i, id_j);
          modified = true;
        }
        if (modified) {
          return true;
        }
      }
    }
    return false;
  };

  while (true) {
    bool modified = false;
    for (const IdGroup& idg : loop_graph.disjointIdSets().disjointSets()) {
      if (backPropagateMapping(idg)) {
        modified = true;
        break;
      }
    }
    if (!modified) {
      break;
    }
  }

  VERBOSE() << "Back-prop loop map: " << idGraph(IdMappingMode::LOOP).toString()
            << std::endl;
}

std::unordered_map<IdGroup, IterDomain*> IterDomainGraphs::
    buildInlinePromotions(StatefulLoweringInfo& info) {
  VERBOSE() << "buildInlinePromotions\n";

  if (getNvFuserEnv("ID_MODEL_VERBOSE")) {
    auto it = id_uses_.begin();
    NVF_ERROR(it != id_uses_.end());
    auto fusion = it->first->fusion();
    fusion->printMath();
    fusion->print();
    std::cout << std::endl;
  }

  // Make an intersection of the exact and loop map. This will group together
  // entries in each loop group that are exact with each other. This provides a
  // better graph to do promotion and replays.

  // It's tempting to use the intersection of the almost exact and loop, but we
  // need to model broadcast promotion, and if we have two tensors like:
  //
  // T1[i0, b1] = T0[i0]
  // T2[i0, b2] = T0[i0]
  // Then resolution of:
  // T4 = T1[i0, b1] + T3[i0, i1]
  // T6 = T2[i0, b2] + T5[i0, i2]
  //
  // Then merge(0, 1) with all tensors except for T0
  //
  // The almost exact map will map i0, i0*b1, and i0*b2 together, but b1 and b2
  // are being resolved to i1 and i2 respectively. So we want to have separate
  // entries so we can have an easy to process promotion map.
  //
  // TODO-NM: This is actually not true. The mapping propagation will
  // map b1 and b2. Should it be disabled?
  //
  // Loop is a permissive like map, it could have many entries, use the exact
  // map as the one we iterate on to reduce complexity as it hopefully has
  // smaller groups and this algorithm scales with the number of groups *
  // (number of entries in groups ^ 2)

  IdGraph intersection_exact_loop_graph = buildIntersection(
      idGraph(IdMappingMode::EXACT), idGraph(IdMappingMode::LOOP), false);

  // Promotion logic is going to be on the intersection of the exact and loop
  // graph. We will generate a map on the entries of this graph so it's
  // important to not modify this graph moving forward, as that would invalidate
  // the map.
  //
  // iel stands for Intersection of the Exact and Loop graphs.
  std::unordered_map<IdGroup, IterDomain*> iel_promotion_map;

  {
    std::stringstream ss;
    ss << "IEL ID Groups\n";
    for (const IdGroup& iel_group :
         intersection_exact_loop_graph.disjointIdSets().disjointSets()) {
      ss << "\t{ " << toDelimitedString(iel_group->vector()) << " }\n";
    }
    VERBOSE() << ss.str();
  }

  // This should probably work just on terminating inputs, as we shouldn't be
  // able to modify a broadcast domain between root and rfactor which would be
  // required to resolve a non input broadcast domain. But for now leaving it as
  // traversal on all broadcast groups.
  //
  // TODO-NM: The ordering appears to be non-deterministic

  // We first visit all broadcast root domains. If a broadcast is
  // resovled, see if it's promoted. Note that a domain be resolved to
  // a domain that may not be loop mapped, yet it can still be
  // promoted. In other words, there can be a domain that is exactly
  // mapped with the resolving domain *and* is mapped with the
  // broadcast domain by the loop map. The algorihm here is:
  //
  // 1. For a broadcast domain, find the domain that the broadcast is
  //    resolved to.
  // 2. If the resolving domain is also loop-mapped with the
  //    broadcast, that is the promotion domain, but the resolving
  //    domain may not be loop mapped as mentioned above. Instead,
  //    find all loop-mapped domains with the broadcast domain and
  //    pick one that is exactly mapped with the resolving domain
  //
  // Note again this process is only done for root domains. Once we
  // find promotion relationships for root domains, we propagate the
  // mappings to derived domains
  for (const IdGroup& iel_group :
       intersection_exact_loop_graph.disjointIdSets().disjointSets()) {
    NVF_ERROR(!iel_group->empty());

    VERBOSE() << "Visiting \t{ " << toDelimitedString(iel_group->vector())
              << " }\n";

    if (!iel_group->front()->isBroadcast()) {
      continue;
    }

    // Collect all the exact groups of the resolutions of the broadcast id's
    IdGroups resolved_exact_groups;
    for (IterDomain* bcast_id : *iel_group) {
      if (auto p2c_root_broadcast_resolution_map_it =
              info.p2c_root_broadcast_resolution_map.find(bcast_id);
          p2c_root_broadcast_resolution_map_it !=
          info.p2c_root_broadcast_resolution_map.end()) {
        resolved_exact_groups.pushBack(
            idGraph(IdMappingMode::EXACT)
                .toGroups(p2c_root_broadcast_resolution_map_it->second));
      }
    }

    // Collect all the exact groups in the loop set containing this iel_group
    auto loop_group = idGraph(IdMappingMode::LOOP).toGroup(iel_group->front());

    VERBOSE() << "Loop group: " << toDelimitedString(loop_group->vector())
              << std::endl;

    VERBOSE() << "Resolved exact groups: "
              << nvfuser::toString(resolved_exact_groups) << std::endl;

    auto loop_covered_exact_groups =
        idGraph(IdMappingMode::EXACT).toGroups(*loop_group);

    // The intersection of the exact groups that the broadcast domains can be
    // broadcasted to, and those that exist within the same loop groop are is
    // the promotion needed for this iel_group.
    IdGroups loop_exact_resolved_intersection =
        resolved_exact_groups.intersect(loop_covered_exact_groups);

    if (loop_exact_resolved_intersection.empty()) {
      // No resolution
      continue;
    }

    if (loop_exact_resolved_intersection.size() > 1) {
      std::stringstream err_msg;

      err_msg
          << "Invalid multiple broadcast resolution within shared loops detected, group:\n  "
          << iel_group->toString() << "\nIs being broadcasted to:";

      for (const IdGroup& entry : loop_exact_resolved_intersection) {
        err_msg << "\n  " << entry->toString();
      }
      NVF_ERROR(false, err_msg.str());
    }

    // loop_exact_resolved_intersection.size() must be 1 at this point
    IdGroup exact_resolution_group = loop_exact_resolved_intersection.front();

    VERBOSE() << "Promoted: { " << toDelimitedString(iel_group->vector())
              << " }\n";
    VERBOSE() << "TO: { " << toDelimitedString(exact_resolution_group->vector())
              << " }\n";

    // TODO-NM
    {
      NVF_ERROR(resolved_exact_groups.size() == 1);
      NVF_ERROR(
          resolved_exact_groups.front()->set() ==
          exact_resolution_group->set());
    }

    VectorOfUniqueEntries<IterDomain*> resolved_ids =
        exact_resolution_group->intersect(*loop_group);
    auto promoted_iel_groups =
        intersection_exact_loop_graph.toGroups(resolved_ids);

    if (promoted_iel_groups.empty()) {
      continue;
    }

    if (promoted_iel_groups.size() > 1) {
      std::stringstream err_msg;

      err_msg
          << "Invalid multiple broadcast resolution within shared loops detected, group:\n  "
          << iel_group->toString() << "\nIs being broadcasted to:";

      for (const IdGroup& entry : promoted_iel_groups) {
        err_msg << "\n  " << entry->toString();
      }
      NVF_ERROR(false, err_msg.str());
    }

    { NVF_ERROR(promoted_iel_groups.front()->set() == resolved_ids.set()); }

    VERBOSE() << "Promoted exact id: { "
              << toDelimitedString(promoted_iel_groups.front()->vector())
              << " }\n";

    iel_promotion_map[iel_group] = promoted_iel_groups.front()->front();
  }

  // Propagate promotion mappings from root domains to derived domains
  // by traversing IEL exprs. For each expr, if an input is promoted,
  // the output needs to be promoted too. If there's already a domain
  // that the output domain should be promoted to, create a mapping to it from
  // the promoted output domain. If not, a new domain is created by
  // replaying the expr with the promoted inputs.

  // In order to make
  // this traversal work, the traversal order must be toplogically
  // sorted.
  IdGraphStmtSort iel_stmt_sort(intersection_exact_loop_graph);

  for (const ExprGroup& iel_expr : iel_stmt_sort.exprs()) {
    NVF_ERROR(!iel_expr->empty());
    VERBOSE() << "Visiting iel_expr:\n";
    for (auto expr : *iel_expr) {
      VERBOSE() << "\t" << expr->toString();
    }
    std::vector<IdGroup> input_groups =
        intersection_exact_loop_graph.inputGroups(iel_expr);

    if (input_groups.size() > 1 &&
        (!iel_expr->front()->isA<Merge>() &&
         !iel_expr->front()->isA<Swizzle2D>())) {
      VERBOSE() << "Multi-input non-merge expr: "
                << iel_expr->front()->toString();
      for (const auto& ig : input_groups) {
        VERBOSE() << "IG: " << ig->front()->toString() << std::endl;
      }
      // Can this happen?
      NVF_ERROR(false);
    }

    // Check if any inputs need promotion indicating this expr group needs to
    // be replayed with promoted inputs
    std::vector<IterDomain*> promoted_inputs;
    bool an_input_was_promoted = false;

    for (const IdGroup& inp : input_groups) {
      auto inp_promo_it = iel_promotion_map.find(inp);
      if (inp_promo_it == iel_promotion_map.end()) {
        promoted_inputs.push_back(inp->front());
      } else {
        promoted_inputs.push_back(inp_promo_it->second);
        VERBOSE() << "Promote found: " << inp->front()->toString() << " -> "
                  << inp_promo_it->second->toString() << std::endl;
        an_input_was_promoted = true;
      }
    }

    if (!an_input_was_promoted) {
      // No inputs need promotion so just continue
      VERBOSE() << "No propagation\n";
      continue;
    }

    IdGroups promoted_input_groups;
    for (auto inp_id : promoted_inputs) {
      // inp_id is not in the iel graph when it was generated by the
      // replay.
      // TODO-NM: Is it intended to ignore such inputs?
      if (intersection_exact_loop_graph.hasGroup(inp_id)) {
        promoted_input_groups.pushBack(
            intersection_exact_loop_graph.toGroup(inp_id));
      }
    }

    // Before replaying, check if there's already an expression like this, if so
    // use that for promotion. We would need the iel entries for non-promoted
    // inputs to match exactly to reuse the expression.
    //
    // Unfortunately this doesn't actually seem to save any replays because
    // we're not adding the replayed expression to the iel graph since we're
    // traversing the iel graph.
    //
    // TODO: Can we reduce the number of new expressions generated
    // here?
    //
    // TODO-NM: This won't work for any single-input expr, e.g.,
    // split, as there's no other non-promoted input. Can't we just
    // look at the use expr of the promoted IDGroup?
    //
    // TODO-NM: Why can't we just also use the promoted IDs and their
    // uses? E.g., test Indexing5, t3 has a merge of iS11 and bS7,
    // both of them are promoted to iS17 and iS45, respectively. Since
    // there's no promoted input, there would be no reuse, but it
    // seems perfectly fine to reuse the merge of iS17 and iS45.

    ExprGroups non_promoted_input_uses;
    for (const IdGroup& iel_group :
         promoted_input_groups.intersect(input_groups)) {
      VERBOSE() << "Non-promoted input group: "
                << iel_group->front()->toString() << std::endl;
      non_promoted_input_uses.pushBack(
          intersection_exact_loop_graph.getUniqueUses(iel_group));
    }

    Expr* replay = nullptr;

    // Look for exprs that have inputs that are mapped in the IEL
    // graph with the (promoted) inputs of iel_expr. If found, no need
    // to create a new expr to produce promoted outputs
    for (const ExprGroup& iel_use_group : non_promoted_input_uses) {
      if (iel_expr == iel_use_group) {
        continue;
      }
      if (IdGraph::transformAtributesMatch(
              iel_expr->front(), iel_use_group->front())) {
        auto use_inps =
            ir_utils::filterByType<IterDomain>(iel_use_group->front()->inputs())
                .vector();
        bool inps_match = true;
        for (auto inp_i : c10::irange(use_inps.size())) {
          inps_match = inps_match &&
              intersection_exact_loop_graph.disjointIdSets().strictAreMapped(
                  use_inps[inp_i], promoted_inputs[inp_i]);
          if (!inps_match) {
            VERBOSE() << "Not matched: " << use_inps[inp_i]->toString()
                      << "\n\t" << promoted_inputs[inp_i]->toString()
                      << std::endl;
            break;
          }
        }
        if (inps_match) {
          replay = iel_use_group->front();
          VERBOSE() << "Replay avoided: " << iel_expr->front()->toString();
          VERBOSE() << "Matched expr: "
                    << toDelimitedString(iel_use_group->vector());
          break;
        } else {
          VERBOSE() << "Matching expr but not all input mapped: "
                    << iel_use_group->front()->toString()
                    << "IEL expr: " << iel_expr->front()->toString();
        }
      }
    }

    bool replayed = replay == nullptr;
    if (replay == nullptr) {
      replay = addReplayAs(promoted_inputs, iel_expr->front());
      VERBOSE() << "Replayed: " << replay->toString();
    }

    std::vector<IdGroup> out_groups =
        intersection_exact_loop_graph.outputGroups(iel_expr);

    // Mark outputs as having a promoted iter domain
    auto replay_out_ids =
        ir_utils::filterByType<IterDomain>(replay->outputs()).vector();
    auto ref_out_ids =
        ir_utils::filterByType<IterDomain>(iel_expr->front()->outputs())
            .vector();

    NVF_ERROR(replay_out_ids.size() == out_groups.size());

    for (auto i : c10::irange(replay_out_ids.size())) {
      iel_promotion_map[out_groups[i]] = replay_out_ids[i];
      // Explicitly map loop map since expr propagation doesn't happen
      if (replayed) {
        idGraph(IdMappingMode::LOOP).mapIds(replay_out_ids[i], ref_out_ids[i]);
      }
    }
  }

  std::stringstream ss;
  ss << "Inline promotion map\n";
  for (const auto& [iel_group, promoted_id] : iel_promotion_map) {
    ss << "\t" << nvfuser::toString(iel_group) << " -> " << promoted_id->name()
       << std::endl;
  }
  VERBOSE() << ss.str();

  return iel_promotion_map;
}

namespace {

std::unordered_map<IdGroup, IterDomain*> updateMap(
    const std::unordered_map<IdGroup, IterDomain*>& stale_map,
    IdGraph& new_graph) {
  std::unordered_map<IdGroup, IterDomain*> new_map;

  for (const auto& [stale_key, mapped_id] : stale_map) {
    const IdGroups& new_groups = new_graph.toGroups(*stale_key);
    NVF_ERROR(
        new_groups.size() == 1,
        "\nUpdate map assumes that new graph is equivalent to old graph plus extra mappings.\n",
        "i.e. all mappings in new_graph should exist in the graph stale_map was produced on.\n",
        "old:",
        nvfuser::toString(stale_key),
        "new: ",
        nvfuser::toString(new_groups));
    new_map[new_groups.front()] = mapped_id;
  }
  return new_map;
}

// Returns for each IdGroup in provided IdGraph what the input IdGroups are
// traversing on definitions. Ignoring broadcast IdGroups and resetting inputs
// at RFactor IdGroups.
std::unordered_map<IdGroup, IdGroups> computeCoveredGroups(
    const IdGraph& exact_graph,
    const std::unordered_set<IterDomain*>& view_rfactor_ids) {
  // Map from an exact iter domain group, to all the exact iter domain groups it
  // covers
  std::unordered_map<IdGroup, IdGroups> covered_ids;

  for (const IdGroup& id_group : exact_graph.disjointIdSets().disjointSets()) {
    // Initialize inputs
    if (exact_graph.getUniqueDefinitions(id_group).empty()) {
      covered_ids[id_group] = {id_group};
    }

    // Initialize rfactor groups
    // TODO-NM: Why?
    if (std::any_of(id_group->begin(), id_group->end(), [&](IterDomain* id) {
          return view_rfactor_ids.find(id) != view_rfactor_ids.end();
        })) {
      covered_ids[id_group] = {id_group};
    }

    // Initialize broadcast groups to empty since broadcast domains
    // don't matter for indexing
    if (std::any_of(id_group->begin(), id_group->end(), [&](IterDomain* id) {
          return id->isBroadcast();
        })) {
      covered_ids[id_group] = {};
    }
  }

  IdGraphStmtSort exact_stmt_sort(exact_graph);

  for (const ExprGroup& exact_expr : exact_stmt_sort.exprs()) {
    std::vector<IdGroup> input_groups = exact_graph.inputGroups(exact_expr);

    IdGroups covered;
    for (const IdGroup& inp_group : input_groups) {
      covered.pushBack(covered_ids.at(inp_group));
    }

    for (const IdGroup& output_group : exact_graph.outputGroups(exact_expr)) {
      // Don't overwrite initialized cases due to rfactor markings.
      if (covered_ids.find(output_group) == covered_ids.end()) {
        covered_ids[output_group] = covered;
      }
    }
  }

  return covered_ids;
}
}; // namespace

std::unordered_map<IdGroup, IterDomain*> IterDomainGraphs::
    buildLoopPromotionMap(
        const std::vector<Expr*>& exprs,
        StatefulLoweringInfo& info,
        const std::unordered_map<IdGroup, IterDomain*>& stale_promotion_map) {
  // Non-ca domains may also need to be promoted if parent domains are
  // promoted.

  // Opportunistically add non-inlined loop relationships where they don't
  // interfere with the loop groups. This should be on all p_ids that are not
  // p_ca_ids.
  for (auto p_id : info.ordered_c_ids.subtract(info.ordered_p_ca_ids)) {
    // p2c_permissive_maps include those that are not mapped with the
    // loop map
    auto entry_it = info.p2c_permissive_maps.find(p_id);
    if (entry_it == info.p2c_permissive_maps.end()) {
      continue;
    }
    auto c_ids = entry_it->second;
    for (auto c_id : c_ids) {
      if (idGraph(IdMappingMode::LOOP)
              .disjointIdSets()
              .permissiveAreMapped(p_id, c_id)) {
        // Already mapped
        continue;
      }

      VERBOSE() << "c_id is not loop mapped: " << c_id->toString() << " with "
                << p_id->toString() << std::endl;

      // Grab all iter domains already in the loop groups for both iter
      // domains.
      IdGroups loop_groups =
          idGraph(IdMappingMode::LOOP)
              .toGroups(VectorOfUniqueEntries<IterDomain*>{p_id, c_id});

      // p_id and c_id are not loop mapped, so there must be two ID groups
      NVF_ERROR(loop_groups.size() == 2);

      // TODO-NM: Is it assumed all domains are properly parallelized?
      // Specifically, loop mapped domains are unformly parallelized?
      // Is it true for the newly replayed domains?
      // What about intermediate domains? They are not parallelized.
      ParallelType common_ptype =
          loop_groups.front()->front()->getParallelType();
      if (std::any_of(
              loop_groups.begin() + 1,
              loop_groups.end(),
              [common_ptype](IdGroup id_group) {
                return id_group->front()->getParallelType() != common_ptype;
              })) {
        // Parallel types don't match, cannot merge non-inlined loop groups.
        continue;
      }

      // TODO-NM: Comment. What is this for?
      VectorOfUniqueEntries<IterDomain*> all_ids_in_groups;

      for (const IdGroup& loop_group : loop_groups) {
        all_ids_in_groups.pushBack(*loop_group);
      }

      VERBOSE() << "All ids in groups: "
                << nvfuser::toString(all_ids_in_groups.vector()) << std::endl;

      // Ignore new loop mappings from replays, we can still opportunistically
      // merge leaves if they already have a promoted id from replay associated
      // with them. Since they are not included in ordered_c_ids,
      // taking intersection filters them out
      all_ids_in_groups = all_ids_in_groups.intersect(info.ordered_c_ids);

      // Grab the almost exact map of all iter domains in those loop groups
      const IdGroups& ae_groups =
          idGraph(IdMappingMode::ALMOSTEXACT).toGroups(all_ids_in_groups);

      // If there's no broadcast promotion within the loop group then all the
      // iter domains will be almost exact mapped with each other.
      if (ae_groups.size() == 1) {
        // TODO-NM: Why is this? p_id and c_id are not sharing the
        // same loop
        if (getenv("LOOP_MAP_EXT")) {
          idGraph(IdMappingMode::LOOP).mapIds(p_id, c_id);
          WARN() << "Adding loop map: " << p_id->toString()
                 << " == " << c_id->toString() << std::endl;
        }
      }
    }
  }

  // Need to use the intersection of exact and loop map again, it needs to be
  // recomputed.
  auto intersection_exact_loop_graph = buildIntersection(
      idGraph(IdMappingMode::EXACT), idGraph(IdMappingMode::LOOP), false);

  // Update the promotion map
  auto iel_promotion_map =
      updateMap(stale_promotion_map, intersection_exact_loop_graph);

  // Map from an exact iter domain group, to all the exact iter domain groups it
  // covers; needs to be recomputed.
  std::unordered_map<IdGroup, IdGroups> exact_covered_ids =
      computeCoveredGroups(idGraph(IdMappingMode::EXACT), view_rfactor_ids_);

  // Grab terminal iter domain in the loop groups.
  VectorOfUniqueEntries<IterDomain*> terminal_loop_ids =
      computeTerminalLoopIds(info);

  VERBOSE() << "Terminal Loop IDs:\n";
  for (auto id : terminal_loop_ids.vector()) {
    VERBOSE() << id->toString() << std::endl;
  }

  // Loop promotion map is to prepare for IterDomain replays to resolve
  // non-inlined loop groups. Since these replays will modify the loop map as
  // we're iterating over the loop map, operate on a copy of the loop map, not
  // the original one.
  auto loop_graph_copy = idGraph(IdMappingMode::LOOP);

  // Build a map from loop iter domain group to a promoted iter domain (doesn't
  // have to be in the loop group) that covers all the exact groups
  // representative of the resolved transformations within the loop group. Only
  // the inlined loop groups will be covered here.
  std::unordered_map<IdGroup, IterDomain*> loop_graph_copy_promotion_map;

  // TODO: I'm uncertain if we can simply use the iel_promotion_map. Once this
  // system is in use we should test not recomputing the "concrete ids".

  for (const IdGroup& loop_group :
       loop_graph_copy.disjointIdSets().disjointSets()) {
    if (loop_group->size() == 1) {
      loop_graph_copy_promotion_map[loop_group] = loop_group->front();
      continue;
    }

    VERBOSE() << "Visit loop group: " << nvfuser::toString(loop_group)
              << std::endl;

    // Grab all the (potentially promoted) terminal iter domains in this group.
    // Save the exact group and the iter domain in this vector.
    std::vector<std::pair<IdGroup, IterDomain*>> exact_promoted_terminal_ids;
    for (auto loop_id : *loop_group) {
      // If not a terminal id in the group skip
      if (!terminal_loop_ids.has(loop_id)) {
        continue;
      }

      VERBOSE() << "Terminal ID: " << loop_id->name() << std::endl;
      // Grab the iel entry
      const IdGroup& iel_group = intersection_exact_loop_graph.toGroup(loop_id);

      auto iel_promo_it = iel_promotion_map.find(iel_group);
      if (iel_promo_it == iel_promotion_map.end()) {
        // If this terminal ID doesn't have a promotion associated with it, save
        // the terminal ID.
        exact_promoted_terminal_ids.emplace_back(std::make_pair(
            idGraph(IdMappingMode::EXACT).toGroup(loop_id), loop_id));
        VERBOSE() << "No promotion; map to terminal. " << loop_id->name()
                  << std::endl;
      } else {
        // If this terminal ID has a promotion, grab the promoted ID.
        exact_promoted_terminal_ids.emplace_back(std::make_pair(
            idGraph(IdMappingMode::EXACT).toGroup(iel_promo_it->second),
            iel_promo_it->second));
        VERBOSE() << "Exact promoted; " << loop_id->name() << " -> "
                  << iel_promo_it->second->name() << std::endl;
      }
    }

    std::stringstream ss;
    ss << "exact_promoted_terminal_ids:\n";
    for (const auto& [idg, id] : exact_promoted_terminal_ids) {
      ss << nvfuser::toString(idg) << " -> " << id->name() << std::endl;
    }
    VERBOSE() << ss.str();

    // All the exact groups of the iter domains in the loop group
    IdGroups exact_groups = idGraph(IdMappingMode::EXACT).toGroups(*loop_group);

    // All exact groups covered by all iter domains in this loop group
    IdGroups loop_group_covered_ids;
    for (const IdGroup& exact_group : exact_groups) {
      auto covered_it = exact_covered_ids.find(exact_group);
      NVF_ERROR(covered_it != exact_covered_ids.end());
      VERBOSE() << "Loop exact: " << nvfuser::toString(exact_group)
                << ", covers: " << nvfuser::toString(covered_it->second)
                << std::endl;
      loop_group_covered_ids.pushBack(covered_it->second);
    }

    VERBOSE() << "Loop covered ids: "
              << nvfuser::toString(loop_group_covered_ids) << std::endl;

    IterDomain* loop_promotion_id = nullptr;

    // Check if any of the candidate Iter Domains we collected cover all the
    // exact groups of loop_group_covered_ids. If so, that's the correct
    // promoted iter domain of this group.
    for (const auto& entry : exact_promoted_terminal_ids) {
      const IdGroup& terminal_id_group = entry.first;
      IterDomain* terminal_id = entry.second;
      auto covered_it = exact_covered_ids.find(terminal_id_group);
      NVF_ERROR(covered_it != exact_covered_ids.end());
      if (loop_group_covered_ids.subtract(covered_it->second).empty()) {
        VERBOSE() << "Loop group promotion ID found: " << terminal_id->name()
                  << " -> " << nvfuser::toString(covered_it->second)
                  << std::endl;
        loop_promotion_id = terminal_id;
        break;
      } else {
        VERBOSE() << "Terminal ID not covering enough: "
                  << nvfuser::toString(terminal_id_group) << std::endl;
      }
    }

    // This happens when there's no single domain that can cover all
    // domains in the loop group. For example, when a single tensor
    // has multiple different broadcast paths and they are joined
    // together. If the initial tensor is inlined just before the
    // final tensor that joins the multiple paths, all the tensors
    // except for the final one would be loop mapped. However, none of
    // the tensors would have the complete loop structure. See, for
    // example, Indexing19.
    //
    // update: no longer the case with the compliment mapping?
    if (loop_promotion_id == nullptr) {
      std::stringstream err_msg;
      err_msg
          << "\n ERROR Loop promotion map build. Could not find promotion for loop group:\n  ";
      err_msg << nvfuser::toString(loop_group, 0, true);
      err_msg << "\nnone of the terminal iter domains of this group:\n  ";
      for (const auto& entry : exact_promoted_terminal_ids) {
        const IdGroup& terminal_id_group = entry.first;
        const IdGroups& covered_id_groups =
            exact_covered_ids.at(terminal_id_group);
        err_msg << "  " << nvfuser::toString(terminal_id_group, 0, true)
                << " -(covers)-> " << nvfuser::toString(covered_id_groups)
                << std::endl;
      }
      err_msg << "iter domains in this group cover all id groups:\n";
      for (const IdGroup& covered_group : loop_group_covered_ids) {
        err_msg << "  " << nvfuser::toString(covered_group, 0, true);
      }
      WARN() << "No promotion found for " << nvfuser::toString(loop_group)
             << std::endl;
      // NVF_ERROR(false, err_msg.str());
    } else {
      loop_graph_copy_promotion_map[loop_group] = loop_promotion_id;
      VERBOSE() << "loop promotion map: "
                //<< toDelimitedString(loop_group->vector())
                << nvfuser::toString(loop_group) << "\n\t-> "
                << loop_promotion_id->toString() << std::endl;
    }
  }

  {
    for (const auto& loop_group :
         loop_graph_copy.disjointIdSets().disjointSets()) {
      // VERBOSE() << "Loop group: " << nvfuser::toString(loop_group) <<
      // std::endl;
      auto it = loop_graph_copy_promotion_map.find(loop_group);
      if (it == loop_graph_copy_promotion_map.end()) {
        WARN() << "Loop promotion map not found: "
               << nvfuser::toString(loop_group) << std::endl;
      }
    }
    std::stringstream ss;
    ss << "Loop graph promotion map:\n";
    for (const auto& [lg, id] : loop_graph_copy_promotion_map) {
      ss << nvfuser::toString(lg) << " -> " << id->name() << "\n";
    }
    VERBOSE() << ss.str();
  }

  // At this point, most of loop groups should have correct promoted
  // IDs. However, non-inlined loop groups may miss promotion that
  // should be propagated from parent ID groups, e.g., iS50 of T2 in
  // Indexing19. Its parent ID loop group is promoted, but the loop
  // group of iS50 is not found yet.

  // Reset the promotion map for the second pass.
  // TODO: Unclear if we could simply update the iel_promotion_map from
  // buildInlinePromotions, instead of manually building it.
  iel_promotion_map.clear();

  // Need to run a replay for the loop groups that are dependent on inlined loop
  // groups, but themselves are not inlined loop groups.

  // TODO-NM: Why is the promotion map with the IEL graph not the loop
  // graph? Can a single loop group have two different promotions?

  // TODO-NM: Non-determinstic order?
  //
  // TODO-NM: Can this traversal be changed to loop groups?
  for (const ExprGroup& iel_expr :
       IdGraphStmtSort(intersection_exact_loop_graph).exprs()) {
    NVF_ERROR(!iel_expr->empty());
    VERBOSE() << "Final replay: " << nvfuser::toString(iel_expr)
              << ", #exprs: " << iel_expr->size() << "\n"
              << iel_expr->front()->toString() << std::endl;

    std::vector<IdGroup> iel_inp_groups =
        intersection_exact_loop_graph.inputGroups(iel_expr);

    VERBOSE() << "Input exact groups: " << nvfuser::toString(iel_inp_groups)
              << std::endl;

    std::vector<IdGroup> iel_out_groups =
        intersection_exact_loop_graph.outputGroups(iel_expr);

    VERBOSE() << "Output exact groups: " << nvfuser::toString(iel_out_groups)
              << std::endl;

    // When replaying the transformations we can't blindly apply loop promotion
    // to all iter domains within a loop group as it would replay the
    // transformations within that loop group on the promoted id of that loop
    // group.
    //
    // i.e. if we have the inlined domains from:
    // T2[i0*i1] pa(1) = T0[i0*b1]ca(1) + T1[i0*i1]ca(1)
    // The inlined loop group would be:
    //
    // i0, i1, b1, i0*i1, b0*i1
    // Then if we replayed the iel transformations they would be:
    // merge(i0, i1)
    // merge(i0, b1)
    //
    // So if we replayed them with loop promotion, then i0, i1, b1 would be
    // promoted to i0*i1, and the merges would be replayed.
    //
    // Therefore only promote i0*b1 to i0*i1, or i0*i1 to i0*i1 (i.e. don't
    // promote an input to any transformation within the loop group).
    //
    // So if we have an iel_expr make sure it's inputs and outputs are not in
    // the same loop group.

    IdGroups inp_loop_groups;
    for (const IdGroup& iel_inp_group : iel_inp_groups) {
      inp_loop_groups.pushBack(loop_graph_copy.toGroup(iel_inp_group->front()));
    }

    VERBOSE() << "Input loop groups: " << nvfuser::toString(inp_loop_groups)
              << std::endl;

    IdGroups out_loop_groups;
    for (const IdGroup& iel_out_group : iel_out_groups) {
      out_loop_groups.pushBack(loop_graph_copy.toGroup(iel_out_group->front()));
    }

    VERBOSE() << "Output loop groups: " << nvfuser::toString(out_loop_groups)
              << std::endl;

    // The inputs should be promoted based on the loop promotion map.
    // TODO-NM: Why this?
    bool loop_promote_inputs =
        !inp_loop_groups.subtract(out_loop_groups).empty();

    if (!loop_promote_inputs) {
      WARN() << "loop_promote_inputs: " << false << "\n";
      auto expr = iel_expr->front();
      if (expr->isA<Split>()) {
        NVF_ERROR(expr->as<Split>()->factor()->isOne(), expr->toString());
      } else if (expr->isA<Merge>()) {
        if (!expr->as<Merge>()->inner()->extent()->isOne() &&
            !expr->as<Merge>()->outer()->extent()->isOne()) {
          WARN() << "loop_promote_inputs false: " << expr->toString()
                 << std::endl;
        }
      }
    }

    std::vector<IterDomain*> promoted_inputs;

    bool an_input_was_promoted = false;

    // Promote inputs for replay
    for (const IdGroup& iel_inp_group : iel_inp_groups) {
      // Promote loops based on the loop promotion map. If the loop promotion
      // map should be used and has an entry we should use that promotion. This
      // happen when an iel expression is across a loop group boundary.
      // Signifying and capturing instances when we traverse across an inlined
      // loop group to a non-inlined loop group boundary (think of the iel graph
      // projected onto the loop graph).
      const IdGroup& loop_copy_group =
          loop_graph_copy.toGroup(iel_inp_group->front());
      auto inp_loop_promo_it =
          loop_graph_copy_promotion_map.find(loop_copy_group);
      if (inp_loop_promo_it != loop_graph_copy_promotion_map.end() &&
          !loop_promote_inputs) {
        // When this happens?
        WARN() << "Loop promotion found but disabled: "
               << inp_loop_promo_it->second->toString() << std::endl;
        // NVF_ERROR(false);
      }
      if (loop_promote_inputs &&
          inp_loop_promo_it != loop_graph_copy_promotion_map.end()) {
        VERBOSE() << "Input promoted: " << nvfuser::toString(iel_inp_group)
                  << " (loop group: " << nvfuser::toString(loop_copy_group)
                  << ")"
                  << " -> " << inp_loop_promo_it->second->toString()
                  << std::endl;
        promoted_inputs.push_back(inp_loop_promo_it->second);
        an_input_was_promoted = true;
      } else {
        VERBOSE() << "No input promotion: " << nvfuser::toString(iel_inp_group)
                  << std::endl;
        // When this happnes?
        // NVF_ERROR(false);
        // We still could require an input promotion. We could be traversing
        // across non-inlined groups. Meaning we have inputs that were promoted
        // in an inlined loop group traversing through the non-inlined portions
        // of the iel graph.

        // TODO-NM: If the outer loop order is non-deterministic,
        // this part could be non-deterministic as well since
        // iel_promotion_map is used here, which is built up within
        // the outer loop. -> Actually, no problem as long as it's
        // topological.
        //
        // TODO-NM: Doing something like this for
        // buildInlinePromotions may help reusing more expressions.
        auto inp_promo_it = iel_promotion_map.find(iel_inp_group);
        if (inp_promo_it == iel_promotion_map.end()) {
          VERBOSE() << "Input not promoted: "
                    << nvfuser::toString(iel_inp_group) << std::endl;
          promoted_inputs.push_back(iel_inp_group->front());
        } else {
          VERBOSE() << "Input promoted: " << nvfuser::toString(iel_inp_group)
                    << " -> " << inp_promo_it->second->toString() << std::endl;
          promoted_inputs.push_back(inp_promo_it->second);
          an_input_was_promoted = true;
        }
      }
    }

    if (!an_input_was_promoted) {
      VERBOSE() << "No input is promoted\n";
      continue;
    }

    Expr* replay = nullptr;

    // Before replaying, check if there's already an expression like this, if so
    // use that for promotion. We're still only looking for representative iter
    // domains, so if there's already an expression that would produce something
    // representative (matching in the IEL graph) of what the new inputs would
    // generate, just promote to that expressions outputs, don't bother
    // generating a new one.
    //
    // Check all uses of the IEL map the inputs are in, and look for one that
    // would match. Grab all uses of the promoted inputs' groups in the IEL
    // map. Note that promotion should be to loop-mapped domains, so
    // the IEL graph is used rather than the exact graph
    std::vector<IdGroup> promoted_input_groups;

    ExprGroups promoted_input_uses;
    for (auto inp_id : promoted_inputs) {
      VERBOSE() << "Promoted input: " << inp_id->toString() << std::endl;
      const auto& inp_exact_group =
          intersection_exact_loop_graph.toGroup(inp_id);
      promoted_input_groups.push_back(inp_exact_group);
      promoted_input_uses.pushBack(
          intersection_exact_loop_graph.getUniqueUses(inp_exact_group));
    }

    // Check every use to see if it matches
    for (const ExprGroup& iel_use_group : promoted_input_uses) {
      VERBOSE() << "IEL use group: " << iel_use_group->front()->toString()
                << std::endl;
      // Check if all the attributes (including type) of the transform match
      if (!IdGraph::transformAtributesMatch(
              iel_expr->front(), iel_use_group->front())) {
        continue;
      }
      // Check if inputs all match
      if (promoted_input_groups !=
          intersection_exact_loop_graph.inputGroups(iel_use_group)) {
        continue;
      }

      if (auto replay_it = std::find_if(
              iel_use_group->vector().begin(),
              iel_use_group->vector().end(),
              [&](Expr* iel_use) {
                return idGraph(IdMappingMode::LOOP)
                    .disjointExprSets()
                    .permissiveAreMapped(iel_expr->front(), iel_use);
              });
          replay_it != iel_use_group->vector().end()) {
        replay = *replay_it;
        VERBOSE() << "Reusing " << replay->toString();
        break;
      }
    }

    bool replayed = replay == nullptr;
    if (replay == nullptr) {
      replay = addReplayAs(promoted_inputs, iel_expr->front());
      VERBOSE() << "Replayed: " << replay->toString() << std::endl;
    }

    auto output_groups = intersection_exact_loop_graph.outputGroups(iel_expr);

    // Match or replay, mark promotion for output groups.
    auto replay_out_ids =
        ir_utils::filterByType<IterDomain>(replay->outputs()).vector();
    auto ref_out_ids =
        ir_utils::filterByType<IterDomain>(iel_expr->front()->outputs())
            .vector();

    VERBOSE() << "Replay out ids: " << toDelimitedString(replay_out_ids)
              << std::endl;

    VERBOSE() << "Ref out ids: " << toDelimitedString(ref_out_ids) << std::endl;

    NVF_ERROR(replay_out_ids.size() == output_groups.size());

    for (auto i : c10::irange(replay_out_ids.size())) {
      if (!idGraph(IdMappingMode::EXACT)
               .disjointIdSets()
               .strictAreMapped(replay_out_ids[i], output_groups[i]->front())) {
        // Promote if necessary, if the output is already in the same exact map
        // it doesn't need a promotion.
        iel_promotion_map[output_groups[i]] = replay_out_ids[i];
        // Explicitly map loop map since expr propagation doesn't happen on the
        // loop map and the replayed outputs are brand new so we can map them
        // without joining disjoint loop groups (other than the new loop groups
        // the outputs of the replay are in)
        VERBOSE() << "Promoted to : " << replay_out_ids[i]->toString()
                  << std::endl;
        if (replayed) {
          // If we built new iter domains because we generated a new expression,
          // link the outputs in the loop graph.
          idGraph(IdMappingMode::LOOP)
              .mapIds(replay_out_ids[i], ref_out_ids[i]);
          VERBOSE() << "Adding loop map for replay: "
                    << replay_out_ids[i]->name()
                    << " == " << ref_out_ids[i]->name() << std::endl;
        }
      }
    }
  }

  for (const IdGroup& group :
       intersection_exact_loop_graph.disjointIdSets().disjointSets()) {
    if (iel_promotion_map.find(group) == iel_promotion_map.end()) {
      continue;
    }
  }

  VERBOSE() << "IEL loop promotion map:\n";
  for (const auto& [iel_group, id] : iel_promotion_map) {
    VERBOSE() << nvfuser::toString(iel_group) << " -> " << id->name()
              << std::endl;
  }

  // TODO: cleanup
  // Set loop_promotion_map_[loop_group] = promotion.
  // Make sure the existing mapping, if exists, matches with the given
  // promotion.
  auto setLoopPromotion =
      [this](const IdGroup& loop_group, IterDomain* promotion) -> void {
    if (auto it = loop_promotion_map_.find(loop_group);
        it != loop_promotion_map_.end()) {
      auto existing_promotion = it->second;
      NVF_ERROR(
          idGraph(IdMappingMode::EXACT).toGroup(promotion) ==
              idGraph(IdMappingMode::EXACT).toGroup(existing_promotion),
          "Different promotions found for ",
          nvfuser::toString(loop_group),
          ". ",
          promotion->toString(),
          ", ",
          existing_promotion->toString());
    } else {
      loop_promotion_map_.emplace(loop_group, promotion);
    }
  };

  // Set up the loop promotion map of loops groups to promotion IDs
  for (const IdGroup& loop_group :
       idGraph(IdMappingMode::LOOP).disjointIdSets().disjointSets()) {
    bool promoted = false;
    for (IterDomain* id : loop_group->vector()) {
      if (!intersection_exact_loop_graph.hasGroup(id)) {
        continue;
      }
      const auto& iel_group = intersection_exact_loop_graph.toGroup(id);
      if (auto iel_promotion_map_it = iel_promotion_map.find(iel_group);
          iel_promotion_map_it != iel_promotion_map.end()) {
        IterDomain* iel_promotion_id = iel_promotion_map_it->second;
        setLoopPromotion(loop_group, iel_promotion_id);
        promoted = true;
      }
    }

    if (promoted) {
      continue;
    }

    VERBOSE() << "No mapping in the IEL promotion map: "
              << nvfuser::toString(loop_group) << std::endl;

    // No mapping in the IEL promotion map. If the loop group is still
    // mapped in the loop group promotion map, that should be the
    // correct promotion for this group
    if (auto loop_graph_copy_promotion_map_it =
            loop_graph_copy_promotion_map.find(
                loop_graph_copy.toGroup(loop_group->vector().at(0)));
        loop_graph_copy_promotion_map_it !=
        loop_graph_copy_promotion_map.end()) {
      VERBOSE() << "Found in loop promotion: " << nvfuser::toString(loop_group)
                << std::endl;
      setLoopPromotion(loop_group, loop_graph_copy_promotion_map_it->second);
      promoted = true;
    }

    NVF_ERROR(
        promoted,
        "Loop promotion not found for ",
        nvfuser::toString(loop_group));
  }

  VERBOSE() << "Loop promotion map:" << std::endl;
  for (const auto& [iel_group, id] : iel_promotion_map) {
    VERBOSE() << nvfuser::toString(iel_group) << " -> " << id->name()
              << std::endl;
  }

  return iel_promotion_map;
}

std::unordered_map<IterDomain*, IterDomain*> IterDomainGraphs::buildIndexGraph(
    const std::vector<Expr*>& exprs,
    const std::vector<TensorView*>& all_tvs,
    StatefulLoweringInfo& info,
    std::unordered_map<IdGroup, IterDomain*> stale_promotion_map) {
  NVF_ERROR(false, "Not implemented yet.");
}

} // namespace nvfuser<|MERGE_RESOLUTION|>--- conflicted
+++ resolved
@@ -694,24 +694,10 @@
 }
 
 void IterDomainGraphs::buildPermissiveMap(const std::vector<Expr*>& exprs) {
-<<<<<<< HEAD
-  VERBOSE() << "buildPermissiveMap\n";
-  if (getenv("PERMISSIVE_ALMOST_EXACT")) {
-    idGraph(IdMappingMode::PERMISSIVE) = idGraph(IdMappingMode::ALMOSTEXACT);
-  } else {
-    idGraph(IdMappingMode::PERMISSIVE) = idGraph(IdMappingMode::EXACT);
-  }
-  if (getenv("NO_PERMISSIVE_PROP")) {
-    idGraph(IdMappingMode::PERMISSIVE).setPropagateThroughExprs(false);
-  } else {
-    idGraph(IdMappingMode::PERMISSIVE).setPropagateThroughExprs(true);
-  }
-=======
   // Use the exact map as the starting map rather than the
   // almost-exact map. Almost exact is useful for index hoisting but
   // not necessary for permissive and loop maps
   idGraph(IdMappingMode::PERMISSIVE) = idGraph(IdMappingMode::EXACT);
->>>>>>> a7614091
 
   for (auto expr : exprs) {
     // Multiple outputs are already mapped, we can ignore all but the first
