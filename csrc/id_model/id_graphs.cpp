--- conflicted
+++ resolved
@@ -680,11 +680,7 @@
       // non-broadcast dimensions. Prevent any broadcasted axes being mapped
       // to non-broadcasted axes.
       auto exact_c2p_root_map = PairwiseRootDomainMap(p_tv, c_tv)
-<<<<<<< HEAD
-                                    .mapBroadcast(getenv("EXACT_MAP_BC"))
-=======
                                     .mapBroadcast(false)
->>>>>>> 6603e0a7
                                     .mapConsumerToProducer();
 
       for (auto c_id : getSortedKeys(exact_c2p_root_map, Statement::lessThan)) {
