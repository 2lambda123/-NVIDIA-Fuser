--- conflicted
+++ resolved
@@ -1453,10 +1453,7 @@
     // graph with the (promoted) inputs of iel_expr. If found, no need
     // to create a new expr to produce promoted outputs
     for (const ExprGroup& iel_use_group : non_promoted_input_uses) {
-<<<<<<< HEAD
-=======
       // No need to check itself
->>>>>>> 4523cb27
       if (iel_expr == iel_use_group) {
         continue;
       }
@@ -1991,12 +1988,9 @@
 
     // Check every use to see if it matches
     for (const ExprGroup& iel_use_group : promoted_input_uses) {
-<<<<<<< HEAD
+      NVF_ERROR(!iel_use_group->empty());      
       VERBOSE() << "IEL use group: " << iel_use_group->front()->toString()
                 << std::endl;
-=======
-      NVF_ERROR(!iel_use_group->empty());
->>>>>>> 4523cb27
       // Check if all the attributes (including type) of the transform match
       if (!IdGraph::transformAtributesMatch(
               iel_expr->front(), iel_use_group->front())) {
@@ -2005,12 +1999,6 @@
       // Check if inputs all match
       if (promoted_input_groups !=
           intersection_exact_loop_graph.inputGroups(iel_use_group)) {
-<<<<<<< HEAD
-        continue;
-      }
-
-      if (auto replay_it = std::find_if(
-=======
         continue;
       }
       // Input mapping doesn't always mean expr and output
@@ -2026,21 +2014,12 @@
       // the use group are mapped
       NVF_ERROR(
           std::all_of(
->>>>>>> 4523cb27
               iel_use_group->vector().begin(),
               iel_use_group->vector().end(),
               [&](Expr* iel_use) {
                 return idGraph(IdMappingMode::LOOP)
                     .disjointExprSets()
                     .permissiveAreMapped(iel_expr->front(), iel_use);
-<<<<<<< HEAD
-              });
-          replay_it != iel_use_group->vector().end()) {
-        replay = *replay_it;
-        VERBOSE() << "Reusing " << replay->toString();
-        break;
-      }
-=======
               }),
           "Not all mapped: ",
           nvfuser::toString(iel_expr),
@@ -2049,7 +2028,6 @@
 
       replay = iel_use_group->front();
       break;
->>>>>>> 4523cb27
     }
 
     bool replayed = replay == nullptr;
@@ -2141,12 +2119,9 @@
        idGraph(IdMappingMode::LOOP).disjointIdSets().disjointSets()) {
     bool promoted = false;
     for (IterDomain* id : loop_group->vector()) {
-<<<<<<< HEAD
-=======
       // Additional domains are added to the LOOP graph after the IEL
       // graph was built. Those auxiliary domains should be fine to
       // ignore.
->>>>>>> 4523cb27
       if (!intersection_exact_loop_graph.hasGroup(id)) {
         continue;
       }
