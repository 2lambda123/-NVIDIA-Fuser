// clang-format off
/*
 * SPDX-FileCopyrightText: Copyright (c) 2023-present NVIDIA CORPORATION & AFFILIATES.
 * All rights reserved.
 * SPDX-License-Identifier: BSD-3-Clause
 */
// clang-format on
#include <compute_at_map.h>
#include <id_model/to_string.h>
#include <id_model/validation_utils.h>
#include <ir/utils.h>
#include <utils.h>

#include <sstream>

namespace nvfuser {

IdModelValidator::IdModelValidator(Fusion* fusion) : ca_map_(fusion) {
  for (auto tv : ir_utils::allTvs(fusion)) {
    for (auto id : ir_utils::allIDsOf(tv)) {
      if (id->definition() && id->definition()->isA<Swizzle2D>()) {
        has_swizzle_ = true;
        break;
      }
    }
  }
}

void IdModelValidator::fullyPropagateMappings(
    DisjointSets<IterDomain*>& id_sets) {
<<<<<<< HEAD
  // This algorithm seems terriblly inefficient but shuldn't matter as
=======
  // This algorithm seems terriblly inefficient but shouldn't matter as
>>>>>>> cf0d34ca
  // this is just for transitory validations
  while (true) {
    // Grab all pairs of domains to map
    std::vector<std::pair<IterDomain*, IterDomain*>> ids_to_map;
    for (const auto& set : id_sets.disjointSets()) {
      // Propagate both forward and backward
      for (bool is_forward : {true, false}) {
<<<<<<< HEAD
        // Grab all use exprs of this ID set
=======
        // Grab all use/definition exprs of this ID set
>>>>>>> cf0d34ca
        std::vector<Expr*> all_exprs;
        for (auto id : *set) {
          // In the case of forward propagation, the uses() exprs may
          // not be actually used for IterDomain. Make sure to pick
          // only those whose outputs are in the map
          if (is_forward) {
            for (auto use : id->uses()) {
              if (std::all_of(
                      use->outputs().begin(),
                      use->outputs().end(),
                      [&](Val* output) {
                        return output->isA<IterDomain>() &&
                            id_sets.mappingExists(output->as<IterDomain>());
                      })) {
                all_exprs.push_back(use);
              }
            }
          } else {
            all_exprs.push_back(id->definition());
          }
        }

        // Look at all combinatorial pairs of the uses of
        // definitions. If they are mapped, i.e., their input or
        // output domains are mapped and the expr
        // properties are equivalent, map the outputs or inputs as well
        auto count = all_exprs.size();
        for (size_t i = 0; i < count; ++i) {
          auto expr_i = all_exprs.at(i);
          for (size_t j = i + 1; j < count; ++j) {
            auto expr_j = all_exprs.at(j);
            if (!IterDomainGraph::exprsMap(
                    expr_i, expr_j, is_forward, id_sets)) {
              continue;
            }
            const auto& prop_target_i =
                is_forward ? expr_i->outputs() : expr_i->inputs();
            const auto& prop_target_j =
                is_forward ? expr_j->outputs() : expr_j->inputs();
            auto num_target = prop_target_i.size();
            NVF_ERROR(num_target == prop_target_j.size());
            for (size_t target_i = 0; target_i < num_target; ++target_i) {
              auto id_i = prop_target_i.at(target_i)->as<IterDomain>();
              auto id_j = prop_target_j.at(target_i)->as<IterDomain>();
              if (!id_sets.strictAreMapped(id_i, id_j)) {
                // Don't actually map them yet as it would invalidate
                // the loop over id_sets
                ids_to_map.emplace_back(id_i, id_j);
              }
            }
          }
        }
      }
    }

    // No additional domains to map. Nothing to do further
    if (ids_to_map.empty()) {
      return;
    }

    for (const auto& [id1, id2] : ids_to_map) {
      id_sets.mapEntries(id1, id2);
    }
  }
}

namespace {

void compareDisjointSets(
    const DisjointSets<IterDomain*>& ca_map_sets,
    const DisjointSets<Val*>& id_model_sets) {
  if (id_model_sets.size() != ca_map_sets.size()) {
    std::stringstream ss;
    ss << "Mismatched number of groups: " << id_model_sets.size() << ", "
       << ca_map_sets.size() << "\n";

    ss << "IdModel sets:\n";
    for (const auto& id_set : id_model_sets.disjointSets()) {
      ss << "\t" << nvfuser::toString(id_set->vector()) << "\n";
    }

    ss << "ComputeAtMap sets:\n";
    for (const auto& id_set : ca_map_sets.disjointSets()) {
      ss << "\t" << nvfuser::toString(id_set->vector()) << "\n";
    }

    NVF_ERROR(false, ss.str());
  }

  for (const auto& id_model_id_set : id_model_sets.disjointSets()) {
    NVF_ERROR(!id_model_id_set->empty());
    NVF_ERROR(
        ca_map_sets.mappingExists(id_model_id_set->front()->as<IterDomain>()),
        "Not found in ComputeAtMap: ",
        id_model_id_set->front()->toString());

    const auto& ca_map_id_set = ca_map_sets.getDisjointSetOf(
        id_model_id_set->front()->as<IterDomain>());

    std::unordered_set<Val*> ca_map_id_set_cast;
    std::copy(
        ca_map_id_set.begin(),
        ca_map_id_set.end(),
        std::inserter(ca_map_id_set_cast, ca_map_id_set_cast.end()));

    NVF_ERROR(
        id_model_id_set->set() == ca_map_id_set_cast,
        "Mismatched ID set: ",
        nvfuser::toString(id_model_id_set->vector()),
        ", ",
        nvfuser::toString(ca_map_id_set.vector()));
  }
}

} // namespace

void IdModelValidator::checkExactGraphEquivalence(const ValGraph& exact_graph) {
  if (has_swizzle_) {
    // Ignoring a fusion with swizzle
    return;
  }

  // Empty graph
  if (exact_graph.disjointValSets().disjointSets().empty()) {
    return;
  }

  DisjointSets<IterDomain*> ca_map_sets = ca_map_.id_graph_.exact_nodes_;

  // IdModel propagates mappings forward and backward more
  // consistently, which is not the case with ComputeAt. To compare
  // the two mappings, augment the ComputeAt mappings with the same
  // propagation. This might potentially hide some subtle differences
  // between the two mappings, but I think this is still a reasonable
  // way to validate IdModel
  fullyPropagateMappings(ca_map_sets);

  compareDisjointSets(ca_map_sets, exact_graph.disjointValSets());
}

void IdModelValidator::checkAlmostExactGraphEquivalence(
    const ValGraph& almost_exact_graph) {
  if (has_swizzle_) {
    // Ignoring a fusion with swizzle
    return;
  }

  // Empty graph
  if (almost_exact_graph.disjointValSets().disjointSets().empty()) {
    return;
  }

  DisjointSets<IterDomain*> ca_map_sets = ca_map_.id_graph_.almost_exact_nodes_;

  fullyPropagateMappings(ca_map_sets);

  compareDisjointSets(ca_map_sets, almost_exact_graph.disjointValSets());
}

} // namespace nvfuser<|MERGE_RESOLUTION|>--- conflicted
+++ resolved
@@ -28,11 +28,7 @@
 
 void IdModelValidator::fullyPropagateMappings(
     DisjointSets<IterDomain*>& id_sets) {
-<<<<<<< HEAD
-  // This algorithm seems terriblly inefficient but shuldn't matter as
-=======
   // This algorithm seems terriblly inefficient but shouldn't matter as
->>>>>>> cf0d34ca
   // this is just for transitory validations
   while (true) {
     // Grab all pairs of domains to map
@@ -40,11 +36,7 @@
     for (const auto& set : id_sets.disjointSets()) {
       // Propagate both forward and backward
       for (bool is_forward : {true, false}) {
-<<<<<<< HEAD
-        // Grab all use exprs of this ID set
-=======
         // Grab all use/definition exprs of this ID set
->>>>>>> cf0d34ca
         std::vector<Expr*> all_exprs;
         for (auto id : *set) {
           // In the case of forward propagation, the uses() exprs may
