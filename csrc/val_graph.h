// clang-format off
/*
 * SPDX-FileCopyrightText: Copyright (c) 2023-present NVIDIA CORPORATION & AFFILIATES.
 * All rights reserved.
 * SPDX-License-Identifier: BSD-3-Clause
 */
// clang-format on
#pragma once

#include <disjoint_set.h>
#include <ir/all_nodes.h>

#include <string>
#include <unordered_map>
#include <vector>

namespace nvfuser {

// ValGraph is a DAG of Vals and Exprs connected by their input and
// output dependencies. Each graph node is a collection of
// either Vals or Exprs that are grouped together through mapVals and
// mapExprs, respectively.
//
// The primary use case of ValGraph is for representing groupings and
// dependencies of iteration domains. For example, given a fusion as
// shown below:
//
// T1 = set(T0);
// T2 = set(T1);
//
// T0: root [I0, I1], leaf [I0, I1]
// T1: root [I2, I3], leaf [I2*I3/4, 4]
// T2: root [I4, I5], leaf [I4*I5/4, 4]
//
// The Exact ValGraph consists of ValGroups of:
//
// - {I0, I2, I4}
// - {I1, I3, I5}
// - {I2*I3, I4*I5}
// - {I2*I3/4, I4*I5/4}
// - {4, 4}
//
// and ExprGroups of:
//
// - {merge of I2 and I3, merge of I4 and I5}
// - {split of I2*I3, split of I4*I5}
//
// ValGraph can be used with any Val types, however, it's currenty
// only tested with IterDomain. Some of the routines might need to be
// extended for other Val types.

using ValGroup = std::shared_ptr<VectorOfUniqueEntries<Val*>>;
using ValGroups = VectorOfUniqueEntries<ValGroup>;
using ExprGroup = std::shared_ptr<VectorOfUniqueEntries<Expr*>>;
using ExprGroups = VectorOfUniqueEntries<ExprGroup>;

class ValGraph {
 public:
  ValGraph() = default;

  ValGraph(const ValGraph& other);
  ValGraph(ValGraph&& other) = default;

  ValGraph& operator=(const ValGraph& other);
  ValGraph& operator=(ValGraph&& other) = default;

  ValGraph(bool propagate_through_exprs)
      : propagate_through_exprs_(propagate_through_exprs) {}

  // Returns the disjoint val set.
  const DisjointSets<Val*>& disjointValSets() const {
    return disjoint_vals_;
  }

  // Returns the disjoint Expr set.
  const DisjointSets<Expr*>& disjointExprSets() const {
    return disjoint_exprs_;
  }

  // Return if there's a group entry in the graph for this expr
  bool hasGroup(Expr* expr) const;

  // Return if there's a group entry in the graph for this val
  bool hasGroup(Val* val) const;

  // Convert expr to its exprGroup, assert that it exists.
  const ExprGroup& toGroup(Expr* expr) const;

  // Convert Val to its ValGroup, assert that it exists.
  const ValGroup& toGroup(Val* val) const;

  // Convert unique vector of expressions to unique vector of its groups
  ExprGroups toGroups(const VectorOfUniqueEntries<Expr*>& exprs) const;

  // Convert unique vector of IterDomain to unique vector of its groups
  ValGroups toGroups(const VectorOfUniqueEntries<Val*>& ids) const;

  template <typename EntryType>
  ValGroups toGroups(const VectorOfUniqueEntries<EntryType>& vals) const {
    ValGroups val_groups;
    for (auto val : vals) {
      val_groups.pushBack(toGroup(val));
    }
    return val_groups;
  }

  // Return output/input Val groups of provided expr
  // Note that the same ValGroup can show up multiple times, so the
  // output type cannot be VectorOfUniqueEntries
  std::vector<ValGroup> outputGroups(const ExprGroup& expr) const;
  std::vector<ValGroup> inputGroups(const ExprGroup& expr) const;

  // Recursively traverses uses of the IdGroups in 'of' and returns all
  // ExprGroups that have a use in their definition of provided of IdGroups.
  ExprGroups allUsesOf(const ValGroups& of) const;

  // Recursively traverses definitions of the IdGroups in 'of' and returns all
  // ExprGroups used in this history of defining the 'of' IdGroups.
  ExprGroups allDefinitionsOf(const ValGroups& of) const;

  //! Returns the pointer to expressions associated with the
  //! definitions of the provided ValGroup. Nullptr is returned otherwise.
  //!
  //! The returned pointer is to a vector of vector of expressions. The
  //! inner vector is proven to be equivalent. The
  //! outer vector are expression groups that are not equivalent, but
  //! produce one of the ValGroups within the same disjoint Val set.
  const ExprGroups* getDefinitions(const ValGroup& val_group) const;

  //! Same as getDefinitions but for uses instead of
  //! definitions
  const ExprGroups* getUses(const ValGroup& val_group) const;

  bool hasDefinitions(const ValGroup& val_group) const;

  bool hasUses(const ValGroup& val_group) const;

<<<<<<< HEAD
  // Return sorted expressions to go from the provided IterDomains in from to
  // the provided IterDomains in to with provided mode. Minimal expressions to
  // get from 'from' to 'to' returned.
  ExprGroups getExprsBetween(const ValGroups& from, const ValGroups& to) const;

  // Supports one to many mappings, uses the disjoint sets of the provided mode
  // to produce mappings between from and to. If multiple Vals in to map
  // to a single Val in from, the order of the Vals in value of
  // the map is preserved to be the order provided in to.
=======
  // Uses the Valgraph to produce mappings between from and to.
  // Supports one to many mappings. If a single Val in from maps to
  // multiple Vals in to, the order of the Vals in value of
  // the map is preserved to be the order provided in to.
  //
  // Example:
  //  tv0: [i0, b1]
  //  tv1: [i2, i3]
  //  tv2: [i4, i5]
  //  tv2 = tv0 + tv1
  //
  //  tv0: [i0*b1] CA(1)
  //  tv1: [i2*i3] CA(1)
  //  tv2: [i4*i5] CA(1)
  //
  // Between tv0 and tv2, the Permissive graph would map:
  //   {i0, i4}
  //   {b1, i5}
  //   {i0*b1, i4*i5}
  //
  // Here, buildMapBetween with:
  //   from: {i0, b1, i0*b1}
  //   to: {i4, i5, i4*i5}
  // will return a map of:
  //   i0: {i4}
  //   b1: {i5}
  //   i0*b1: {i4*i5}
>>>>>>> f18819e0
  std::unordered_map<Val*, VectorOfUniqueEntries<Val*>> buildMapBetween(
      const std::vector<Val*>& from,
      const std::vector<Val*>& to) const;

  // Alias of the above on unique vector entries
  std::unordered_map<Val*, VectorOfUniqueEntries<Val*>> buildMapBetween(
      const VectorOfUniqueEntries<Val*>& from,
      const VectorOfUniqueEntries<Val*>& to) const;

  std::string toString() const;

  // Returns if all atributes of the ID transforms first and second are the same
  static bool transformAtributesMatch(Expr* first, Expr* second);

  // Initializes entries for the provided Val with its definitions and
  // uses.
  void initializeVal(
      Val* val,
      const VectorOfUniqueEntries<Expr*>& definitions,
      const VectorOfUniqueEntries<Expr*>& uses);

  // Same as the above exept val->definition() and val->uses() are
  // used
  void initializeVal(Val* val);

  // Add expr to the disjoint sets as a sole group. Used for
  // registering replayed domains and exprs. Error if the expr is
  // already registered.
  void registerExpr(Expr* expr);

  // Returns true if first and second are expressions through which
  // this ValGraph has matching inputs (if forward), or outputs (if not
  // forward). Returning true means the expressions are "the same", in terms
  // they modify matching original inputs by the same amount.
  bool exprsMap(Expr* first, Expr* second, bool forward) const;

 public:
  void addUniqueUses(const ValGroup& id_group, const ExprGroup& uses) {
    unique_uses_.at(id_group).pushBack(uses);
  }

  void addUniqueDefinitions(const ValGroup& id_group, const ExprGroup& defs) {
    unique_definitions_.at(id_group).pushBack(defs);
  }

  // Set val0 and val1 to mapped in this graph, attempt to propagate
  // new mapping through val0/val1 definitions/uses.
  void mapVals(Val* val0, Val* val1);

  // Checks if expr0 and expr1 should map together, maps them together, and if
  // expression propagation is on, propagates mapping through
  // them. The forward parameter determines the direction of the
  // propagation. The expressions are mapped if the inputs are mapped
  // when the forward parameter is true. This should
  // be the only call in ValGraph to mapThroughExpr.
  void maybeMapThroughExprs(Expr* expr0, Expr* expr1, bool forward);

  // Removes expressions from unique_definitions_ and unique_uses_ that return
  // mappings from IdGraph::isTrivialExpr
  void removeTrivialExprs();

  // Removes the provided expression group from unique_definitions_ and
  // unique_uses_ breaking traversal through them.
  void eraseExprGroup(const ExprGroup& expr_group);

  // Returns if the expression group has an input id group that matches an
  // output id group. This means traversing on this expression doesn't actually
  // do anything.
  bool isTrivialExprGroup(const ExprGroup& expr_group) const;

  void setPropagateThroughExprs(bool b) {
    propagate_through_exprs_ = b;
  }

  // Can't back prop through merge without making sure one input actually
  // matches. This can be done on a map or extent basis.
  // TODO: Move this to val_graph.cpp once validation_utils.cpp is
  // retired.
  template <typename T>
  static bool shouldMapMergeBackward(
      Merge* merge0,
      Merge* merge1,
      const DisjointSets<T*>& id_sets) {
    auto extent_match = [](IterDomain* id0, IterDomain* id1) -> bool {
      return id0->extent()->sameAs(id1->extent()) ||
          (id0->extent()->isConstInt() && id1->extent()->isConstInt() &&
           id0->extent()->evaluate() == id1->extent()->evaluate());
    };

    // If one pair of the domains are mapped in the given graph, the
    // backward merge is considered mapped
    if (id_sets.permissiveAreMapped(merge0->outer(), merge1->outer()) ||
        id_sets.permissiveAreMapped(merge0->inner(), merge1->inner())) {
      return true;
    }

    // Considered mapped if the extents are equal
    if (extent_match(merge0->outer(), merge1->outer()) ||
        extent_match(merge0->inner(), merge1->inner())) {
      return true;
    }

    // The mapped ID group may have different extents depending on the
    // mapping conditions. For example, the Permissive graph may have a
    // symbolic extent as well as an extent of 1 for broadcast
    // domains. Those other mapped domains need to be checked as well.

    // First, the outer groups
    auto outer0_group = id_sets.mappingExists(merge0->outer())
        ? id_sets.disjointSetMap().at(merge0->outer())
        : std::make_shared<VectorOfUniqueEntries<T*>>(
              VectorOfUniqueEntries<T*>{merge0->outer()});
    auto outer1_group = id_sets.mappingExists(merge1->outer())
        ? id_sets.disjointSetMap().at(merge1->outer())
        : std::make_shared<VectorOfUniqueEntries<T*>>(
              VectorOfUniqueEntries<T*>{merge1->outer()});

    for (T* outer0 : *outer0_group) {
      for (T* outer1 : *outer1_group) {
        if (extent_match(
                outer0->template as<IterDomain>(),
                outer1->template as<IterDomain>())) {
          return true;
        }
      }
    }

    // Check the inner groups as well if not already matched
    auto inner0_group = id_sets.mappingExists(merge0->inner())
        ? id_sets.disjointSetMap().at(merge0->inner())
        : std::make_shared<VectorOfUniqueEntries<T*>>(
              VectorOfUniqueEntries<T*>{merge0->inner()});
    auto inner1_group = id_sets.mappingExists(merge1->inner())
        ? id_sets.disjointSetMap().at(merge1->inner())
        : std::make_shared<VectorOfUniqueEntries<T*>>(
              VectorOfUniqueEntries<T*>{merge1->inner()});

    for (T* inner0 : *inner0_group) {
      for (T* inner1 : *inner1_group) {
        if (extent_match(
                inner0->template as<IterDomain>(),
                inner1->template as<IterDomain>())) {
          return true;
        }
      }
    }

    return false;
  }

 private:
  // Map expr0 and expr1 with each other, update unique_definitions_
  // unique_uses_
  // TODO: Make this variant hidden?
  void mapExprs(Expr* expr0, Expr* expr1);

  // Checks if expr's are considered "the same" where sameness is
  // defined as inputs and outputs in the same position across
  // expressions are mapped. If the expressions are determined the
  // same then
  //
  // if forward
  //   will map outputs
  // else
  //   will map inputs
  //
  // Returns true if expressions were mapped through.
  bool mapThroughExpr(Expr* first, Expr* second, bool forward);

 private:
  // If propagate_through_exprs_ = false, then mapThroughExpr will not be called
  // as a consequence of calling mapVals. As well as mapThroughExpr will not be
  // called (again) as a result of calling mapThroughExpr.
  //
  // Note: For the second sentence of above... mapThroughExpr can call mapVals
  // which could in return call mapThoughExpr again, but
  // propagate_through_exprs_ as mentioned above prevents that from happening.
  bool propagate_through_exprs_ = true;

  // Keeps a disjoint set entry for all Vals.
  DisjointSets<Val*> disjoint_vals_;

  // Keeps a disjoint set entry for all Exprs.
  DisjointSets<Expr*> disjoint_exprs_;

  // Definitions of ValGroup. There can be multiple definitions due to
  // replays.
  std::unordered_map<ValGroup, ExprGroups> unique_definitions_;

  std::unordered_map<ValGroup, ExprGroups> unique_uses_;
};

} // namespace nvfuser<|MERGE_RESOLUTION|>--- conflicted
+++ resolved
@@ -135,17 +135,11 @@
 
   bool hasUses(const ValGroup& val_group) const;
 
-<<<<<<< HEAD
   // Return sorted expressions to go from the provided IterDomains in from to
   // the provided IterDomains in to with provided mode. Minimal expressions to
   // get from 'from' to 'to' returned.
   ExprGroups getExprsBetween(const ValGroups& from, const ValGroups& to) const;
 
-  // Supports one to many mappings, uses the disjoint sets of the provided mode
-  // to produce mappings between from and to. If multiple Vals in to map
-  // to a single Val in from, the order of the Vals in value of
-  // the map is preserved to be the order provided in to.
-=======
   // Uses the Valgraph to produce mappings between from and to.
   // Supports one to many mappings. If a single Val in from maps to
   // multiple Vals in to, the order of the Vals in value of
@@ -173,7 +167,6 @@
   //   i0: {i4}
   //   b1: {i5}
   //   i0*b1: {i4*i5}
->>>>>>> f18819e0
   std::unordered_map<Val*, VectorOfUniqueEntries<Val*>> buildMapBetween(
       const std::vector<Val*>& from,
       const std::vector<Val*>& to) const;
