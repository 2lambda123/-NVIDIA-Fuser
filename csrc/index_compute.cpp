--- conflicted
+++ resolved
@@ -1879,11 +1879,7 @@
   // I1 and I2 are not mapped. For this case, we should allow the root unmapped,
   // If we add I1->I6 and I2->I7, the c2p map will no longer be injective, which
   // is not what we want.
-<<<<<<< HEAD
-  const auto p2c_map_ = invertOneToOneMap(c2p_map);
-=======
   const auto p2c_map = invertOneToOneMap(c2p_map);
->>>>>>> f01c8a44
   for (const auto& kv : PairwiseRootDomainMap(producer_tv, consumer_tv)
                             .mapBroadcast(false)
                             .mapDifferentExtents(true)
