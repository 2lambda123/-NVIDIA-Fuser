// clang-format off
/*
 * SPDX-FileCopyrightText: Copyright (c) 2023-present NVIDIA CORPORATION & AFFILIATES.
 * All rights reserved.
 * SPDX-License-Identifier: BSD-3-Clause
 */
// clang-format on
#include <index_compute.h>

#include <c10/util/Exception.h>
#include <c10/util/irange.h>
#include <contiguity.h>
#include <device_lower/analysis/index_compute.h>
#include <device_lower/analysis/shift.h>
#include <device_lower/lower2device.h>
#include <device_lower/pass/double_buffer.h>
#include <device_lower/pass/magic_zero.h>
#include <device_lower/pass/unroll.h>
#include <device_lower/utils.h>
#include <device_lower/validation.h>
#include <expr_simplifier.h>
#include <instrumentation.h>
#include <ir/all_nodes.h>
#include <ir/iostream.h>
#include <ir/utils.h>
#include <ops/arith.h>
#include <root_domain_map.h>
#include <swizzle.h>
#include <transform_iter.h>
#include <transform_replay.h>

#include <memory>

namespace nvfuser {

namespace {

//! Offset of an index of a producer axis with respect to its
//! corresponding consumer index
int getProducerHaloOffset(
    const TensorView* producer_tv,
    size_t producer_axis,
    const TensorView* consumer_tv) {
  // For indexing, having same extents is not required for root
  // domains
  auto p2c =
      PairwiseRootDomainMap(producer_tv, consumer_tv)
          .mapBroadcast(true)
          .mapDifferentExtents(true)
          .mapProducerToConsumer(producer_tv->domain(), consumer_tv->domain());

  auto producer_id = producer_tv->getMaybeRFactorDomain()[producer_axis];

  auto it = p2c.find(producer_id);
  // p2c should always have a mapping for producer_id. The only case
  // where no mapping exists for a producer axis is when it is a
  // reduction axis. Since this function is only used for indexing
  // producer tensors, where reduction axes are skipped, producer_id
  // should never be a reduction axis.
  TORCH_INTERNAL_ASSERT(it != p2c.end());
  IterDomain* consumer_id = it->second;

  const auto& halo_map = GpuLower::current()->haloInfo();
  const auto p_pad = halo_map->getRootAxisInfo(producer_id).width(0);
  const auto c_pad = halo_map->getRootAxisInfo(consumer_id).width(0);

  auto offset = p_pad - c_pad;

  // If the consumer is a result of shifting the producer, adjust the
  // producer index per the offsets argument of the shift op.
  if (auto shift_op = dynamic_cast<const ShiftOp*>(consumer_tv->definition())) {
    offset -= shift_op->offset(producer_axis);
  }

  return offset;
}

//! Offset producer index when necessary
Val* getProducerIndexWithHalo(
    const TensorView* producer_tv,
    size_t producer_axis,
    Val* producer_index,
    const TensorView* consumer_tv,
    bool is_overriden_index) {
  const int64_t offset = is_overriden_index
      ? 0
      : getProducerHaloOffset(producer_tv, producer_axis, consumer_tv);

  if (offset == 0) {
    return producer_index;
  }

  producer_index = SimplifyingIrBuilder::addExpr(producer_index, offset);

  return producer_index;
}

//! Create a producer offset based off a consumer index
//!
//! \param consumer_root_axis Position of corresponding consumer axis
//! \param consumer_tv Consumer TensorView
//! \param index_map Mappings from consumer or reference to indices
//! \param use_reference_map True when index_map maps reference domains
//! \param concrete_to_ref_map Mappings from concrete to reference domains
Val* getProducerOffsetWithGather(
    int64_t consumer_root_axis,
    const TensorView* consumer_tv,
    const std::unordered_map<IterDomain*, Val*>& index_map,
    bool use_reference_map = false,
    const std::unordered_map<IterDomain*, IterDomain*>& concrete_to_ref_map =
        {}) {
  const auto gpu_lower = GpuLower::current();

  const auto gather_expr = dynamic_cast<GatherOp*>(consumer_tv->definition());

  if (gather_expr == nullptr) {
    return gpu_lower->kernel()->zeroVal();
  }

  // If the window extent is one, no specific offsetting
  // is necessary
  if (consumer_root_axis >= (int)gather_expr->windowShape().size() ||
      gather_expr->windowShape()[consumer_root_axis] == 1) {
    return gpu_lower->kernel()->zeroVal();
  }

  // Basically, the goal is to build an expression of producer_index +
  // window_index, so we first need to locate the index expression
  // that corresponds to the window axis of this producer axis.

  const auto window_axis = gather_expr->gatherAxis(consumer_root_axis);
  auto window_id = consumer_tv->getRootDomain().at(window_axis);

  // When index_map maps a reference tensor, find the corresponding
  // reference ID of window_id.
  if (use_reference_map) {
    auto concrete_window_id = gpu_lower->caMap()->getConcreteMappedID(
        window_id, IdMappingMode::EXACT);
    auto concrete_2_ref_it = concrete_to_ref_map.find(concrete_window_id);
    TORCH_INTERNAL_ASSERT(concrete_2_ref_it != concrete_to_ref_map.end());
    window_id = concrete_2_ref_it->second;
  }

  auto window_idx = index_map.at(window_id);

  // Positive padding at offset zero means the indexing shifted to the
  // negative direction.
  auto pad_width = (int64_t)gather_expr->padWidth()[consumer_root_axis][0];

  // producer offset: window_index - padding
  auto producer_offset = SimplifyingIrBuilder::subExpr(
      window_idx, SimplifyingIrBuilder::create<Val>(pad_width));
  return producer_offset;
}

//! Create a producer offset based off a consumer index
//!
//! \param consumer_root_axis Position of corresponding consumer axis
//! \param consumer_tv Consumer TensorView
//! \param index_map Mappings from consumer or reference to indices
//! \param use_reference_map True when index_map maps reference domains
//! \param concrete_to_ref_map Mappings from concrete to reference domains
Val* getConcreteProducerOffsetWithGather(
    int64_t consumer_root_axis,
    const TensorView* consumer_tv,
    const std::unordered_map<IterDomain*, Val*>& index_map,
    bool use_concrete_map = false) {
  const auto gpu_lower = GpuLower::current();

  const auto gather_expr = dynamic_cast<GatherOp*>(consumer_tv->definition());

  if (gather_expr == nullptr) {
    return gpu_lower->kernel()->zeroVal();
  }

  // If the window extent is one, no specific offsetting
  // is necessary
  if (consumer_root_axis >= (int64_t)gather_expr->windowShape().size() ||
      gather_expr->windowShape()[consumer_root_axis] == 1) {
    return gpu_lower->kernel()->zeroVal();
  }

  // Basically, the goal is to build an expression of producer_index +
  // window_index, so we first need to locate the index expression
  // that corresponds to the window axis of this producer axis.

  const auto window_axis = gather_expr->gatherAxis(consumer_root_axis);
  auto window_id = consumer_tv->getRootDomain().at(window_axis);

  Val* window_idx = nullptr;

  if (use_concrete_map) {
    window_idx = index_map.at(GpuLower::current()->caMap()->getConcreteMappedID(
        window_id, IdMappingMode::EXACT));
  } else {
    window_idx = index_map.at(window_id);
  }

  // Positive padding at offset zero means the indexing shifted to the
  // negative direction.
  auto pad_width = (int64_t)gather_expr->padWidth()[consumer_root_axis][0];

  // producer offset: window_index - padding
  auto producer_offset = SimplifyingIrBuilder::subExpr(
      window_idx, SimplifyingIrBuilder::create<Val>(pad_width));
  return producer_offset;
}

//! Offset a producer index of a gather expression
//!
//! Given an index of a producer root axis, build a new index
//! expression that accesses a window position that the current loop
//! structure refers to. Use getGatherProducerOffset to create an
//! offset Val.
Val* getProducerIndexWithGather(
    Val* producer_index,
    size_t producer_root_axis,
    const TensorView* producer_tv,
    const TensorView* consumer_tv,
    const std::unordered_map<IterDomain*, Val*>& concrete_index_map) {
  auto gather_op = dynamic_cast<const GatherOp*>(consumer_tv->definition());

  // Just return the producer index as is if this is not a gather
  if (gather_op == nullptr) {
    return producer_index;
  }

  // Consumer axis that corresponds to the producer axis
  int64_t consumer_axis = -1;
  for (const auto i : c10::irange(producer_root_axis + 1)) {
    if (producer_tv->getMaybeRFactorDomain()[i]->isReduction() ||
        producer_tv->getMaybeRFactorDomain()[i]->isStride()) {
      continue;
    }
    ++consumer_axis;
  }

  TORCH_INTERNAL_ASSERT(
      consumer_axis >= 0 &&
          consumer_axis < (int)gather_op->windowShape().size(),
      "Invalid consumer axis",
      consumer_axis,
      ", producer_axis: ",
      producer_root_axis);

  auto offset = getConcreteProducerOffsetWithGather(
      consumer_axis, consumer_tv, concrete_index_map, true);
  return SimplifyingIrBuilder::addExpr(producer_index, offset);
}

// Adjusts a global consumer index when its root domain is partially
// split. Note that non-global consumer indices don't need any
// adjustment.
Val* getGlobalConsumerOffsetWithPartialSplit(IterDomain* root_id) {
  auto offset = GpuLower::current()->partialSplitMap().getStartOffset(root_id);
  if (offset == nullptr) {
    return GpuLower::current()->kernel()->zeroVal();
  } else {
    return offset;
  }
}

// Adjusts a global producer index when its root domain and
// corresponding consumer root domain have non-matching split
// offsets. Specifically, since producer_index is calcualted based on
// the consumer, if the consumer has a non-zero offset,
// it needs to be added to the index. Also, when the producer itself
// also has a non-zero split offset, that needs to be subtracted from
// the index.
Val* getProducerIndexWithPartialSplit(
    Val* producer_index,
    IterDomain* producer_root_id,
    const TensorView* producer_tv,
    const TensorView* consumer_tv) {
  const auto gpu_lower = GpuLower::current();

  auto p2c =
      PairwiseRootDomainMap(producer_tv, consumer_tv)
          .mapProducerToConsumer(producer_tv->domain(), consumer_tv->domain());

  auto it = p2c.find(producer_root_id);
  if (it == p2c.end()) {
    return producer_index;
  }

  auto consumer_root_id = it->second;

  auto consumer_offset =
      gpu_lower->partialSplitMap().getStartOffset(consumer_root_id);
  consumer_offset = consumer_offset == nullptr ? gpu_lower->kernel()->zeroVal()
                                               : consumer_offset;

  auto producer_offset =
      gpu_lower->partialSplitMap().getStartOffset(producer_root_id);
  producer_offset = producer_offset == nullptr ? gpu_lower->kernel()->zeroVal()
                                               : producer_offset;

  // If the producer is on global memory, it's always allocated
  // without trimming the out-of-bounds region, so the consumer offset
  // should be added to the index.
  if (producer_tv->getMemoryType() == MemoryType::Global) {
    if (consumer_offset->isZeroInt()) {
      return producer_index;
    } else {
      return SimplifyingIrBuilder::addExpr(producer_index, consumer_offset);
    }
  }

  // Non-global case. Difference of the split offsets must be
  // accounted.

  auto diff = SimplifyingIrBuilder::subExpr(consumer_offset, producer_offset);
  // We currently only allow constant offsetting
  TORCH_INTERNAL_ASSERT(
      diff->isConstScalar(),
      "Invalid partial split, must be a constant value.");

  if (diff->evaluateInt() == 0) {
    return producer_index;
  }

  return SimplifyingIrBuilder::addExpr(
      producer_index, SimplifyingIrBuilder::create<Val>(diff->evaluateInt()));
}

Val* getTensorBaseAddress(TensorView* tv) {
  Val* output = nullptr;
  switch (auto memtype = tv->getMemoryType()) {
    case MemoryType::Global:
      output = IrBuilder::newScalar(
          PointerOf{std::make_shared<DataType>(*tv->getDataType())});
      break;
    case MemoryType::Shared:
      output = IrBuilder::newScalar(DataType::SMemAddress);
      break;
    default:
      TORCH_CHECK(false, "Unsupported memory type ", memtype);
  }
  IrBuilder::create<kir::BaseAddress>(output, tv);
  return output;
}

} // namespace

void IndexCompute::handle(Split* split) {
  auto in_id = maybeGetExactMapConcreteID(split->in()->as<IterDomain>());
  auto outer_id = maybeGetExactMapConcreteID(split->outer()->as<IterDomain>());
  auto inner_id = maybeGetExactMapConcreteID(split->inner()->as<IterDomain>());

  auto outer_it = index_map_.find(outer_id);
  auto inner_it = index_map_.find(inner_id);
  if (outer_it == index_map_.end() || inner_it == index_map_.end()) {
    return;
  }

  const auto outer_ind = outer_it->second;
  const auto inner_ind = inner_it->second;

  const bool outer_zero = isZero(outer_id);
  const bool inner_zero = isZero(inner_id);

  // We want to mark as zero merged in if we're working with shared or local
  // memory, and the dimension we're working with is not part of the allocation,
  // as we have special propagation rules for that scenario.

  // Maybe clear in_id as it could have been mapped over from another
  // IndexCompute. Uncertain if this is needed but seems to be safe.
  bool zero_merged_in = hasZeroMerged(in_id) || hasZeroMerged(inner_id) ||
      hasZeroMerged(outer_id);

  // If both are zero, the split input is also zero
  if (inner_zero && outer_zero) {
    zero_domains_.emplace(in_id);
  }

  if (zero_merged_in) {
    zero_merged_in_.emplace(in_id);
  }

  if (isZero(in_id)) {
    index_map_[in_id] = GpuLower::current()->kernel()->zeroVal();
    extent_map_[in_id] = GpuLower::current()->kernel()->zeroVal();
  } else if (zero_merged_in && outer_zero) {
    index_map_[in_id] = inner_ind;
    extent_map_[in_id] = getExtent(inner_id);
  } else if (zero_merged_in && inner_zero) {
    index_map_[in_id] = outer_ind;
    extent_map_[in_id] = getExtent(outer_id);
  } else {
    index_map_[in_id] = SimplifyingIrBuilder::addExpr(
        SimplifyingIrBuilder::mulExpr(outer_ind, getExtent(inner_id)),
        inner_ind);
    // The extent should be updated only when its allocation is
    // partial, i.e., zero_merged_in is true. See PR #1270.
    if (zero_merged_in) {
      extent_map_[in_id] = SimplifyingIrBuilder::mulExpr(
          getExtent(outer_id), getExtent(inner_id));
    }
  }
}

void IndexCompute::handle(Merge* merge) {
  auto out_id = maybeGetExactMapConcreteID(merge->out());
  auto outer_id = maybeGetExactMapConcreteID(merge->outer());
  auto inner_id = maybeGetExactMapConcreteID(merge->inner());

  auto out_it = index_map_.find(out_id);
  if (out_it == index_map_.end()) {
    return;
  }
  auto out_ind = out_it->second;

  auto zero = GpuLower::current()->kernel()->zeroVal();

  if (isZero(out_id)) {
    index_map_[outer_id] = zero;
    index_map_[inner_id] = zero;
    // TODO: Why do we set extent_map_ to zero? This has to be protected by zero
    // merged in, but seems logical to me the extent would still be one.
    extent_map_[outer_id] = zero;
    extent_map_[inner_id] = zero;
    zero_domains_.emplace(outer_id);
    zero_domains_.emplace(inner_id);
    return;
  }

  if (!hasZeroMerged(out_id) && contig_ids_.find(out_id) != contig_ids_.end()) {
    // Contiguous indexing path
    auto input_ids = ir_utils::iterDomainInputsOfOrderedAs(
        {merge->out()}, td_->maybeAllocation());

    // Shouldn't hit this, but don't want to segfault if somehow we do.
    TORCH_INTERNAL_ASSERT(!input_ids.empty());

    // Try to find the last non broadcast entry to put the index in if it's a
    // contiguous merge. This isn't strictly necessary but there's implicit
    // assumptions in the indexing logic that assume broadcasted allocation
    // domains can be ignored. This logic is just to try and match that logic.
    // Initialize everything to zero.
    for (auto alloc_id : input_ids) {
      index_map_[alloc_id] = zero;
    }

    // If all are broadcast we can just send the index to the last entry.
    if (std::all_of(input_ids.begin(), input_ids.end(), [](IterDomain* id) {
          // I don't think reductions can be in here, but strictly matching the
          // logic in the indexing functions like
          // getNonGlobalConsumerStridedIndices
          return id->isBroadcast() || id->isReduction() || id->isStride();
        })) {
      index_map_[*(input_ids.end() - 1)] = out_ind;
    } else {
      for (auto id_it = input_ids.rbegin(); id_it != input_ids.rend();
           id_it++) {
        auto id = *id_it;
        if (id->isBroadcast() || id->isReduction() || id->isStride()) {
          continue;
        } else {
          index_map_[id] = out_ind;
          break;
        }
      }
    }

    return;
  }

  Val* inner_extent = getExtent(inner_id);

  // When the reference has halo extent for inner_id, that extent needs to
  // be used to un-merge
  if (halo_extent_map_.find(inner_id) != halo_extent_map_.end()) {
    inner_extent = halo_extent_map_[inner_id];
  }

  const auto outer_extent = getExtent(outer_id);

  if (inner_id->isBroadcast() && inner_extent->isOneInt()) {
    // Propagate away from broadcast dims
    index_map_[outer_id] = out_ind;
    index_map_[inner_id] = zero;

    extent_map_[outer_id] = getExtent(out_id);
    if (hasZeroMerged(out_id)) {
      zero_merged_in_.insert(outer_id);
    }
  } else if (outer_id->isBroadcast() && outer_extent->isOneInt()) {
    // Propagate away from broadcast dims
    index_map_[outer_id] = zero;
    index_map_[inner_id] = out_ind;

    extent_map_[inner_id] = getExtent(out_id);
    if (hasZeroMerged(out_id)) {
      zero_merged_in_.insert(inner_id);
    }
  } else if (hasZeroMerged(out_id)) {
    // Don't propagate to inner id if it's comprised of only broadcast
    // allocation domains, unless outer is also all broadcast domains. Index
    // shouldn't be anything but zero if both inner and outer are all broadcast
    // domains, but didn't add a hard check for this. See Indexing5 test.
    if (!inner_id->isBroadcast() && !outer_id->isBroadcast()) {
      // If neither dimension is a broadcast (should be true for reference
      // indexing) pick the preferred path or the inner path.
      if (preferred_paths_.find(outer_id) != preferred_paths_.end() &&
          preferred_paths_.find(inner_id) == preferred_paths_.end()) {
        // Marked that we should prop through outer, not inner.
        index_map_[outer_id] = out_ind;
        extent_map_[outer_id] = getExtent(out_id);
        index_map_[inner_id] = zero;
        extent_map_[inner_id] = zero;
        zero_domains_.emplace(inner_id);
      } else {
        // Prop through inner
        index_map_[inner_id] = out_ind;
        extent_map_[inner_id] = getExtent(out_id);
        index_map_[outer_id] = zero;
        extent_map_[outer_id] = zero;
        zero_domains_.emplace(outer_id);
      }
    } else if (inner_id->isBroadcast() && !outer_id->isBroadcast()) {
      // Inner is broadcast and outer isn't, prop through outer
      index_map_[outer_id] = out_ind;
      extent_map_[outer_id] = getExtent(out_id);
      index_map_[inner_id] = zero;
      extent_map_[inner_id] = zero;
      zero_domains_.emplace(inner_id);
    } else {
      // Default to propagating through inner
      index_map_[inner_id] = out_ind;
      extent_map_[inner_id] = getExtent(out_id);
      index_map_[outer_id] = zero;
      extent_map_[outer_id] = zero;
      zero_domains_.emplace(outer_id);
    }
    zero_merged_in_.emplace(inner_id);
    zero_merged_in_.emplace(outer_id);
  } else {
    index_map_[outer_id] = SimplifyingIrBuilder::divExpr(out_ind, inner_extent);
    index_map_[inner_id] = SimplifyingIrBuilder::modExpr(out_ind, inner_extent);
  }
}

void IndexCompute::handle(Swizzle2D* swizzle_2d) {
  auto out_x_id = maybeGetExactMapConcreteID(swizzle_2d->outX());
  auto out_y_id = maybeGetExactMapConcreteID(swizzle_2d->outY());
  auto in_x_id = maybeGetExactMapConcreteID(swizzle_2d->inX());
  auto in_y_id = maybeGetExactMapConcreteID(swizzle_2d->inY());

  auto out_x_it = index_map_.find(out_x_id);
  auto out_y_it = index_map_.find(out_y_id);

  if (out_x_it == index_map_.end() || out_y_it == index_map_.end()) {
    return;
  }

  const auto out_x_ind = out_x_it->second;
  const auto out_y_ind = out_y_it->second;

  if (swizzle_mode_ == SwizzleMode::NoSwizzle ||
      swizzle_mode_ != swizzle_2d->swizzleMode()) {
    // Handle inactive swizzles by just passing through index
    //  and extend information.

    if (!index_map_.count(in_x_id)) {
      index_map_[in_x_id] = out_x_ind;
      extent_map_[in_x_id] = getExtent(out_x_id);
    }
    if (!index_map_.count(in_y_id)) {
      index_map_[in_y_id] = out_y_ind;
      extent_map_[in_y_id] = getExtent(out_y_id);
    }
  } else {
    // Generate integer swizzle math if the
    //  swizzle is activated. See also
    //  [Note on swizzle mode].
    std::pair<Val*, Val*> swizzled_index = dispatchSwizzle(
        swizzle_2d->swizzleType(),
        out_x_ind,
        out_y_ind,
        getExtent(out_x_id),
        getExtent(out_y_id));
    index_map_[in_x_id] = swizzled_index.first;
    index_map_[in_y_id] = swizzled_index.second;
  }
}

void IndexCompute::handle(Resize* resize) {
  auto out_id = maybeGetExactMapConcreteID(resize->out());
  auto in_id = maybeGetExactMapConcreteID(resize->in());

  auto out_it = index_map_.find(out_id);

  if (out_it == index_map_.end()) {
    return;
  }

  const auto out_ind = out_it->second;

  if (isZero(out_id) || hasZeroMerged(out_id)) {
    // When the out ID is (partially) zero, the in ID is not indexable. Don't
    // add any new mapping to the index and extent maps. This is fine since when
    // a resize shows up as part of rfactor transformations, the input to the
    // resize is not indexed as the indexing is done using the rfactor root
    // domain. This could be an issue when a resize is shows up outside of
    // rfactor transfomations, but currently that only can happen when a
    // producer tensor is transformed to look like a consumer. Since inlining is
    // not allowed with resize, the out ID should never be a zero domain in that
    // case.
    return;
  } else {
    index_map_[in_id] = sub(out_ind, resize->leftExpand());
    extent_map_[in_id] = sub(
        sub(getExtent(out_id), resize->leftExpand()), resize->rightExpand());
  }
}

void IndexCompute::handle(Expr* e) {
  auto is_expected_type = e->isOneOf<Split, Merge, Swizzle2D, Resize>();
  TORCH_INTERNAL_ASSERT(
      is_expected_type, "Invalid expr type found in transform traversal.");
  BackwardVisitor::handle(e);
}

IndexCompute::IndexCompute(
    const TensorDomain* _td,
    std::unordered_map<IterDomain*, Val*> initial_index_map,
    std::unordered_map<IterDomain*, Val*> extent_map,
    std::unordered_set<IterDomain*> zero_domains,
    std::unordered_set<IterDomain*> zero_merged_in,
    std::unordered_set<IterDomain*> preferred_paths,
    std::unordered_map<IterDomain*, Val*> halo_extent_map)
    : IndexCompute(
          _td,
          std::move(initial_index_map),
          std::move(extent_map),
          std::move(zero_domains),
          std::move(zero_merged_in),
          ContigIDs::getNonContigIDs(),
          std::move(preferred_paths),
          std::move(halo_extent_map)) {}

IndexCompute::IndexCompute(
    const TensorDomain* _td,
    std::unordered_map<IterDomain*, Val*> initial_index_map,
    std::unordered_map<IterDomain*, Val*> extent_map,
    std::unordered_set<IterDomain*> zero_domains,
    std::unordered_set<IterDomain*> zero_merged_in,
    const ContigIDs& contig_finder,
    std::unordered_set<IterDomain*> preferred_paths,
    std::unordered_map<IterDomain*, Val*> halo_extent_map)
    : td_(_td),
      index_map_(std::move(initial_index_map)),
      extent_map_(std::move(extent_map)),
      zero_domains_(std::move(zero_domains)),
      zero_merged_in_(std::move(zero_merged_in)),
      contig_ids_{contig_finder.contigIDs()},
      preferred_paths_(std::move(preferred_paths)),
      halo_extent_map_(std::move(halo_extent_map)) {
  FUSER_PERF_SCOPE("GpuLower::Lower::IndexCompute::IndexCompute");

  // Make sure we recompute any indices we can that map to a contiguous access
  // in physical memory.
  const auto& within_contig = contig_finder.withinContigIDs();
  for (auto contig_id : contig_ids_) {
    if (index_map_.find(contig_id) != index_map_.end()) {
      TORCH_INTERNAL_ASSERT(
          within_contig.find(contig_id) != within_contig.end());
      for (auto id : within_contig.at(contig_id)) {
        index_map_.erase(id);
      }
    }
  }
}

IndexCompute::IndexCompute(
    std::unordered_map<IterDomain*, Val*> initial_index_map,
    std::unordered_set<IterDomain*> zero_domains,
    std::unordered_set<IterDomain*> preferred_paths,
    std::unordered_map<IterDomain*, Val*> halo_extent_map)
    : td_{nullptr},
      index_map_(std::move(initial_index_map)),
      zero_domains_(std::move(zero_domains)),
      preferred_paths_(std::move(preferred_paths)),
      halo_extent_map_(std::move(halo_extent_map)),
      concrete_id_pass_{true},
      swizzle_mode_{SwizzleMode::Loop} {
  FUSER_PERF_SCOPE("GpuLower::Lower::IndexCompute::IndexCompute");
}

void IndexCompute::run(const LoopIndexing& loop_indexing) {
  TORCH_INTERNAL_ASSERT(
      concrete_id_pass_, "concrete pass only for this option");
  // Apply loop swizzles if there are any that outputs to
  //  the loop domains.
  // Currently only support loop swizzles that directly output
  //  to concrete loop domains and these are validated in
  //  validate swizzle pass.
  // TODO:
  //  will gradually enable replaying and mapping of loop
  // swizzles in the IR infrastructure and once that's piped
  // through this part of logic will be removed.
  std::unordered_set<Expr*> visited;
  for (auto loop_id : loop_indexing.loopDomains()) {
    auto loop_id_def = loop_id->definition();
    if (loop_id_def != nullptr && loop_id_def->isA<Swizzle2D>()) {
      if (visited.insert(loop_id_def).second) {
        handle(loop_id_def);
      }
    }
  }

  // Resolve the index vals that could be resolved with only
  //  the loops that consumer_tv doesn't share with any of its
  //  consumers, i.e. the not-inlined loops that define consumer_tv
  //  values.
  collectIndexIntoPermissiveMap(loop_indexing);

  // Run through the loop indexing expressions and generate
  //  the indexing integer math for the concrete ids.
  for (auto expr : loop_indexing.getBackwardExprList()) {
    // Resolve missing values from permissive map.
    updateIndexMapFromPermissiveMap(expr);

    handle(expr);
  }
}

void IndexCompute::collectIndexIntoPermissiveMap(
    const LoopIndexing& loop_indexing) {
  // Visit the expressions that only produces un-inlined iterdomains,
  //  in reverse topological order.
  for (auto expr : loop_indexing.getBackwardOutOfLineExprList()) {
    // Compute indexing vals for the expression inputs.
    //
    // This stage should run before any indexing computation so it could be
    //  made sure that all index values computed at this stage are
    //  the ones that can be resolved only with the not-inlined
    //  iterdomains.
    //
    auto id_outputs = ir_utils::filterByType<IterDomain>(expr->outputs());
    if (std::all_of(
            id_outputs.begin(), id_outputs.end(), [this](IterDomain* id) {
              return index_map_.count(
                  GpuLower::current()->caMap()->getConcreteMappedID(
                      id, IdMappingMode::EXACT));
            })) {
      // Visit this expression:
      // LoopIndexingAnalysis::traverseFromDomainVals made sure that each
      //  concrete index is bound exactly once so computing these expressions
      //  early should still be consistent.
      handle(expr);

      auto id_inputs = ir_utils::filterByType<IterDomain>(expr->inputs());
      for (auto id : id_inputs) {
        // Collect backward pass results from this expression if they are
        //  made available in by this expression.
        auto idx_it =
            index_map_.find(GpuLower::current()->caMap()->getConcreteMappedID(
                id, IdMappingMode::EXACT));

        if (idx_it != index_map_.end()) {
          permissive_index_map_
              [GpuLower::current()->caMap()->getConcreteMappedID(
                  id, IdMappingMode::PERMISSIVE)] = idx_it->second;
        }
      }
    }
  }
}

void IndexCompute::updateIndexMapFromPermissiveMap(const Expr* id_expr) {
  auto id_outputs = ir_utils::filterByType<IterDomain>(id_expr->outputs());
  for (auto id : id_outputs) {
    auto concrete_id = GpuLower::current()->caMap()->getConcreteMappedID(
        id, IdMappingMode::EXACT);
    // Only try to copy index val from permissive map when
    //  the index is missing.
    if (!index_map_.count(concrete_id)) {
      auto permissive_id = GpuLower::current()->caMap()->getConcreteMappedID(
          id, IdMappingMode::PERMISSIVE);
      // Write the permissive index val into index_map_ if the
      //  missing value is found here.
      auto permissive_it = permissive_index_map_.find(permissive_id);
      if (permissive_it != permissive_index_map_.end()) {
        index_map_[concrete_id] = permissive_it->second;
      }
    }
  }
}

void IndexCompute::run() {
  const std::vector<Val*> domain_vals(td_->leaf().begin(), td_->leaf().end());

  traverseTo(td_->fusion(), domain_vals, false);
}

IterDomain* IndexCompute::maybeGetExactMapConcreteID(IterDomain* id) {
  if (concrete_id_pass_) {
    return GpuLower::current()->caMap()->getConcreteMappedID(
        id, IdMappingMode::EXACT);
  }
  return id;
}

Val* IndexCompute::getExtent(IterDomain* id) const {
  // Pick from extent_map_ if available. Previously parallel
  // dimensions were ued (e.g., blockDim.x), however, it would result
  // in out-of-bounds errors when the extent of IterDomain is smaller
  // than the threading dimension.
  if (extent_map_.find(id) != extent_map_.end()) {
    return extent_map_.at(id);
  } else {
    return id->extent();
  }
}

bool IndexCompute::hasZeroMerged(IterDomain* id) const {
  return zero_merged_in_.find(id) != zero_merged_in_.end() || isZero(id);
}

bool IndexCompute::isZero(IterDomain* id) const {
  return zero_domains_.find(id) != zero_domains_.end();
}

IndexCompute IndexCompute::updateIndexCompute(
    const TensorDomain* new_td,
    const std::unordered_map<IterDomain*, VectorOfUniqueEntries<IterDomain*>>&
        id_map,
    const ContigIDs& contig_finder) const {
  FUSER_PERF_SCOPE("GpuLower::Lower::updateIndexCompute");

  std::unordered_map<IterDomain*, Val*> updated_index_map;
  std::unordered_map<IterDomain*, Val*> updated_extent_map;
  std::unordered_set<IterDomain*> updated_zero_domains;
  std::unordered_set<IterDomain*> updated_zero_merged_in;
  std::unordered_map<IterDomain*, Val*> updated_halo_extent_map;

  // Multile IDs can map to the same ID, so loop over the mappings in
  // a deterministic order to have deterministic indexing results
  for (auto prev_id : getSortedKeys(id_map, Statement::lessThan)) {
    const auto& new_ids = id_map.at(prev_id);
    for (auto new_id : new_ids.vector()) {
      if (index_map_.find(prev_id) != index_map_.end()) {
        updated_index_map[new_id] = index_map_.at(prev_id);
      }

      if (extent_map_.find(prev_id) != extent_map_.end()) {
        updated_extent_map[new_id] = getExtent(prev_id);
      }

      if (zero_domains_.find(prev_id) != zero_domains_.end()) {
        updated_zero_domains.emplace(new_id);
      }

      if (zero_merged_in_.find(prev_id) != zero_merged_in_.end()) {
        updated_zero_merged_in.emplace(new_id);
      }

      auto halo_extent_it = halo_extent_map_.find(prev_id);
      if (halo_extent_it != halo_extent_map_.end()) {
        updated_halo_extent_map[new_id] = halo_extent_it->second;
      }
    }
  }

  IndexCompute updated_index_compute(
      new_td,
      updated_index_map,
      updated_extent_map,
      updated_zero_domains,
      updated_zero_merged_in,
      contig_finder,
      {},
      updated_halo_extent_map);

  updated_index_compute.run();

  return updated_index_compute;
}

namespace {
// Map indices down to the leaf domains for applying swizzle
class UpdateLeafIndices : public IterVisitor {
 public:
  UpdateLeafIndices(
      const TensorDomain* td,
      std::unordered_map<IterDomain*, Val*> initial_index_map,
      std::unordered_map<IterDomain*, Val*> extent_map)
      : td_(td),
        index_map_(std::move(initial_index_map)),
        extent_map_(std::move(extent_map)) {
    const std::vector<Val*> domain_vals(td_->leaf().begin(), td_->leaf().end());

    traverseTo(td_->fusion(), domain_vals, false);
  }

  const std::unordered_map<IterDomain*, Val*>& indexMap() const {
    return index_map_;
  }

  const std::unordered_map<IterDomain*, Val*>& extentMap() const {
    return extent_map_;
  }

 private:
  using IterVisitor::handle;

  void handle(Split* split) override {
    auto in_id = split->in();
    auto outer_id = split->outer();
    auto inner_id = split->inner();

    // Nothing need to be done when mappings for the output axes
    // already exist.
    if (index_map_.find(outer_id) != index_map_.end()) {
      TORCH_INTERNAL_ASSERT(
          index_map_.find(inner_id) != index_map_.end(),
          "Outer exists but inner not found");
      return;
    }

    if (!index_map_.count(in_id)) {
      // Reduction axes on producer side could be visited on forward
      //  propagation pass and current implementation does not yet
      //  support reduciton on swizzled iterdomains, so un-indexed
      //  reduction iterdomains are just ignored for now.
      TORCH_INTERNAL_ASSERT(
          in_id->isReduction(), "Undefined index for ", in_id->toString());
      return;
    }

    auto factor = split->factor();
    index_map_[inner_id] =
        SimplifyingIrBuilder::modExpr(index_map_[in_id], factor);
    extent_map_[inner_id] = factor;
    index_map_[outer_id] =
        SimplifyingIrBuilder::divExpr(index_map_[in_id], factor);
    extent_map_[outer_id] =
        SimplifyingIrBuilder::ceilDivExpr(getExtent(in_id), factor);
  }

  void handle(Merge* merge) override {
    auto out_id = merge->out();
    auto outer_id = merge->outer();
    auto inner_id = merge->inner();

    if (!index_map_.count(outer_id) || !index_map_.count(inner_id)) {
      // Reduction axes on producer side could be visited on forward
      //  propagation pass and current implementation does not yet
      //  support reduciton on swizzled iterdomains, so un-indexed
      //  reduction iterdomains are just ignored for now.
      TORCH_INTERNAL_ASSERT(
          outer_id->isReduction() && inner_id->isReduction(),
          "Undefined index for ",
          outer_id->toString(),
          " and ",
          inner_id->toString());
      return;
    }

    // Nothing need to be done when mappings for the output axes
    // already exist.
    if (index_map_.find(out_id) != index_map_.end()) {
      return;
    }

    TORCH_INTERNAL_ASSERT(
        index_map_.find(outer_id) != index_map_.end(), "Outer ID not found");
    TORCH_INTERNAL_ASSERT(
        index_map_.find(inner_id) != index_map_.end(), "Inner ID not found");

    index_map_[out_id] = SimplifyingIrBuilder::addExpr(
        index_map_[inner_id],
        SimplifyingIrBuilder::mulExpr(
            index_map_[outer_id], getExtent(inner_id)));

    extent_map_[out_id] =
        SimplifyingIrBuilder::mulExpr(getExtent(outer_id), getExtent(inner_id));
  }

  void handle(Swizzle2D* swizzle_2d) override {
    auto in_x = swizzle_2d->inX();
    auto in_y = swizzle_2d->inY();
    auto out_x = swizzle_2d->outX();
    auto out_y = swizzle_2d->outY();

    // Forward propagation pass still just forward
    //  through the indices and the actual swizzle
    //  will be applied on the backward pass in
    //  IndexSwizzle class implementation.
    index_map_[out_x] = index_map_.at(in_x);
    extent_map_[out_x] = getExtent(in_x);
    index_map_[out_y] = index_map_.at(in_y);
    extent_map_[out_y] = getExtent(in_y);
  }

  // return extent_map_[id] if exists, else return id->extent()
  Val* getExtent(IterDomain* id) {
    if (extent_map_.find(id) != extent_map_.end()) {
      return extent_map_.at(id);
    } else {
      return id->extent();
    }
  }

 private:
  const TensorDomain* td_;
  std::unordered_map<IterDomain*, Val*> index_map_;
  std::unordered_map<IterDomain*, Val*> extent_map_;
};

// Returns halo-extended extent if id has halo. Otherwise, just
// returns id->extent.
Val* getHaloExtentOfRootAxis(IterDomain* id, Val* normal_extent = nullptr) {
  if (normal_extent == nullptr) {
    normal_extent = id->extent();
  }

  const auto& halo = GpuLower::current()->haloInfo()->getRootAxisInfo(id);
  if (halo.hasHalo()) {
    auto halo_extent = SimplifyingIrBuilder::addExpr(
<<<<<<< HEAD
        normal_extent, SimplifyingIrBuilder::create<Val>(halo.width()));
=======
        normal_extent,
        SimplifyingIrBuilder::create<Scalar>((int64_t)halo.width()));
>>>>>>> fb9845e7
    return halo_extent;
  } else {
    return normal_extent;
  }
}

} // namespace

IndexSwizzle::IndexSwizzle(
    const TensorView* tv,
    std::unordered_map<IterDomain*, Val*> initial_index_map,
    std::unordered_map<IterDomain*, Val*> extent_map,
    std::unordered_set<IterDomain*> zero_domains,
    std::unordered_set<IterDomain*> zero_merged_in)
    : IndexCompute(
          tv->domain(),
          std::move(initial_index_map),
          std::move(extent_map),
          std::move(zero_domains),
          std::move(zero_merged_in)),
      tv_(tv) {}

IndexSwizzle::IndexSwizzle(
    const TensorView* tv,
    const TensorDomain* domain,
    std::unordered_map<IterDomain*, Val*> initial_index_map,
    std::unordered_map<IterDomain*, Val*> extent_map,
    std::unordered_set<IterDomain*> zero_domains,
    std::unordered_set<IterDomain*> zero_merged_in)
    : IndexCompute(
          domain,
          std::move(initial_index_map),
          std::move(extent_map),
          std::move(zero_domains),
          std::move(zero_merged_in)),
      tv_(tv) {}

void IndexSwizzle::run() {
  if (tv_->hasSwizzleOp()) {
    // Propagate backward for the annotated swizzle path.
    // TODO:
    //  eventually will unify the two swizzling implementation
    //  code path in a follow up. Currently just focusing on
    //  getting the necessary implementation of the swizzle
    //  operator ready.
    //
    // At this intermediate state, the legacy swizzle implementation
    //  takes precedence, i.e. whenever swizzle_type_ is not NoSwizzle,
    //  the new swizzle op pass is disabled.
    UpdateLeafIndices update_leaves(td_, indexMap(), extentMap());
    index_map_ = update_leaves.indexMap();
    extent_map_ = update_leaves.extentMap();
    IndexCompute::swizzle_mode_ = SwizzleMode::Data;
    IndexCompute::run();
  }
}

void IndexSwizzle::handle(Expr* e) {
  auto out_ids = ir_utils::filterByType<IterDomain>(e->outputs());
  bool needs_update =
      std::any_of(
          out_ids.begin(),
          out_ids.end(),
          [this](IterDomain* id) {
            return swizzled_ids_.find(id) != swizzled_ids_.end();
          }) ||
      (e->isA<Swizzle2D>() &&
       e->as<Swizzle2D>()->swizzleType() != Swizzle2DType::NoSwizzle &&
       e->as<Swizzle2D>()->swizzleMode() == SwizzleMode::Data);
  if (!needs_update) {
    return;
  }

  IndexCompute::handle(e);
  for (auto input : ir_utils::filterByType<IterDomain>(e->inputs())) {
    swizzled_ids_.insert(input);
  }
}

void IndexSwizzle::handle(Swizzle2D* swizzle_2d) {
  auto out_x_id = swizzle_2d->outX();
  auto out_y_id = swizzle_2d->outY();

  auto out_x_it = index_map_.find(out_x_id);
  auto out_y_it = index_map_.find(out_y_id);

  TORCH_INTERNAL_ASSERT(
      out_x_it != index_map_.end() && out_y_it != index_map_.end(),
      "Swizzle output indices were not propagated through");

  IndexCompute::handle(swizzle_2d);
}

namespace {

//! Check if the index of a parallel loop should be subsituted with
//! zero.
//!
//! Zero substitution only happens with the BID parallel types with
//! Local Or Shared tensors or the TID parallel types with Local
//! tensors.
//!
//! This check is straightforward for consumers, but for producers
//! the substitution is only done when the producer uses the same
//! parallel type as the loop parallel type.
//!
//! If there's a mapped producer IterDoamin and that ID is
//! parallelized, there are a couple of cases depending on the
//! parallel type and the producer memory type:
//!
//! Loop PT, producer PT, producer mem -> index
//! - BID, TID/Serial, Shared / Local -> use BID
//! - BID, BID, Shared / Local -> use zero when loop PT == producer PT
//! - BID, BID, Shared / Local -> invalid when loop PT != producer PT
//! - TID, Serial, Local -> use TID
//! - TID, TID, Local -> use zero when loop PT == producer PT
//! - TID, TID, Local -> invalid when loop PT != producer PT
//!
//! The invalid cases should not happen here as they should be already
//! detected as invalid parallelization. Thus, we just need to find if
//! the producer has a mapped IterDomain that has the same parallel
//! type as the loop IterDomain.
bool isParallelLoopIndexSubstitutedAsZero(
    const TensorView* tv,
    IterDomain* loop_id,
    bool as_consumer,
    bool within_mma_loops) {
  const auto ca_map = GpuLower::current()->caMap();

  // MMA operands are currently indexed in units of "fragments",
  //  so each mma tensor domain would be zero-ed and the tensor index
  //  calculated here would be the fragment index.
  // TODO: This is a quick WAR to enable iterating over a register array
  //  of MMA fragments, so we could generate unrolled mma loops.
  //  Eventually we still want IdGraph to be able to analyze the
  //  in-register layout of mma fragments for more unified indexing math
  //  as well as more flexibility in swizzling loops.
  if (loop_id->isMma() && !as_consumer) {
    return true;
  }

  const bool is_shared = tv->getMemoryType() == MemoryType::Shared;
  const bool is_local = tv->getMemoryType() == MemoryType::Local;

  if (!((loop_id->isBlockDim() && (is_shared || is_local)) ||
        (loop_id->isThread() && is_local))) {
    return false;
  }

  // If this is for a consumer, the above check is sufficient
  if (as_consumer) {
    return true;
  }

  // Note && TODO:
  // mma swizzled lane_id does not map naturally from producer
  // to consumer but they should still be detected as same
  // parallel type. In a follow up may want to extend
  // find_matching_parallel_domain to cover this case.
  if (within_mma_loops && loop_id->getParallelType() == ParallelType::TIDx) {
    return true;
  }

  // When indexing a producer, additional checks are required as
  // mentioned above
  auto producer_tv = tv;
  auto it = std::find_if(
      tv->getLeafDomain().begin(),
      tv->getLeafDomain().end(),
      [&](IterDomain* tv_id) {
        // Matching is done using the index and loop maps. See
        // validateParallelize as well.
        return ca_map->areMapped(loop_id, tv_id, IdMappingMode::EXACT) ||
            ca_map->areMapped(loop_id, tv_id, IdMappingMode::PERMISSIVE);
      });

  // There's no mapped producer ID. Zero substitution shouldn't be
  // done.
  if (it == tv->getLeafDomain().end()) {
    return false;
  }

  // Producer ID that corresponds to the loop ID
  IterDomain* producer_id = *it;

  // If the loop PT and producer PT are the same, the producer ID can
  // be indexed as just zero. Otherwise, it must use the loop parallel
  // type as its index.

  // Sanity check when not substituted, i.e., when the producer ID
  // uses a different as the loop PT. Not necessary as these
  // conditions are already validated, but just double checking.

  if (loop_id->getParallelType() != producer_id->getParallelType()) {
    TORCH_INTERNAL_ASSERT(
        (loop_id->isBlockDim() && !producer_id->isBlockDim()) ||
            (loop_id->isThreadDim() && !producer_id->isThread()),
        "Found invalid parallelization that should have been detected by the parallel validation: loop ID: ",
        loop_id->toString(),
        ", producer: ",
        producer_tv->toString());
  }

  return producer_id->getParallelType() == loop_id->getParallelType();
}

} // namespace

// Used for local and shared index mapping. Returns a map from loops
// to loop indices as well as a set of loops that do not contribute to
// indexing.
std::pair<
    std::unordered_map<kir::ForLoop*, Val*>,
    std::unordered_set<kir::ForLoop*>>
indexMapFromTV(
    const TensorView* tv,
    const std::vector<kir::ForLoop*>& loops,
    const std::unordered_set<kir::ForLoop*>& rotated_loops,
    kir::ForLoop* alloc_loop,
    bool as_consumer,
    kir::ForLoop* double_buffer_loop) {
  bool within_alloc = false;
  if (alloc_loop == nullptr) {
    within_alloc = true;
  }

  const bool is_global = tv->getMemoryType() == MemoryType::Global;
  const bool is_shared = tv->getMemoryType() == MemoryType::Shared;

  std::unordered_map<kir::ForLoop*, Val*> loop_to_ind_map;

  // Check if the current op has an implicit loop implemented
  //  within an mma instruction.
  bool within_mma_loops =
      std::any_of(loops.begin(), loops.end(), [](kir::ForLoop* fl) {
        return fl->iter_domain()->isMma();
      });

  // Track domains that do not contibute to the resulting
  // index. Previously, index->isZeroInt() was used to detect such
  // domains, but that's not a reliable method as we may set an
  // initial index to zero for unswitch.
  std::unordered_set<kir::ForLoop*> zero_loops;

  for (auto loop : loops) {
    Val* idx = nullptr;
    // See also LoopNestGenerator::pushAlloc.
    // NOLINTNEXTLINE(bugprone-branch-clone)
    if (!within_alloc) {
      if ((loop->iter_domain()->isThreadDim() && is_shared) ||
          (loop->iter_domain()->isThread() && is_global)) {
        idx = loop->indexOrStartIfTrivial();
      } else {
        idx = GpuLower::current()->kernel()->zeroVal();
        zero_loops.insert(loop);
      }
    } else if (isParallelLoopIndexSubstitutedAsZero(
                   tv, loop->iter_domain(), as_consumer, within_mma_loops)) {
      idx = GpuLower::current()->kernel()->zeroVal();
      zero_loops.insert(loop);
    } else {
      idx = loop->indexOrStartIfTrivial();
    }

    if (rotated_loops.count(loop) > 0 && zero_loops.count(loop) == 0) {
      idx = SimplifyingIrBuilder::addExpr(idx, loop->step());
    }

    if (loop == double_buffer_loop) {
      const int64_t stage_depth =
          GpuLower::current()->doubleBufferInfo().getStageDepthFor(
              loop->iter_domain());
      idx = SimplifyingIrBuilder::addExpr(
<<<<<<< HEAD
          idx, SimplifyingIrBuilder::create<Val>(stage_depth - 1));
=======
          idx, SimplifyingIrBuilder::create<Scalar>(stage_depth - 1L));
>>>>>>> fb9845e7
    }

    loop_to_ind_map[loop] = idx;

    if (!within_alloc && loop == alloc_loop) {
      within_alloc = true;
    }
  }
  // NOLINTNEXTLINE(clang-analyzer-cplusplus.NewDeleteLeaks)
  return {loop_to_ind_map, zero_loops};
}

//! Set "pragma unroll" required for loops that indexing of Local
//! tensors depends on.
//!
//! \param tv Indexed tensor
//! \param alloc_loop Allocation loop of tv
//! \param loops The current loop structure
//! \param id_map Producer-to-consumer map in case of indexing as producer
void ensureStaticIndexing(
    const TensorView* tv,
    kir::ForLoop* alloc_loop,
    const std::vector<kir::ForLoop*>& loops,
    const std::unordered_map<IterDomain*, IterDomain*>& id_map) {
  if (tv->getMemoryType() != MemoryType::Local) {
    return;
  }

  bool within_alloc = false;
  if (alloc_loop == nullptr) {
    within_alloc = true;
  }

  for (auto loop : loops) {
    if (!within_alloc) {
      if (loop == alloc_loop) {
        within_alloc = true;
      }
      continue;
    }
    IterDomain* loop_id = loop->iter_domain();
    if (loop->vectorize() || loop_id->isThread()) {
      continue;
    }
    // Look for a domain that is mapped with the loop. If mapped in
    // the loop map, the loop index should be used for indexing of the
    // tensor, except for broadcast and reduction domains.
    auto it = std::find_if(
        tv->getLeafDomain().begin(),
        tv->getLeafDomain().end(),
        [loop_id, &id_map](IterDomain* id) {
          if (id->isBroadcast() || id->isReduction() || id->isStride()) {
            return false;
          }
          auto id_replacement = id_map.find(id);
          if (id_replacement != id_map.end()) {
            id = id_replacement->second;
          }
          return GpuLower::current()->caMap()->areMapped(
              loop_id, id, IdMappingMode::PERMISSIVE);
        });
    if (it != tv->getLeafDomain().end()) {
      loop->requireUnroll();
    }
  }
}

namespace {

std::unordered_map<IterDomain*, IterDomain*> invertOneToOneMap(
    const std::unordered_map<IterDomain*, IterDomain*>& map) {
  std::unordered_map<IterDomain*, IterDomain*> inverted;
  for (const auto& kv : map) {
    bool inserted = inverted.emplace(kv.second, kv.first).second;
    TORCH_INTERNAL_ASSERT(
        inserted,
        "Multiple mappings to the same value detected: ",
        kv.second->toString());
  }
  return inverted;
}

} // namespace

std::vector<Val*> Index::getGlobalProducerStridedIndices(
    TensorView* producer_tv,
    const TensorView* consumer_tv,
    const std::vector<kir::ForLoop*>& loops,
    const std::unordered_set<kir::ForLoop*>& rotated_loops,
    const std::unordered_map<IterDomain*, Val*>& override_index) {
  FUSER_PERF_SCOPE("GpuLower::Lower::getGlobalProducerIndex");

  auto alloc_indices = getProducerAllocationIndices(
      producer_tv, consumer_tv, loops, rotated_loops, override_index);

  const auto& alloc_dom = producer_tv->getMaybeAllocationDomain();

  // TODO: Abstract stride logic to reuse with consumer indexing
  std::vector<Val*> strides(alloc_dom.size(), nullptr);
  {
    int stride_i = 0;
    for (const auto i : c10::irange(alloc_dom.size())) {
      if (alloc_dom[i]->isReduction()) {
        strides[i] = GpuLower::current()->kernel()->oneVal();
        continue;
      }
      std::stringstream ss;
      ss << "T" << producer_tv->name() << ".stride[" << stride_i++ << "]";
      strides[i] =
          SimplifyingIrBuilder::create<NamedScalar>(ss.str(), DataType::Int);
    }
  }

  TORCH_INTERNAL_ASSERT(
      alloc_dom.size() == producer_tv->domain()->contiguity().size());
  Val* cur_contig_stride = GpuLower::current()->kernel()->oneVal();
  for (const auto i : c10::irange(alloc_dom.size())) {
    auto dim = alloc_dom.size() - i - 1;
    if (alloc_dom[dim]->isReduction()) {
      continue;
    }

    auto producer_dim_contiguity = producer_tv->domain()->contiguity().at(dim);
    if (alloc_dom[dim]->isBroadcast()) {
      strides[dim] = cur_contig_stride->fusion()->zeroVal();
      TORCH_INTERNAL_ASSERT(!producer_dim_contiguity.has_value());
    } else if (!producer_dim_contiguity.has_value()) {
      TORCH_INTERNAL_ASSERT(false, "Expected value for dimension contiguity");
    } else if (producer_dim_contiguity.value()) {
      // If contig, used the stored stride which may be the previous
      // dimensions stride * previous dimensions size
      strides[dim] = cur_contig_stride;
      // Prepare for the next dimension which may also be contiguous, multiply
      // by extent of this dimension
      auto alloc_dim_extent = getHaloExtentOfRootAxis(alloc_dom[dim]);
      cur_contig_stride =
          SimplifyingIrBuilder::mulExpr(cur_contig_stride, alloc_dim_extent);
    } else {
      // If non contiguous dimension, keep local stride information, set cur
      // stride to local stride * local raw extent
      auto alloc_dim_extent = getHaloExtentOfRootAxis(alloc_dom[dim]);
      cur_contig_stride =
          SimplifyingIrBuilder::mulExpr(strides[dim], alloc_dim_extent);
    }
  }

  auto vectorize_shift =
      loops.empty() ? nullptr : loops.back()->vectorize_shift();

  // Global striding
  std::vector<Val*> strided_inds(
      alloc_dom.size(), GpuLower::current()->kernel()->zeroVal());
  for (const auto i : c10::irange(alloc_dom.size())) {
    Val* alloc_ind = alloc_indices.at(i);

    if (alloc_ind->isZeroInt()) {
      continue;
    } else {
      auto strided_ind = SimplifyingIrBuilder::mulExpr(alloc_ind, strides[i]);
      if (i == alloc_dom.size() - 1 && vectorize_shift != nullptr) {
        strided_inds[i] =
            SimplifyingIrBuilder::addExpr(strided_ind, vectorize_shift);
      } else {
        strided_inds[i] = strided_ind;
      }
    }
  }

  return strided_inds;
}

namespace {

// Maps all producer domains to consumer with broadcast
// forwarding. Used to find the allocation position.
std::unordered_map<IterDomain*, IterDomain*> mapAllProducerDomainsToConsumer(
    TensorView* producer_tv,
    const TensorView* consumer_tv) {
  // This map has forwarded broadcast axes, it should only be used to compute
  // the allocation position of the producer
  std::unordered_map<IterDomain*, IterDomain*> p2c_alloc_map;

  //  We want to replay producer as consumer instead of the other way around
  //  since consumer may have some broadcasted axes producer doesn't have
  //  merged into loops producer may use. If we did consumer as producer we
  //  wouldn't have this information in the mapping.
  auto replay_PasC = BestEffortReplay::replayPasC(
      producer_tv,
      consumer_tv,
      -1,
      PairwiseRootDomainMap(producer_tv, consumer_tv));

  // Grab consumer domain entries and reverse replay map. TODO: Maybe
  // TransformReplay::replayPasC could return this map
  for (auto id : consumer_tv->getLeafDomain()) {
    const auto& c2p_map = replay_PasC.getReplay();
    auto c2p_it = c2p_map.find(id);
    if (c2p_it != c2p_map.end()) {
      auto c_id = c2p_it->first;
      auto p_id = c2p_it->second;
      p2c_alloc_map[p_id] = c_id;
    }
  }

  return p2c_alloc_map;
}

Val* sumVals(std::vector<Val*> vals) {
  Val* result_index = GpuLower::current()->kernel()->zeroVal();
  for (auto v : vals) {
    result_index = SimplifyingIrBuilder::addExpr(result_index, v);
  }
  return result_index;
}

} // namespace

// Producer index for either shared or local memory
std::vector<Val*> Index::getNonGlobalProducerStridedIndices(
    TensorView* producer_tv,
    const TensorView* consumer_tv,
    const std::vector<kir::ForLoop*>& loops,
    const std::unordered_set<kir::ForLoop*>& rotated_loops,
    const std::unordered_map<IterDomain*, Val*>& override_index) {
  const auto gpu_lower = GpuLower::current();
  // Replay producer to look like consumer so we can index on producer since our
  // loop nests look like consumer
  auto pairwise_map = PairwiseRootDomainMap(producer_tv, consumer_tv);
  // Resize ops can be and should be replayed.
  auto producer_replayed_as_consumer =
      TransformReplay::replayPasC(
          producer_tv,
          consumer_tv,
          -1,
          pairwise_map,
          TransformReplayOptions().replayResize())
          .first;

  ir_utils::TVDomainGuard domain_guard(
      producer_tv, producer_replayed_as_consumer);
  const auto p2c_alloc_map =
      mapAllProducerDomainsToConsumer(producer_tv, consumer_tv);

  // Map everything we can from reference to producer using compute at index
  // map. All producer id's don't exist in the compute at map. The rfactor axes
  // all may be, but since I haven't proven that to be the case, going to do a
  // more conservative approach, which is to use the consumer as a proxy between
  // producer to reference.
  std::unordered_map<IterDomain*, IterDomain*> index_map_ref_to_producer;
  std::unordered_map<IterDomain*, IterDomain*> c2p_index_map;

  // Map sent to best effort replay needs to match the exact incantation for
  // compute_at_mode.cpp with MappingMode::Index
  auto c2p_root_map =
      PairwiseRootDomainMap(producer_tv, consumer_tv)
          .mapBroadcast(false)
          .mapConsumerToProducer(consumer_tv->domain(), producer_tv->domain());

  // This replay has to be consistent with compute at index map.
  BestEffortReplay replay_producer_as_consumer(
      producer_tv->getLeafDomain(), consumer_tv->getLeafDomain(), c2p_root_map);

  c2p_index_map = replay_producer_as_consumer.getReplay();

  auto producer_indexing_from_idgraph = getTensorIndexFromIdGraph(
      loops, rotated_loops, consumer_tv, producer_tv, false, c2p_index_map);

  auto producer_indexing = producer_indexing_from_idgraph.index;

  IndexSwizzle index_swizzle(
      producer_tv,
      producer_indexing.indexMap(),
      producer_indexing.extentMap(),
      producer_indexing.zeroDomains(),
      producer_indexing.zeroMergedIn());

  index_swizzle.run();

  auto producer_swizzled_index = index_swizzle;

  if (producer_tv->hasSwizzleOp()) {
    // Special handling needed on the new swizzle
    //  op pass:
    //  each swizzle op is local to the tensor,
    //  so ReplayPasC will not include the swizzle
    //  ops on the producer iterdomain. So would
    //  need to traverse forward the producer domain
    //  before the replay to get the swizzle ops.
    IndexSwizzle producer_swizzle2d(
        producer_tv,
        domain_guard.prevDomain(),
        producer_indexing.indexMap(),
        producer_indexing.extentMap(),
        producer_indexing.zeroDomains(),
        producer_indexing.zeroMergedIn());
    producer_swizzle2d.run();
    producer_swizzled_index = producer_swizzle2d;
  }

  // TODO: merge the two swizzle compute logic once the new one is ready.
  //  will need to replace cyclic shift swizzle with xor since swizzle2d
  //  doesn't have cyclic shift.
  const auto& index_map = producer_swizzled_index.indexMap();

  const auto& extent_map = producer_indexing.extentMap();
  const auto& zero_domain_map = producer_indexing.zeroDomains();
  // Indices should now be mapped onto IterDomains in producer, so just grab
  // and use them.
  const auto& alloc_dom = producer_tv->getMaybeAllocationDomain();

  // Figure out which alloc axes we don't need to index
  std::unordered_set<IterDomain*> skip_indexing;

  for (auto alloc_id : alloc_dom) {
    // Already taken care of because we can detect no indexing required
    if (alloc_id->isBroadcast() || alloc_id->isReduction() ||
        alloc_id->isStride()) {
      skip_indexing.insert(alloc_id);
      continue;
    }

    // Already an entry for this allocation domain, continue
    if (index_map.find(alloc_id) != index_map.end()) {
      continue;
    }
  }

  std::vector<Val*> strided_inds(
      alloc_dom.size(), GpuLower::current()->kernel()->zeroVal());
  for (const auto i : c10::irange(alloc_dom.size())) {
    if (skip_indexing.count(alloc_dom[i])) {
      continue;
    }

    auto override_it = override_index.find(alloc_dom[i]);
    const bool is_overriden = override_it != override_index.end();

    TORCH_INTERNAL_ASSERT(
        is_overriden || index_map.find(alloc_dom[i]) != index_map.end(),
        "Couldn't find allocation mapping for ",
        producer_tv->toString(),
        " dim: ",
        i,
        " id: ",
        alloc_dom[i]->toString());

    auto alloc_ind_i =
        is_overriden ? override_it->second : index_map.at(alloc_dom[i]);

    alloc_ind_i = getProducerIndexWithHalo(
        producer_tv, i, alloc_ind_i, consumer_tv, is_overriden);

    alloc_ind_i = getProducerIndexWithGather(
        alloc_ind_i,
        i,
        producer_tv,
        consumer_tv,
        producer_indexing_from_idgraph.concrete_index.indexMap());

    alloc_ind_i = getProducerIndexWithPartialSplit(
        alloc_ind_i, alloc_dom[i], producer_tv, consumer_tv);

    if (alloc_ind_i->isZeroInt()) {
      continue;
    }

    // Compute striding for this index.
    Val* stride = nullptr;
    for (const auto j : c10::irange(i + 1, alloc_dom.size())) {
      if (skip_indexing.count(alloc_dom[j])) {
        continue;
      }

      auto alloc_ext_j = extent_map.find(alloc_dom[j]) == extent_map.end()
          ? alloc_dom[j]->extent()
          : extent_map.at(alloc_dom[j]);

      alloc_ext_j = getHaloExtentOfRootAxis(alloc_dom[j], alloc_ext_j);

      if (zero_domain_map.count(alloc_dom[j]) == 0) {
        if (stride == nullptr) {
          stride = alloc_ext_j;
        } else {
          stride = SimplifyingIrBuilder::mulExpr(stride, alloc_ext_j);
        }
      }
    }

    if (stride != nullptr) {
      strided_inds[i] = SimplifyingIrBuilder::mulExpr(alloc_ind_i, stride);
    } else {
      strided_inds[i] = alloc_ind_i;
    }
  }

  if (producer_tv->isDoubleBuffered() || producer_tv->isCircularBuffered()) {
    auto db_loop = gpu_lower->doubleBufferInfo().getDoubleBufferLoop(
        producer_tv, loops, true);
    if (db_loop != nullptr) {
      const auto stage_depth =
          (int64_t)gpu_lower->doubleBufferInfo().getStageDepthFor(
              db_loop->iter_domain());
      auto loop_index = db_loop->indexOrStartIfTrivial();
      if (rotated_loops.count(db_loop) > 0) {
        loop_index = SimplifyingIrBuilder::addExpr(loop_index, db_loop->step());
      }
      auto db_switch_index = SimplifyingIrBuilder::modExpr(
          loop_index, SimplifyingIrBuilder::create<Val>(stage_depth));
      auto original_alloc_size =
          gpu_lower->doubleBufferInfo().getOriginalAllocSize(producer_tv);
      auto db_strided_index =
          SimplifyingIrBuilder::mulExpr(db_switch_index, original_alloc_size);
      strided_inds.push_back(db_strided_index);
    }
  }

  return strided_inds;
}

Val* Index::getLinearLogicalIndex(
    TensorView* consumer_tv,
    const std::vector<kir::ForLoop*>& loops,
    const std::unordered_set<kir::ForLoop*>& rotated_loops) {
  auto guard = ir_utils::allocateToRFactorDomainGuard(consumer_tv, true);
  return sumVals(
      getGlobalConsumerStridedIndices(consumer_tv, loops, rotated_loops));
}

std::vector<Val*> Index::getConsumerPerDimLogicalIndex(
    TensorView* consumer_tv,
    const std::vector<kir::ForLoop*>& loops,
    const std::unordered_set<kir::ForLoop*>& rotated_loops) {
  auto guard = ir_utils::allocateToRFactorDomainGuard(consumer_tv, false);
  IndexFromIdGraph index_from_id_graph =
      getTensorIndexFromIdGraph(loops, rotated_loops, consumer_tv);
  return getConsumerAllocationIndices(consumer_tv, loops, index_from_id_graph);
}

std::vector<Val*> Index::getProducerPerDimLogicalIndex(
    TensorView* producer_tv,
    const TensorView* consumer_tv,
    const std::vector<kir::ForLoop*>& loops,
    const std::unordered_set<kir::ForLoop*>& rotated_loops,
    const std::unordered_map<IterDomain*, Val*>& override_index) {
  auto guard = ir_utils::allocateToRFactorDomainGuard(producer_tv, false);
  return getProducerAllocationIndices(
      producer_tv, consumer_tv, loops, rotated_loops, override_index);
}

std::vector<Val*> Index::getStrides(const TensorView* tv) {
  // Indices should now be mapped onto IterDomains in consumer, so just grab
  // and use them.
  const auto& alloc_dom = tv->getMaybeAllocationDomain();

  std::vector<Val*> strides(
      alloc_dom.size(), GpuLower::current()->kernel()->oneVal());
  {
    int stride_i = 0;
    for (const auto i : c10::irange(alloc_dom.size())) {
      if (alloc_dom[i]->isReduction() || alloc_dom[i]->isStride()) {
        strides[i] = GpuLower::current()->kernel()->oneVal();
        continue;
      }
      std::stringstream ss;
      ss << "T" << tv->name() << ".stride[" << stride_i++ << "]";
      strides[i] =
          SimplifyingIrBuilder::create<NamedScalar>(ss.str(), DataType::Int);
    }
  }

  TORCH_INTERNAL_ASSERT(alloc_dom.size() == tv->domain()->contiguity().size());
  Val* cur_contig_stride = GpuLower::current()->kernel()->oneVal();
  for (const auto i : c10::irange(alloc_dom.size())) {
    auto dim = alloc_dom.size() - i - 1;
    if (alloc_dom[dim]->isReduction() || alloc_dom[dim]->isStride()) {
      continue;
    }

    auto dim_contiguity = tv->domain()->contiguity().at(dim);
    if (alloc_dom[dim]->isBroadcast()) {
      strides[dim] = cur_contig_stride->fusion()->zeroVal();
      TORCH_INTERNAL_ASSERT(!dim_contiguity.has_value());
    } else if (!dim_contiguity.has_value()) {
      TORCH_INTERNAL_ASSERT(false, "Expected value for dimension contiguity");
    } else if (dim_contiguity.value()) {
      // If contig, used the stored stride which may be the previous
      // dimensions stride * previous dimensions size
      strides[dim] = cur_contig_stride;
      // Prepare for the next dimension which may also be contiguous, multiply
      // by extent of this dimension
      auto alloc_dim_extent = getHaloExtentOfRootAxis(alloc_dom[dim]);
      cur_contig_stride =
          SimplifyingIrBuilder::mulExpr(cur_contig_stride, alloc_dim_extent);
    } else {
      // If non contiguous dimension, keep local stride information, set cur
      // stride to local stride * local raw extent
      cur_contig_stride = SimplifyingIrBuilder::mulExpr(
          strides[dim], getHaloExtentOfRootAxis(alloc_dom[dim]));
    }
  }
  return strides;
}

std::vector<Val*> Index::getConsumerAllocationIndices(
    const TensorView* tv,
    const std::vector<kir::ForLoop*>& loops,
    const IndexFromIdGraph& index_from_id_graph) {
  const auto& alloc_dom = tv->getMaybeAllocationDomain();
  auto indexing = index_from_id_graph.index;

  std::vector<Val*> alloc_inds(
      alloc_dom.size(), GpuLower::current()->kernel()->zeroVal());
  for (const auto i : c10::irange(alloc_dom.size())) {
    // See a comment in indexing to allocation domains in
    // getGlobalProducerIndex.
    if (alloc_dom[i]->isReduction() || alloc_dom[i]->isBroadcast() ||
        alloc_dom[i]->isStride()) {
      continue;
    }

    TORCH_INTERNAL_ASSERT(
        indexing.indexMap().find(alloc_dom[i]) != indexing.indexMap().end(),
        "Couldn't find allocation mapping for ",
        tv->toString(),
        " dim: ",
        i,
        " id: ",
        alloc_dom[i]->toString());

    auto alloc_ind = indexing.indexMap().at(alloc_dom[i]);

    alloc_ind = SimplifyingIrBuilder::addExpr(
        alloc_ind, getGlobalConsumerOffsetWithPartialSplit(alloc_dom[i]));
    alloc_inds[i] = alloc_ind;
  }
  return alloc_inds;
}

std::vector<Val*> Index::getProducerAllocationIndices(
    TensorView* producer_tv,
    const TensorView* consumer_tv,
    const std::vector<kir::ForLoop*>& loops,
    const std::unordered_set<kir::ForLoop*>& rotated_loops,
    const std::unordered_map<IterDomain*, Val*>& override_index) {
  FUSER_PERF_SCOPE("GpuLower::Lower::getProducerAllocationIndices");
  // Replay producer to look like consumer so we can index on producer since
  // our loop nests look like consumer
  auto pairwise_map =
      PairwiseRootDomainMap(producer_tv, consumer_tv).mapBroadcast(true);

  TensorDomain* producerAsC = TransformReplay::replayPasC(
                                  producer_tv,
                                  consumer_tv,
                                  -1,
                                  pairwise_map,
                                  TransformReplayOptions().replayResize())
                                  .first;

  // Make the producer_tv look like consumer while performing indexing math
  ir_utils::TVDomainGuard domain_guard(producer_tv, producerAsC);

  // Map sent to best effort replay needs to match the exact incantation for
  // compute_at_mode.cpp with MappingMode::Index
  auto c2p_root_map =
      PairwiseRootDomainMap(producer_tv, consumer_tv)
          .mapBroadcast(false)
          .mapConsumerToProducer(consumer_tv->domain(), producer_tv->domain());

  // This replay has to be consistent with compute at index map.
  BestEffortReplay replay_producer_as_consumer(
      producer_tv->getLeafDomain(), consumer_tv->getLeafDomain(), c2p_root_map);

  auto c2p_map = replay_producer_as_consumer.getReplay();

  // Make sure at least root domains are mapped even when extents may
  // be different. This mapping is important for the indexing lookup
  // tensors of PyTorch gather as a producer. The IDs of a lookup
  // tensor may have larger extents than those of the corresponding
  // output tensor, but the index expressions to those output IDs can
  // still be used for the producer. Note that we always do not map
  // the indirectly accessed ID and its corresponding output ID. The
  // above relaxed mapping is only for the rest of the IDs.
  //
  // Note that when the consumer has swizzle, the swizzle are skipped. For
  // example, if we have:
  //   consumer:
  //     root: I0, I1, I2
  //     leaf: I0, I3, I4
  //   producer:
  //     root I5, I6, I7
  // where I3, I4 = swizzle(I1, I2) , then the c2p map will be I3->I6, I4->I7,
  // I1 and I2 are not mapped. For this case, we should allow the root unmapped,
  // If we add I1->I6 and I2->I7, the c2p map will no longer be injective, which
  // is not what we want.
  const auto p2c_map = invertOneToOneMap(c2p_map);
  for (const auto& kv : PairwiseRootDomainMap(producer_tv, consumer_tv)
                            .mapBroadcast(false)
                            .mapDifferentExtents(true)
                            .mapConsumerToProducer(
                                consumer_tv->domain(), producer_tv->domain())) {
    auto consumer_root_id = kv.first;
    auto producer_root_id = kv.second;
    if (c2p_map.find(consumer_root_id) == c2p_map.end() &&
        p2c_map.find(producer_root_id) == p2c_map.end()) {
      c2p_map.emplace(consumer_root_id, producer_root_id);
    }
  }

  auto producer_indexing_from_idgraph = getTensorIndexFromIdGraph(
      loops, rotated_loops, consumer_tv, producer_tv, true, c2p_map);

  auto producer_indexing = producer_indexing_from_idgraph.index;

  // Indices should now be mapped onto IterDomains in producer, so just grab
  // and use them.
  const auto& alloc_dom = producer_tv->getMaybeAllocationDomain();

  std::vector<Val*> alloc_inds(
      alloc_dom.size(), GpuLower::current()->kernel()->zeroVal());

  for (const auto i : c10::irange(alloc_dom.size())) {
    if (alloc_dom[i]->isReduction() || alloc_dom[i]->isBroadcast()) {
      continue;
    }

    Val* alloc_ind = nullptr;
    auto override_it = override_index.find(alloc_dom[i]);
    const bool is_overriden = override_it != override_index.end();
    if (is_overriden) {
      alloc_ind = override_it->second;
    } else if (
        producer_indexing.indexMap().find(alloc_dom[i]) !=
        producer_indexing.indexMap().end()) {
      alloc_ind = producer_indexing.indexMap().at(alloc_dom[i]);
    }

    TORCH_INTERNAL_ASSERT(
        alloc_ind != nullptr,
        "Couldn't find allocation mapping for ",
        producer_tv->toString(),
        " dim: ",
        i,
        " id: ",
        alloc_dom[i]->toString());

    alloc_ind = getProducerIndexWithHalo(
        producer_tv, i, alloc_ind, consumer_tv, is_overriden);

    alloc_ind = getProducerIndexWithGather(
        alloc_ind,
        i,
        producer_tv,
        consumer_tv,
        producer_indexing_from_idgraph.concrete_index.indexMap());

    alloc_ind = getProducerIndexWithPartialSplit(
        alloc_ind, alloc_dom[i], producer_tv, consumer_tv);

    alloc_inds.at(i) = alloc_ind;
  }

  return alloc_inds;
}

std::vector<Val*> Index::getGlobalConsumerStridedIndices(
    const TensorView* consumer_tv,
    const std::vector<kir::ForLoop*>& loops,
    const std::unordered_set<kir::ForLoop*>& rotated_loops,
    const std::unordered_map<int, Val*>& override_index) {
  FUSER_PERF_SCOPE("GpuLower::Lower::getGlobalConsumerIndex");

  auto index_from_id_graph =
      getTensorIndexFromIdGraph(loops, rotated_loops, consumer_tv);
  auto consumer_indexing = index_from_id_graph.index;
  auto strides = getStrides(consumer_tv);
  // if we need to override index, we need to generate the index from each
  // allocation axis firstly.
  auto alloc_inds =
      getConsumerAllocationIndices(consumer_tv, loops, index_from_id_graph);

  // Global striding
  auto vectorize_shift =
      loops.empty() ? nullptr : loops.back()->vectorize_shift();
  std::vector<Val*> strided_inds(
      alloc_inds.size(), GpuLower::current()->kernel()->zeroVal());
  for (const auto i : c10::irange(alloc_inds.size())) {
    auto override_it = override_index.find((int)i);
    if (override_it != override_index.end()) {
      alloc_inds[i] = override_it->second;
    }
    if (alloc_inds[i]->isZeroInt()) {
      continue;
    } else {
      auto strided_ind =
          SimplifyingIrBuilder::mulExpr(alloc_inds[i], strides[i]);
      if (i == strides.size() - 1 && vectorize_shift != nullptr) {
        strided_inds[i] =
            SimplifyingIrBuilder::addExpr(strided_ind, vectorize_shift);
      } else {
        strided_inds[i] = strided_ind;
      }
    }
  }

  TORCH_INTERNAL_ASSERT(
      strided_inds.size() == consumer_tv->getMaybeAllocationDomain().size());

  return strided_inds;
}

// Consumer index for either shared or local memory
std::vector<Val*> Index::getNonGlobalConsumerStridedIndices(
    const TensorView* consumer_tv,
    const std::vector<kir::ForLoop*>& loops,
    const std::unordered_set<kir::ForLoop*>& rotated_loops,
    const std::unordered_map<IterDomain*, Val*>& override_index) {
  const auto gpu_lower = GpuLower::current();
  // At now, only ScatterOp set override_index, and the output of ScatterOp
  // is on global memory, so in this method, the override_index must be empty.
  TORCH_INTERNAL_ASSERT(override_index.empty());
  auto consumer_indexing_from_idgraph = getTensorIndexFromIdGraph(
      loops,
      rotated_loops,
      consumer_tv,
      // Producer tv
      nullptr,
      // Index global
      false);

  auto consumer_indexing = consumer_indexing_from_idgraph.index;

  IndexSwizzle index_swizzle(
      consumer_tv,
      consumer_indexing.indexMap(),
      consumer_indexing.extentMap(),
      consumer_indexing.zeroDomains(),
      consumer_indexing.zeroMergedIn());

  index_swizzle.run();

  const auto& index_map = index_swizzle.indexMap();
  const auto& extent_map = consumer_indexing.extentMap();
  const auto& zero_domain_map = consumer_indexing.zeroDomains();

  // Indices should now be mapped onto IterDomains in consumer, so just grab
  // and use them.
  const auto& alloc_dom = consumer_tv->getMaybeAllocationDomain();
  std::vector<Val*> strided_inds(
      alloc_dom.size(), GpuLower::current()->kernel()->zeroVal());
  for (const auto i : c10::irange(alloc_dom.size())) {
    if (alloc_dom[i]->isReduction() || alloc_dom[i]->isBroadcast() ||
        alloc_dom[i]->isStride()) {
      continue;
    }

    std::stringstream error_msg_loops;
    if (index_map.find(alloc_dom[i]) == index_map.end()) {
      for (auto loop : loops) {
        error_msg_loops << " " << loop->iter_domain()->toString();
      }
    }

    TORCH_INTERNAL_ASSERT(
        index_map.find(alloc_dom[i]) != index_map.end(),
        "Couldn't find allocation mapping for ",
        consumer_tv->toString(),
        " dim: ",
        i,
        " id: ",
        alloc_dom[i]->toString(),
        ", loops: ",
        error_msg_loops.str());

    auto alloc_ind_i = index_map.at(alloc_dom[i]);
    if (alloc_ind_i->isZeroInt()) {
      continue;
    }

    // Compute striding for this index.
    Val* stride = nullptr;
    for (const auto j : c10::irange(i + 1, alloc_dom.size())) {
      if (alloc_dom[j]->isBroadcast() || alloc_dom[j]->isReduction() ||
          alloc_dom[j]->isStride()) {
        continue;
      }

      TORCH_INTERNAL_ASSERT(
          index_map.find(alloc_dom[j]) != index_map.end(),
          "Couldn't find allocation mapping for ",
          consumer_tv->toString(),
          " dim: ",
          j,
          " id: ",
          alloc_dom[j]->toString());

      auto alloc_ext_j = extent_map.find(alloc_dom[j]) == extent_map.end()
          ? alloc_dom[j]->extent()
          : extent_map.at(alloc_dom[j]);

      alloc_ext_j = getHaloExtentOfRootAxis(alloc_dom[j], alloc_ext_j);

      if (zero_domain_map.count(alloc_dom[j]) == 0) {
        if (stride == nullptr) {
          stride = alloc_ext_j;
        } else {
          stride = SimplifyingIrBuilder::mulExpr(stride, alloc_ext_j);
        }
      }
    }

    if (stride != nullptr) {
      strided_inds[i] = SimplifyingIrBuilder::mulExpr(alloc_ind_i, stride);
    } else {
      strided_inds[i] = alloc_ind_i;
    }
  }

  // This check was originally done in getConsumerStridedIndices, but
  // the number of strided index values depends on the loop where the
  // consumer tensor is located. If it's double buffered and not in
  // the prologue loop, strided_inds ends up having one more
  // index, so it's just much simpler to check here before adding the
  // additional index for double buffering.
  TORCH_INTERNAL_ASSERT(
      strided_inds.size() == consumer_tv->getMaybeAllocationDomain().size());

  if (consumer_tv->isDoubleBuffered() || consumer_tv->isCircularBuffered()) {
    auto db_loop =
        gpu_lower->doubleBufferInfo().getDoubleBufferLoop(consumer_tv, loops);
    auto stage_depth = (int64_t)gpu_lower->doubleBufferInfo().getStageDepthFor(
        db_loop->iter_domain());
    bool is_circular_buffer_loop = stage_depth > 2;
    bool is_prolog =
        db_loop->doubleBufferLoopStage() == DoubleBufferLoopStage::Prolog;

    Val* db_switch_index = nullptr;

    // In double buffered we don't materialize the prolog loop as there will
    //  be only one iteration. In circular buffer case we materialize the
    //  prolog loop as well covering the first N-1 iterations, N being the
    //  stage depth.
    if (!is_prolog || is_circular_buffer_loop) {
      if (is_prolog && is_circular_buffer_loop) {
        // The buffer switching logic is the same as original index
        //  in the case of circular buffer prolog.
        db_switch_index = db_loop->indexOrStartIfTrivial();
        if (rotated_loops.count(db_loop)) {
          db_switch_index =
              SimplifyingIrBuilder::addExpr(db_switch_index, db_loop->step());
        }
      } else {
        auto loop_index = db_loop->indexOrStartIfTrivial();
        if (rotated_loops.count(db_loop)) {
          loop_index =
              SimplifyingIrBuilder::addExpr(loop_index, db_loop->step());
        }
        // Switching index generated for main loop or epilog component.
        db_switch_index = SimplifyingIrBuilder::modExpr(
            SimplifyingIrBuilder::addExpr(
                loop_index, SimplifyingIrBuilder::create<Val>(stage_depth - 1)),
            SimplifyingIrBuilder::create<Val>(stage_depth));
      }

      // Use the generated switching buffer index to access the buffer space.
      auto original_alloc_size =
          gpu_lower->doubleBufferInfo().getOriginalAllocSize(consumer_tv);
      auto db_strided_index =
          SimplifyingIrBuilder::mulExpr(db_switch_index, original_alloc_size);
      strided_inds.push_back(db_strided_index);
    }
  }
  return strided_inds;
}

Val* Index::getProducerStridedIndices(
    TensorView* producer,
    const TensorView* consumer,
    const std::vector<kir::ForLoop*>& loops,
    const std::unordered_set<kir::ForLoop*>& rotated_loops,
    const std::unordered_map<IterDomain*, Val*>& override_index,
    bool generate_pointer) {
  FUSER_PERF_SCOPE("GpuLower::Lower::Index::getProducerStridedIndices");
  if (producer->domain()->noReductions().empty()) {
    if (generate_pointer) {
      return getTensorBaseAddress(producer);
    } else {
      return GpuLower::current()->kernel()->zeroVal();
    }
  }

  if (producer->getMemoryType() == MemoryType::Global) {
    auto index = sumVals(getGlobalProducerStridedIndices(
        producer, consumer, loops, rotated_loops, override_index));
    if (generate_pointer) {
      return SimplifyingIrBuilder::addExpr(
          getTensorBaseAddress(producer), index);
    } else {
      return index;
    }
  } else {
    auto index = sumVals(getNonGlobalProducerStridedIndices(
        producer, consumer, loops, rotated_loops, override_index));
    if (generate_pointer) {
      auto index_bytes = IrBuilder::mulExpr(
          index,
          IrBuilder::newConstant(
              dataTypeSize(*producer->getDataType()), *index->getDataType()));
      return IrBuilder::addExpr(getTensorBaseAddress(producer), index_bytes);
    } else {
      return index;
    }
  }
}

// Producer is the inputs of an expression
kir::TensorIndex* Index::getProducerIndex(
    TensorView* producer,
    const TensorView* consumer,
    const std::vector<kir::ForLoop*>& loops,
    const std::unordered_set<kir::ForLoop*>& rotated_loops,
    const std::unordered_map<IterDomain*, Val*>& override_index,
    bool generate_pointer) {
  auto index = getProducerStridedIndices(
      producer,
      consumer,
      loops,
      rotated_loops,
      override_index,
      generate_pointer);
  index = GpuLower::current()->commonScalarMap().hoistScalar(index, loops);
  return SimplifyingIrBuilder::create<kir::TensorIndex>(producer, index);
}

Val* Index::getConsumerStridedIndices(
    TensorView* consumer,
    const std::vector<kir::ForLoop*>& loops,
    const std::unordered_set<kir::ForLoop*>& rotated_loops,
    const std::unordered_map<int, Val*>& override_index,
    bool generate_pointer) {
  FUSER_PERF_SCOPE("GpuLower::Lower::Index::getConsumerStridedIndices");
  if (consumer->domain()->noReductions().empty()) {
    if (generate_pointer) {
      return getTensorBaseAddress(consumer);
    } else {
      return GpuLower::current()->kernel()->zeroVal();
    }
  }

  if (consumer->getMemoryType() == MemoryType::Global) {
    auto index = sumVals(getGlobalConsumerStridedIndices(
        consumer, loops, rotated_loops, override_index));
    if (generate_pointer) {
      return SimplifyingIrBuilder::addExpr(
          getTensorBaseAddress(consumer), index);
    } else {
      return index;
    }
  } else {
    auto index = sumVals(
        getNonGlobalConsumerStridedIndices(consumer, loops, rotated_loops));
    if (generate_pointer) {
      auto index_bytes = IrBuilder::mulExpr(
          index,
          IrBuilder::newConstant(
              dataTypeSize(*consumer->getDataType()), *index->getDataType()));
      return IrBuilder::addExpr(getTensorBaseAddress(consumer), index_bytes);
    } else {
      return index;
    }
  }
}

// Consumer is the output of an expression
kir::TensorIndex* Index::getConsumerIndex(
    TensorView* consumer,
    const std::vector<kir::ForLoop*>& loops,
    const std::unordered_set<kir::ForLoop*>& rotated_loops,
    const std::unordered_map<int, Val*>& override_index,
    bool generate_pointer) {
  auto index = getConsumerStridedIndices(
      consumer, loops, rotated_loops, override_index, generate_pointer);
  index = GpuLower::current()->commonScalarMap().hoistScalar(index, loops);
  return SimplifyingIrBuilder::create<kir::TensorIndex>(consumer, index);
}

namespace {

struct PredicateDomainInfo {
 public:
  // Iteration domain to predicate
  IterDomain* id = nullptr;
  // The set of iteration domains that make up the id. If this is for
  // a non-divisible split, the set only contains the id itself. This
  // set is used to remove redundant predicates when gathering
  // unswitch predicates.
  std::unordered_set<IterDomain*> covered_ids;
  // True if this predicate is for an intermediate domain. Examples
  // include domains with non-divisible split and resized domains.
  bool is_intermediate_domain = false;
};

// Find iteration domains in the history of a consumer to predicate comprised
// only of merge operations. Only return iteration domains that are subsequently
// fed into a split, or are in the provided domain. In other words, we don't
// want to return every IterDomain that's contiguous, just the one closest to
// the leaves. Predicates are not associated with physical memory so we can
// treat all of them as contiguous merges.
//
// TODO: This seems to have a large overlap with ContigIDs. Consider
// refactoring.
std::vector<PredicateDomainInfo> getPredicateContigIds(
    TensorView* consumer_tv,
    const std::unordered_map<IterDomain*, Val*>& consumer_index_map) {
  const auto gpu_lower = GpuLower::current();

  // When there's a resize expr between the root and the rfactor
  // domains, predicate the rfactor domain. Otherwise, predicate the
  // root domain. The actual size of an IterDomain after resize
  // changes, and the output IterDomain needs to be used to generate
  // its predicate.
  const auto& consumer_root_domain = ir_utils::hasResizedRfactor(consumer_tv)
      ? consumer_tv->getMaybeRFactorDomain()
      : consumer_tv->getRootDomain();

  if (consumer_root_domain.empty()) {
    return std::vector<PredicateDomainInfo>();
  }

  std::unordered_map<IterDomain*, Val*> concrete_index_map;
  for (auto entry : consumer_index_map) {
    auto c_id = gpu_lower->caMap()->getConcreteMappedID(
        entry.first, IdMappingMode::EXACT);
    concrete_index_map[c_id] = entry.second;
  }

  std::unordered_set<IterDomain*> final_ids;
  for (auto root_i : c10::irange(consumer_root_domain.size())) {
    auto root_id = consumer_root_domain[root_i];
    if (root_id->maybePartial()) {
      final_ids.insert(root_id);
      continue;
    }
    // Shifted or gathered axes need to be predicated at the root domain
    auto shift_expr = dynamic_cast<ShiftOp*>(consumer_tv->definition());
    auto gather_expr = dynamic_cast<GatherOp*>(consumer_tv->definition());
    if ((shift_expr && shift_expr->offset(root_i) != 0) ||
        (gather_expr && root_i < gather_expr->windowShape().size() &&
         gather_expr->windowShape().at(root_i) != 1)) {
      final_ids.insert(root_id);
    }
  }

  ContigIDs contig_finder(
      consumer_tv->getLeafDomain(),
      consumer_root_domain,
      TensorDomain::getContiguityFilledWith(consumer_root_domain, true),
      final_ids,
      concrete_index_map,
      GpuLower::current()->divisibleSplitSet(),
      GpuLower::current()->caMap(),
      GpuLower::current()->haloInfo(),
      GpuLower::current()->concretizedBroadcastDomains(),
      {},
      false,
      true);

  std::vector<PredicateDomainInfo> contig_id_infos;
  std::unordered_set<IterDomain*> covered_roots;

  // Create entries and return them
  for (auto root_id : consumer_root_domain) {
    if (covered_roots.count(root_id) > 0) {
      continue;
    }

    if (root_id->isBroadcast()) {
      continue;
    }

    auto contig_id_it = contig_finder.allocToIndexedID().find(root_id);

    TORCH_INTERNAL_ASSERT(
        contig_id_it != contig_finder.allocToIndexedID().end(),
        "Error in predicate contiguity analysis, missing index for root ",
        root_id->toString());

    auto contig_id = contig_id_it->second;

    // Pick inputs from the starting domains, i.e.,
    // reference_predicated_root_domain.
    auto contig_alloc_ids = contig_finder.indexedAllocIDs(contig_id);
    covered_roots.insert(contig_alloc_ids.begin(), contig_alloc_ids.end());
    PredicateDomainInfo contig_id_info;
    contig_id_info.id = contig_id;
    contig_id_info.covered_ids = std::unordered_set<IterDomain*>(
        contig_alloc_ids.begin(), contig_alloc_ids.end());
    contig_id_infos.push_back(contig_id_info);
  }
  return contig_id_infos;
}

std::vector<PredicateDomainInfo> getNonDivisibleConsumerDomainsToPredicate(
    TensorView* consumer_tv) {
  const auto& non_divisible_split_info =
      GpuLower::current()->nonDivisibleSplitInfo();

  std::vector<PredicateDomainInfo> pred_info_vec;

  auto it = non_divisible_split_info.splitsToPredicate().find(consumer_tv);
  if (it == non_divisible_split_info.splitsToPredicate().end()) {
    return {};
  }

  const auto& splits_to_predicate = it->second;

  for (auto split : splits_to_predicate) {
    PredicateDomainInfo info{split->in(), {split->in()}, true};
    pred_info_vec.emplace_back(info);
  }

  return pred_info_vec;
}

bool needsPadding(TensorView* tv) {
  auto shift_expr = dynamic_cast<ShiftOp*>(tv->definition());
  auto gather_expr = dynamic_cast<GatherOp*>(tv->definition());

  return (shift_expr != nullptr && shift_expr->hasPadding()) ||
      (gather_expr != nullptr && gather_expr->hasPadding());
}

// Get an additional offset of a stop index when building a predicate
// for unswitch. Initial stop indices generated at
// getPredicateIndexingFromIdGraph do not take halo into account, and the
// adjustment for halo is done as an additional offset to the final index value
// so that unswitch predicates can be compared with each other by just looking
// at the additional offsets.
//
// consumer_root_id: the domain for which a stop predicate is being built.
int64_t getUnswitchStopOffset(
    IterDomain* consumer_root_id,
    TensorView* consumer_tv) {
  const auto gpu_lower = GpuLower::current();

  AxisHaloInfo halo_info =
      gpu_lower->haloInfo()->getRootAxisInfo(consumer_root_id);

  // If the consumer root domain to predicate does not have halo, no
  // adjustment is required.
  if (!halo_info.hasHalo()) {
    return 0;
  }

  // Find if this contig_id is used in the unswitched domains
  auto unswitch_it = std::find_if(
      consumer_tv->getLeafDomain().begin(),
      consumer_tv->getLeafDomain().end(),
      [](IterDomain* id) {
        return id->getParallelType() == ParallelType::Unswitch ||
            id->getParallelType() == ParallelType::Unroll ||
            id->getParallelType() == ParallelType::Vectorize;
      });

  // If any of the unswitched leaf domains inherits the halo from the
  // root domain, the halo width needs to be added to the stop offset
  if (std::any_of(
          unswitch_it,
          consumer_tv->getLeafDomain().end(),
          [&gpu_lower, &consumer_root_id](auto leaf_id) {
            return gpu_lower->haloInfo()->isHaloInherited(
                consumer_root_id, leaf_id);
          })) {
    return halo_info.width();
  } else {
    return 0;
  }
}

std::pair<Val*, Val*> getStartAndStopOffsetsForShift(
    TensorView* consumer_tv,
    IterDomain* consumer_id,
    bool padding_predicate) {
  TORCH_INTERNAL_ASSERT(consumer_id != nullptr);

  auto shift_expr = dynamic_cast<ShiftOp*>(consumer_tv->definition());

  // Adjustment is not necessary if not shift.
  // Even so, padding predicate does not need any adjustment.
  if (shift_expr == nullptr || padding_predicate) {
    return {
        GpuLower::current()->kernel()->zeroVal(),
        GpuLower::current()->kernel()->zeroVal()};
  }

  const auto root_axis_pos = consumer_tv->domain()->rootPosOf(consumer_id);

  // The first or last N elements, where N is the padding width,
  // correspond to the padding predicate.

  const auto shift_offset = shift_expr->offset(root_axis_pos);
  const auto pad_width = shift_expr->padWidth().at(root_axis_pos);

  int64_t start_offset = 0;
  int64_t stop_offset = 0;

  if (shift_offset > 0) {
    start_offset = -pad_width;
  } else if (shift_offset < 0) {
    stop_offset = pad_width;
  }

  return {
      SimplifyingIrBuilder::create<Val>(start_offset),
      SimplifyingIrBuilder::create<Val>(stop_offset)};
}

std::pair<Val*, Val*> getStartAndStopOffsetsForGather(
    TensorView* consumer_tv,
    IterDomain* consumer_id,
    const std::unordered_map<IterDomain*, Val*>& ref_start_index_map,
    const std::unordered_map<IterDomain*, Val*>& ref_stop_index_map,
    bool padding_predicate) {
  TORCH_INTERNAL_ASSERT(consumer_id != nullptr);

  // Adjustment is not necessary if not gather. Even so, padding
  // predicate does not need any adjustment.
  if (!consumer_tv->definition()->isA<GatherOp>() || padding_predicate) {
    return {
        GpuLower::current()->kernel()->zeroVal(),
        GpuLower::current()->kernel()->zeroVal()};
  }

  const auto root_axis_pos = consumer_tv->domain()->rootPosOf(consumer_id);

  auto producer_start_offset = getProducerOffsetWithGather(
      root_axis_pos, consumer_tv, ref_start_index_map);

  auto producer_stop_offset = getProducerOffsetWithGather(
      root_axis_pos, consumer_tv, ref_stop_index_map);

  auto consumer_start_offset = GpuLower::current()->kernel()->zeroVal();
  auto consumer_stop_offset = GpuLower::current()->kernel()->zeroVal();

  if (producer_start_offset->isZeroInt() && producer_stop_offset->isZeroInt()) {
    return {consumer_start_offset, consumer_stop_offset};
  }

  Val* start_offset = nullptr;
  Val* stop_offset = nullptr;

  // In the normal case, take the minimum of the start and the
  // maximum of the stop offsets. If there's no padding, the producer
  // offset must be always larger than the consumer
  // offset. So, the consumer and produce offsets can be always used
  // for the start and stop offsets, respectively.
  const auto pad_left =
      consumer_tv->definition()->as<GatherOp>()->padWidth()[root_axis_pos][0];
  const auto pad_right =
      consumer_tv->definition()->as<GatherOp>()->padWidth()[root_axis_pos][1];
  const auto window_size =
      consumer_tv->definition()->as<GatherOp>()->windowShape()[root_axis_pos];

  // consumer index: index
  // producer index: index + window_index - pad_left
  //
  // consumer extent: ext
  // producer extent: ext + window_size - 1 - pad_left - pad_right
  //
  // consumer stop pred: index < ext
  // producer stop pred: index + window_index - pad_left < ext + window_size - 1
  // - pad_left - pad_right
  //                  -> index + window_index - pad_left - (window_size - 1 -
  //                  pad_left - pad_right) < ext
  //                  -> index + window_index - (window_size - 1 - pad_right) <
  //                  ext
  //
  // consumer start pred: index >= 0
  // producer start pred: index + window_index - pad_left >= 0

  const auto producer_ext_adj = window_size - 1 - pad_left - pad_right;
  producer_stop_offset = SimplifyingIrBuilder::subExpr(
      producer_stop_offset,
<<<<<<< HEAD
      SimplifyingIrBuilder::create<Val>(producer_ext_adj));
=======
      SimplifyingIrBuilder::create<Scalar>((int64_t)producer_ext_adj));
>>>>>>> fb9845e7

  // As commented above, when pad_left is zero, the consumer predicate
  // is always more restrictive than the producer predicate.
  if (pad_left == 0) {
    start_offset = consumer_start_offset;
  } else {
    start_offset = SimplifyingIrBuilder::minExpr(
        consumer_start_offset, producer_start_offset);
  }

  // As commented above, when pad_right is zero, the consumer
  // predicate is always more restrictive than the producer
  // predicate.
  if (pad_right == 0) {
    stop_offset = consumer_stop_offset;
  } else {
    stop_offset = SimplifyingIrBuilder::maxExpr(
        consumer_stop_offset, producer_stop_offset);
  }

  TORCH_INTERNAL_ASSERT(start_offset != nullptr);
  TORCH_INTERNAL_ASSERT(stop_offset != nullptr);

  return {start_offset, stop_offset};
}

// Get the start and stop limit offsets that define the valid range to
// compute. In the simplest case, they are just 0 and
// IterDomain::extent. However, IterDomain may have non-zero start and
// stop that's different from extent. Also, when IterDomain has halo,
// the actual offsets of the logical start and stop positions are
// shifted.
std::pair<Val*, Val*> getStartAndStopLimitOffsets(
    IterDomain* consumer_id,
    bool padding_predicate,
    bool intemediate_domain_pred) {
  const auto gpu_lower = GpuLower::current();

  TORCH_INTERNAL_ASSERT(consumer_id != nullptr);

  Val* start_limit = consumer_id->start();
  Val* stop_limit = SimplifyingIrBuilder::negExpr(consumer_id->stopOffset());

  if (!intemediate_domain_pred) {
    AxisHaloInfo halo_info =
        gpu_lower->haloInfo()->getRootAxisInfo(consumer_id);

    // Below, "left" and "right" halo mean halo at offset zero and
    // axis extent, respectively.
    //
    // The consumer axis looks like this:
    //
    // [0, left halo)[start_limit, stop_limit)[0, right halo)
    //
    if (!padding_predicate) {
      start_limit = SimplifyingIrBuilder::addExpr(
          start_limit, (int64_t)halo_info.width(0));
      stop_limit = SimplifyingIrBuilder::addExpr(
          stop_limit, (int64_t)halo_info.width(0));
    } else {
      // In case of the padding predicate, the whole range, including both left
      // and right halo regions, is computed.
      stop_limit =
          SimplifyingIrBuilder::addExpr(stop_limit, (int64_t)halo_info.width());
    }
  } else {
    // For non-divisible predicates, the index must be predicated such
    // that it is less than the extent of the predicated ID +
    // halo. Note that getRootAxisInfo doesn't work since consumer_id
    // isn't a root domain.
    if (gpu_lower->haloInfo()->hasHaloWidth(consumer_id)) {
      auto halo = gpu_lower->haloInfo()->getHaloWidth(consumer_id);
      stop_limit = SimplifyingIrBuilder::addExpr(stop_limit, (int64_t)halo);
    }
  }

  return {start_limit, stop_limit};
}

// Get the offsets for the start and stop predicates. The offsets
// are to be added to the index.
std::pair<Val*, Val*> getStartAndStopOffsets(
    IterDomain* consumer_id,
    TensorView* consumer_tv,
    const std::unordered_map<IterDomain*, Val*>& consumer_start_index_map,
    const std::unordered_map<IterDomain*, Val*>& consumer_stop_index_map,
    bool padding_predicate,
    bool unswitch,
    bool intermediate_domain_pred) {
  // By default, the offsets for the start and stop predicates are
  // just zero. All halo-related adjustments are done at root domains,
  // so consumer_id is not a root domain, no adjustment is required.
  if (consumer_id->definition() != nullptr && !intermediate_domain_pred) {
    return {
        GpuLower::current()->kernel()->zeroVal(),
        GpuLower::current()->kernel()->zeroVal()};
  }

  auto consumer_def = consumer_tv->definition();

  Val* start_offset = GpuLower::current()->kernel()->zeroVal();
  Val* stop_offset = GpuLower::current()->kernel()->zeroVal();

  // These adjustments are not required when predicating non-divisible splits
  if (!intermediate_domain_pred) {
    if (consumer_def->isA<ShiftOp>()) {
      std::tie(start_offset, stop_offset) = getStartAndStopOffsetsForShift(
          consumer_tv, consumer_id, padding_predicate);
    } else if (consumer_def->isA<GatherOp>()) {
      std::tie(start_offset, stop_offset) = getStartAndStopOffsetsForGather(
          consumer_tv,
          consumer_id,
          consumer_start_index_map,
          consumer_stop_index_map,
          padding_predicate);
    }

    // Adjustment for partial split
    auto partial_split_offset =
        getGlobalConsumerOffsetWithPartialSplit(consumer_id);
    start_offset =
        SimplifyingIrBuilder::addExpr(start_offset, partial_split_offset);
    stop_offset =
        SimplifyingIrBuilder::addExpr(stop_offset, partial_split_offset);

    // If generating a predicate for unswitch, adjust the stop offset to
    // accommodate the addition of halo to the loop stop. See the
    // comment in getPredicateIndexingFromIdGraph as well.
    if (unswitch) {
      TORCH_INTERNAL_ASSERT(
          !padding_predicate, "Unswitch should not use the padding predicate");
      auto stop_unswitch_offset =
          getUnswitchStopOffset(consumer_id, consumer_tv);
      stop_offset =
          SimplifyingIrBuilder::addExpr(stop_offset, stop_unswitch_offset);
    }
  }

  // Get the boundaries of two ends
  auto limits = getStartAndStopLimitOffsets(
      consumer_id, padding_predicate, intermediate_domain_pred);

  // At this point, we have everything to create both start and stop
  // predicates as:
  //
  //  index + start_offset >= start_limit
  //  index + stop_offset  < extent + stop_limit
  //
  // In order to enable consolidating unswitch predicates, organize
  // the predicates as:
  //
  //  index + (start_offset - start_limit) >= 0
  //  index + (stop_offset - stop_limit)  < extent

  start_offset = SimplifyingIrBuilder::subExpr(start_offset, limits.first);
  stop_offset = SimplifyingIrBuilder::subExpr(stop_offset, limits.second);

  return {start_offset, stop_offset};
}

bool canOmitStopPredicate(
    Val* stop_index,
    Val* stop_offset,
    IterDomain* contig_id) {
  bool index_simple = stop_index->definition() == nullptr;
  // The definition may be just adding the magic zero, which can be
  // effectively considered "simple"
  if (!index_simple && isProtectedWithMagicZero(stop_index)) {
    // Make sure the lhs of stop_index is simple.
    auto lhs = stop_index->definition()->as<BinaryOp>()->lhs();
    if (lhs->definition() == nullptr) {
      index_simple = true;
    }
  }

  if (!index_simple) {
    return false;
  }

  const auto gpu_lower = GpuLower::current();

  auto stop_offset_val = stop_offset->value();

  // If they are not compile-time constant, can't prove the
  // condition.
  if (!stop_offset_val.hasValue()) {
    return false;
  }

  auto stop_index_val = stop_index->value();

  // If stop_index is a constant, then the expr can be in a trivial loop.
  // Trivial loop is not materialized, so it is not protected under the `for`
  // statement. If this is the case, we omit stop predicate only if we can
  // prove: stop_index + stop_offset < extent
  if (stop_index_val.hasValue()) {
    // Stop predicate: stop_index + stop_offset < extent
    auto lhs = stop_index_val + stop_offset_val;
    auto in_extent = IrBuilder::ltExpr(
        IrBuilder::newConstant(lhs, *stop_index->getDataType()),
        contig_id->getMaybeExpandedExtent());
    if (simplifyExpr(in_extent)->getBool() == true) {
      return true;
    } else {
      return false;
    }
  }

  // Stop predicate: stop_index + stop_offset < extent, where
  // stop_index ranges from 0 to (extent + halo), so this can be
  // omitted if extent + halo + stop_offset < extent, i.e., halo +
  // stop_offset < 0.

  // Note that when a root domain is halo extended, it is the domain
  // to be predicated, not its merged contig id even if it exists. So,
  // if contig_id does not have root axis info, contig_id is
  // guaranteed to have no halo.
  auto halo_ext = gpu_lower->haloInfo()->hasRootAxisInfo(contig_id)
      ? gpu_lower->haloInfo()->getRootAxisInfo(contig_id).width()
      : 0;

  if (halo_ext + stop_offset_val >= 0) {
    return false;
  }

  // When the domain is parallelized, the parallel dimension must be
  // exact. Otherwise, there would be extra threads/blocks that need
  // to be predicated out.
  if (isParallelTypeThread(contig_id->getParallelType())) {
    if (!gpu_lower->parallelDimensionMap().isExact(
            contig_id->getParallelType())) {
      return false;
    }
    // If the domain has halo, the loop is expanded by the halo
    // extent, so we can't prove the loop extent is the same as the
    // parallel dimension.
    if (halo_ext != 0) {
      return false;
    }
  }

  return true;
}

// Updates a loop index map with a loop index protected by magic zero
std::unordered_map<IterDomain*, Val*> updateInitialLoopIndexMap(
    const std::unordered_map<IterDomain*, Val*>& initial_loop_index_map,
    const IndexMagicZeroInfo& magic_zero_info) {
  if (magic_zero_info.original_loop_index != nullptr) {
    TORCH_INTERNAL_ASSERT(magic_zero_info.protected_loop_index != nullptr);
    auto concrete_loop_id = GpuLower::current()->caMap()->getConcreteMappedID(
        magic_zero_info.loop_id, IdMappingMode::EXACT);
    auto updated_map = initial_loop_index_map;
    updated_map[concrete_loop_id] = magic_zero_info.protected_loop_index;
    return updated_map;
  } else {
    return initial_loop_index_map;
  }
}

} // namespace

// Returns predicates and the concrete (by loop map) root domains they cover
std::vector<RootPredicateInfo> Index::getReferenceRootPredicates(
    TensorView* consumer_tv,
    const std::vector<kir::ForLoop*>& loops,
    const std::unordered_set<kir::ForLoop*>& rotated_loops,
    kir::ForLoop* unswitch_or_vec_loop,
    bool shift_padding) {
  FUSER_PERF_SCOPE("GpuLower::Lower::Index::getReferenceRootPredicates");

  const auto gpu_lower = GpuLower::current();

  const bool is_unswitch = unswitch_or_vec_loop != nullptr;

  // Nothing needs to be done when padding is not required.
  if (shift_padding && !needsPadding(consumer_tv)) {
    return {RootPredicateInfo::getFalseInfo()};
  }

  auto db_axis = gpu_lower->doubleBufferInfo().getDoubleBufferAxis(consumer_tv);

  // Generate start and stop indexing from idgraph.
  //
  // Both start and stop positions may need to be predicated. Indexing
  // differs when generating predicates for unswitch.
  // NOTE: If we could find-and-replace KIR nodes, we could just
  // generate one index map, clone it and replace the loop-to-index
  // mappings of unswitched loops for the start predicate.

  auto stop_indexing_from_idgraph = getPredicateIndexingFromIdGraph(
      loops, rotated_loops, consumer_tv, unswitch_or_vec_loop, db_axis, false);
  const auto consumer_stop_indexing = stop_indexing_from_idgraph.index;
  const auto& consumer_stop_index_map = consumer_stop_indexing.indexMap();

  // If not unswitch, share the same indexing map as the stop index
  // map
  const auto start_indexing_from_idgraph = is_unswitch
      ? getPredicateIndexingFromIdGraph(
            loops,
            rotated_loops,
            consumer_tv,
            unswitch_or_vec_loop,
            db_axis,
            true)
      : stop_indexing_from_idgraph;
  const auto consumer_start_indexing = start_indexing_from_idgraph.index;
  const auto& consumer_start_index_map = consumer_start_indexing.indexMap();

  // Get the contiguous ids we need to generate predicates for
  auto contig_id_infos =
      getPredicateContigIds(consumer_tv, consumer_stop_index_map);

  auto non_divisible_splits =
      getNonDivisibleConsumerDomainsToPredicate(consumer_tv);
  contig_id_infos.insert(
      contig_id_infos.end(),
      non_divisible_splits.begin(),
      non_divisible_splits.end());

  std::vector<RootPredicateInfo> pred_info_vec;

  for (const auto& contig_id_entry : contig_id_infos) {
    auto contig_id = contig_id_entry.id;
    // No predicates needed for braodcasted indices.
    if (contig_id->isBroadcast()) {
      continue;
    }

    auto root_ids = contig_id_entry.covered_ids;

    const auto consumer_stop_indexing_it =
        consumer_stop_index_map.find(contig_id);

    // First condition below happens with Misaligned predicates, where
    // inner-most vectorized loops are not included in the loops
    // parameter. Predicates involving vectorized loops are separately
    // generated in lower_misaligned_vectorization.
    //
    // Can not omit stop index even if it is zero. This is important for empty
    // tensor support, because in empty tensor the extent of an ID can be zero
    if (consumer_stop_indexing_it == consumer_stop_index_map.end()) {
      continue;
    }

    RootPredicateInfo info;

    // Compute offsets for start and stop predicate. For non-shift,
    // non-gather ops, there's only stop predicate as indices never be
    // negative. However, for shift and gather, the index may need to
    // be predicated so that it is >= zero.
    //
    // Furthermore, in case of gather, both producer and consumer
    // positions may need to be predicated, so there can be multiple
    // offset values.
    //
    // The final predicates will look like:
    // (index + start_offset) >= 0 && (index + stop_offset) < extent.

    std::tie(info.start_offset_, info.stop_offset_) = getStartAndStopOffsets(
        contig_id,
        consumer_tv,
        consumer_start_index_map,
        consumer_stop_index_map,
        shift_padding,
        unswitch_or_vec_loop != nullptr,
        contig_id_entry.is_intermediate_domain);

    auto stop_index = consumer_stop_indexing_it->second;
    auto start_index = consumer_start_index_map.at(contig_id);

    IndexMagicZeroInfo start_magic_zero_info;
    IndexMagicZeroInfo stop_magic_zero_info;

    // When the start and stop indices are not the same, apply the
    // magic-zero protection separately for both of them.
    if (stop_index != start_index) {
      start_magic_zero_info = protectPredicateIndexWithMagicZero(
          start_index, start_indexing_from_idgraph, loops);
      stop_magic_zero_info = protectPredicateIndexWithMagicZero(
          stop_index, stop_indexing_from_idgraph, loops);
    } else {
      stop_magic_zero_info = protectPredicateIndexWithMagicZero(
          stop_index, stop_indexing_from_idgraph, loops);
      start_magic_zero_info = stop_magic_zero_info;
    }

    start_index = start_magic_zero_info.index;
    stop_index = stop_magic_zero_info.index;

    // Build predicates for start positions as:
    //   start_index + start_offset >= 0
    auto offsetted_start_index =
        SimplifyingIrBuilder::addExpr(start_index, info.start_offset_);
    auto start_pred = SimplifyingIrBuilder::geExpr(
        offsetted_start_index, GpuLower::current()->kernel()->zeroVal());
    info.start_predicate_ = start_pred;

    // Build predicates for stop positions as:
    //   stop_index + stop_offset < IterDomain::extent
    auto stop_offset = info.stop_offset_;
    if (canOmitStopPredicate(stop_index, stop_offset, contig_id)) {
      info.stop_predicate_ = GpuLower::current()->kernel()->trueVal();
    } else {
      auto offsetted_stop_index =
          SimplifyingIrBuilder::addExpr(stop_index, stop_offset);
      auto stop_pred = SimplifyingIrBuilder::ltExpr(
          offsetted_stop_index, contig_id->extent());
      info.stop_predicate_ = stop_pred;
    }

    for (auto consumer_id : contig_id_entry.covered_ids) {
      info.root_ids_.insert(consumer_id);
    }
    pred_info_vec.emplace_back(info);
  }

  return pred_info_vec;
}

RootPredicateInfo RootPredicateInfo::getFalseInfo() {
  RootPredicateInfo info;
  info.start_predicate_ = GpuLower::current()->kernel()->falseVal();
  info.stop_predicate_ = GpuLower::current()->kernel()->falseVal();

  return info;
}

Val* Index::iota(
    TensorView* consumer_tv,
    const std::vector<kir::ForLoop*>& loops,
    const std::unordered_set<kir::ForLoop*>& rotated_loops,
    Val* start,
    Val* step,
    DataType dtype) {
  auto linear_index =
      Index::getLinearLogicalIndex(consumer_tv, loops, rotated_loops);
  auto result = add(start, mul(step, linear_index));
  GpuLower::current()->commonScalarMap().hoistScalar(result, loops);
  return result;
}

Val* Index::eye(
    TensorView* consumer_tv,
    const std::vector<kir::ForLoop*>& loops,
    const std::unordered_set<kir::ForLoop*>& rotated_loops,
    DataType dtype) {
  auto indices =
      Index::getConsumerPerDimLogicalIndex(consumer_tv, loops, rotated_loops);
  TORCH_INTERNAL_ASSERT(indices.size() == 2);
  auto result = castOp(dtype, eq(indices[0], indices[1]));
  GpuLower::current()->commonScalarMap().hoistScalar(result, loops);
  return result;
}

} // namespace nvfuser<|MERGE_RESOLUTION|>--- conflicted
+++ resolved
@@ -1019,12 +1019,8 @@
   const auto& halo = GpuLower::current()->haloInfo()->getRootAxisInfo(id);
   if (halo.hasHalo()) {
     auto halo_extent = SimplifyingIrBuilder::addExpr(
-<<<<<<< HEAD
-        normal_extent, SimplifyingIrBuilder::create<Val>(halo.width()));
-=======
         normal_extent,
-        SimplifyingIrBuilder::create<Scalar>((int64_t)halo.width()));
->>>>>>> fb9845e7
+        SimplifyingIrBuilder::create<Val>((int64_t)halo.width()));
     return halo_extent;
   } else {
     return normal_extent;
@@ -1298,11 +1294,7 @@
           GpuLower::current()->doubleBufferInfo().getStageDepthFor(
               loop->iter_domain());
       idx = SimplifyingIrBuilder::addExpr(
-<<<<<<< HEAD
-          idx, SimplifyingIrBuilder::create<Val>(stage_depth - 1));
-=======
-          idx, SimplifyingIrBuilder::create<Scalar>(stage_depth - 1L));
->>>>>>> fb9845e7
+          idx, SimplifyingIrBuilder::create<Val>(stage_depth - 1L));
     }
 
     loop_to_ind_map[loop] = idx;
@@ -2585,11 +2577,7 @@
   const auto producer_ext_adj = window_size - 1 - pad_left - pad_right;
   producer_stop_offset = SimplifyingIrBuilder::subExpr(
       producer_stop_offset,
-<<<<<<< HEAD
-      SimplifyingIrBuilder::create<Val>(producer_ext_adj));
-=======
-      SimplifyingIrBuilder::create<Scalar>((int64_t)producer_ext_adj));
->>>>>>> fb9845e7
+      SimplifyingIrBuilder::create<Val>((int64_t)producer_ext_adj));
 
   // As commented above, when pad_left is zero, the consumer predicate
   // is always more restrictive than the producer predicate.
