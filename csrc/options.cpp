--- conflicted
+++ resolved
@@ -149,13 +149,7 @@
 std::unordered_map<EnableOption, std::vector<std::string>> Options<
     EnableOption>::getOptionsFromEnv() {
   const std::unordered_map<std::string, EnableOption> available_options = {
-<<<<<<< HEAD
-      {"complex", EnableOption::Complex},
-      {"conv_decomposition", EnableOption::ConvDecomposition},
-      {"graph_op_fusion", EnableOption::GraphOp},
       {"id_model", EnableOption::IdModel},
-=======
->>>>>>> d762ad8d
       {"kernel_db", EnableOption::KernelDb},
       {"kernel_profile", EnableOption::KernelProfile},
       {"memory_promotion", EnableOption::MemoryPromotion},
