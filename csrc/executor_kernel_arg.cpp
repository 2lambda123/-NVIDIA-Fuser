--- conflicted
+++ resolved
@@ -128,22 +128,6 @@
   push(meta_tensor);
 }
 
-<<<<<<< HEAD
-void KernelArgumentHolder::pushTensorProxy(
-    c10::IntArrayRef sizes,
-    c10::IntArrayRef strides,
-    at::ScalarType dtype) {
-  TORCH_INTERNAL_ASSERT(strides.size() == sizes.size());
-  auto meta_tensor = at::detail::empty_strided_meta(
-      sizes,
-      strides,
-      dtype,
-      c10::nullopt,
-      c10::Device(c10::DeviceType::Meta, 0),
-      c10::nullopt);
-  arguments_.push_back(getAbstractTensorArg(at::Tensor(meta_tensor)));
-}
-
 flatbuffers::Offset<serde::KernelArgumentHolder> KernelArgumentHolder::
     serialize(flatbuffers::FlatBufferBuilder& builder) const {
   // table KernelArgumentHolder {
@@ -157,7 +141,7 @@
   std::vector<fb_arg_abstract> arguments_fb;
   arguments_fb.reserve(arguments_.size());
   for (auto& arg : arguments_) {
-    arguments_fb.push_back(arg->serialize(builder));
+    arguments_fb.push_back(serde::serializePolymorphicValue(builder, arg));
   }
 
   return serde::CreateKernelArgumentHolderDirect(
@@ -177,18 +161,14 @@
   for (auto fb_arg_abstract : *buffer->arguments()) {
     TORCH_INTERNAL_ASSERT(
         fb_arg_abstract != nullptr, "serde::ArgAbstract is nullptr.");
-    arguments_.push_back(arg_abstract_factory.parse(
+    push(arg_abstract_factory.parse(
         fb_arg_abstract->data_type(), fb_arg_abstract));
   }
 }
 
-std::vector<std::byte> getTensorArgBuffer(
-    const PolymorphicValue& metadata,
-=======
 std::vector<std::byte> polymorphicValueToBytes(
     const PolymorphicValue& argument,
     const DataType& dtype,
->>>>>>> ef72d237
     PrimDataType index_type) {
   if (argument.is<Struct>()) {
     TORCH_INTERNAL_ASSERT(
