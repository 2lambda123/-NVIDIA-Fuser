// clang-format off
/*
 * SPDX-FileCopyrightText: Copyright (c) 2023-present NVIDIA CORPORATION & AFFILIATES.
 * All rights reserved.
 * SPDX-License-Identifier: BSD-3-Clause
 */
// clang-format on
#include <debug.h>
#include <device_lower/lower2device.h>
#include <expr_evaluator.h>
#include <instrumentation.h>
#include <ir/iostream.h>
#include <kernel.h>
#include <kernel_ir_dispatch.h>

#include <ATen/cuda/CUDAContext.h>

#include <iostream>
#include <unordered_set>

namespace nvfuser {

namespace kir {

namespace {

//! Scan all primary expressions in the Kernel IR and build
//! lists of specialized nodes and other interesting information
class KernelIrScanner : private IrVisitor {
 public:
  explicit KernelIrScanner(const Kernel* kernel) {
    IrVisitor::handle(kernel->topLevelExprs());
    const auto gpu_lower = GpuLower::current();
    for (auto split : gpu_lower->nonDivisibleSplitInfo().splitsToValidate()) {
      auto extent = split->in()->extent();
      auto factor = split->factor();
      summary_.splits_to_validate.emplace_back(extent, factor);
    }
  }

  const auto& summary() const {
    return summary_;
  }

 private:
  using IrVisitor::dispatch;
  using IrVisitor::handle;
  void dispatch(Expr* expr) final {
    IrVisitor::dispatch(expr);
    for (auto inp : expr->inputs()) {
      dispatch(inp);
    }
    for (auto out : expr->outputs()) {
      dispatch(out);
    }
  }
  void handle(BlockSync* sync) final {
    // TODO: Move to a dedicated validation pass
    // which is not on the common execution/compilation path
    if (sync->isWarHazardSync()) {
      ++summary_.war_hazard_syncs_count;
    }
  }

  void handle(GridSync* sync) final {
    summary_.has_cooperative_grid_reduction = true;
  }

  void handle(Allocate* allocate) final {
    switch (allocate->memoryType()) {
      case MemoryType::Global:
        summary_.global_allocations.push_back(allocate);
        break;
      case MemoryType::Shared:
        summary_.dynamic_smem_allocations.push_back(allocate);
        break;
      case MemoryType::Local:
        if (!allocate->size()->isConstInt()) {
          summary_.has_dynamic_local_memory_allocations = true;
          summary_.dynamic_lmem_allocations.emplace_back(allocate);
        }
        break;
      default:
        TORCH_INTERNAL_ASSERT(false, "Unknown memory type to allocate.");
    }
  }

  void handle(RNGOp* rng_op) final {
    summary_.has_philox_op = true;
  }

  void handle(TensorIndex* tensor_index) final {
    const auto tv = tensor_index->view();
    const auto domain = tv->domain();
    // Do we have any reductions?
    summary_.has_block_reductions =
        summary_.has_block_reductions || domain->hasBlockReduction();

    // Update the largest smem data type
    if (domain->hasBlockReduction() || domain->hasGridReduction() ||
        tv->getMemoryType() == MemoryType::Shared) {
      const auto data_type = tv->dtype();
      const size_t type_size = dataTypeSize(data_type);
      if (type_size > max_smem_type_size_) {
        max_smem_type_size_ = type_size;
        summary_.largest_smem_data_type = data_type;
      }
    }
  }

  void handle(WelfordOp* welford_op) final {
    summary_.has_welford = true;
    TORCH_INTERNAL_ASSERT(welford_op->outAvg()->isA<TensorIndex>());
    auto out_dom = welford_op->outAvg()->as<TensorIndex>()->view()->domain();
    summary_.has_block_welford =
        summary_.has_block_welford || out_dom->hasBlockReduction();
  }

  void handle(GridWelford* grid_welford) final {
    summary_.has_welford = true;
    summary_.has_grid_welford = true;
    summary_.has_grid_reductions = true;
    if (grid_welford->welford_op()->isAllreduce()) {
      summary_.has_cooperative_grid_reduction = true;
    }
  }

  void handle(GridReduction* grid_reduction) final {
    summary_.has_grid_reductions = true;
    if (grid_reduction->isAllreduce()) {
      summary_.has_cooperative_grid_reduction = true;
    }
  }

  void handle(GroupedGridReduction* grid_reduction) final {
    summary_.has_grid_reductions = true;
    if (grid_reduction->isAllreduce()) {
      summary_.has_cooperative_grid_reduction = true;
    }
  }

  void handle(GroupedGridWelford* grid_welford) final {
    summary_.has_welford = true;
    summary_.has_grid_welford = true;
    summary_.has_grid_reductions = true;
    if (grid_welford->isAllreduce()) {
      summary_.has_cooperative_grid_reduction = true;
    }
    if (grid_welford->useOuterOpt()) {
      summary_.has_outer_grouped_grid_welford = true;
      const auto& par_dim_map = GpuLower::current()->parallelDimensionMap();
      auto tidx_val = par_dim_map.get(ParallelType::TIDx);
      auto tidy_val = par_dim_map.get(ParallelType::TIDy);
      TORCH_INTERNAL_ASSERT(
          tidx_val->isConstInt(),
          "TIDx is expected to be a const int: ",
          tidx_val->toInlineString());
      TORCH_INTERNAL_ASSERT(
          tidy_val->isConstInt(),
          "TIDy is expected to be a const int: ",
          tidy_val->toInlineString());
      auto tidx = static_cast<int>(tidx_val->evaluateInt());
      auto tidy = static_cast<int>(tidy_val->evaluateInt());
      summary_.outer_grouped_grid_welford_largest_smem_size = std::max(
          summary_.outer_grouped_grid_welford_largest_smem_size,
          grid_welford->getSmemBufferSize(tidx, tidy, 1));
    }
  }

  void handle(GridBroadcast* grid_broadcast) final {
    summary_.has_cooperative_grid_reduction = true;
    handle(grid_broadcast->broadcast_op());
  }

  void handle(BroadcastOp* bop) final {
    const ParallelTypeBitmap parallel_types =
        GpuLower::current()->threadPredMap().getParallelBroadcastDomains(
            bop->out()->as<TensorIndex>()->view());
    summary_.broadcast_parallel_types.emplace(bop, parallel_types);
    // Do we have block broadcasts?
    summary_.has_block_broadcasts =
        summary_.has_block_broadcasts || parallel_types.hasTID();
    // Do we have grid broadcasts?
    summary_.has_grid_broadcasts =
        summary_.has_grid_broadcasts || parallel_types.hasBID();
  }

 private:
  size_t max_smem_type_size_ = 0;
  KernelSummary summary_;
};

//! Make sure tensors have valid allocations even when parallelized
//! loops potentially have larger iteration counts than the number of
//! threads.
//!
//! When an IterDomain of a tensor is parallelized, the IterDomain
//! may not contribute to the allocation of the tensor. For example,
//! it is assumed that an allocation of a local-memory tensor does not
//! need to be accounted for an parallelied IterDomain. This is true
//! when it is guaranteed that each thread only needs to execute the
//! loop body once. However, if not, the allocation is invalid as it
//! only has a space for one value per thread.
//!
//! ValidateAllocation checks all tensor allocations and sees if any
//! tensor may have a parallelized loop whose iteration count may
//! be larger than the number of threads. If so, an error is thrown if
//! the tensor is not allocated on thread-shared memories. Note that
//! when allocated on a shared memory (i.e., MemoryType::Shared or
//! MemoryType::Global for tensors parallelized with threadIdx, or
//! MemoryType::Global for tensors parallelized with blockIdx), it is
//! assumed that allocation is properly extended for the iteration
//! count.
class ValidateAllocation : private OptOutConstDispatch {
 public:
  static void validate(const Kernel* kernel) {
    ValidateAllocation validate_allocation(kernel);
  }

 private:
  explicit ValidateAllocation(const Kernel* kernel) {
    live_allocations_.emplace_back();
    for (const auto& expr : kernel->topLevelExprs()) {
      OptOutConstDispatch::dispatch(expr);
    }
    live_allocations_.pop_back();
    TORCH_INTERNAL_ASSERT(live_allocations_.empty());
  }

  void handle(const Allocate* allocate) final {
    TORCH_INTERNAL_ASSERT(!live_allocations_.empty());
    live_allocations_.back().push_back(allocate);
  }

  // for_loop is parallelized and its stop value is not guaranteed to
  // be <= the number of threads, which breaks an assumption made
  // during in the allocation lowering if it's thread-parallel and not
  // allocated on shared or global memories, or if it's block-parallel
  // ando not allocated on global memory.
  void validate(const ForLoop* for_loop) {
    const auto loop_id = for_loop->iter_domain();
    for (const auto& allocations : live_allocations_) {
      for (const auto& allocate : allocations) {
        const auto tv = dynamic_cast<TensorView*>(allocate->buffer());
        if (tv == nullptr) {
          continue;
        }
        for (const auto& axis : tv->getLeafDomain()) {
          if (!GpuLower::current()->caMap()->areMapped(
                  loop_id, axis, IdMappingMode::LOOP)) {
            continue;
          }
          if (isParallelTypeThreadDim(loop_id->getParallelType())) {
            TORCH_INTERNAL_ASSERT(
                tv->getMemoryType() == MemoryType::Shared ||
                    tv->getMemoryType() == MemoryType::Global,
                "Tensor t",
                tv->name(),
                " must be allocated on SMEM or GMEM.");
          } else if (isParallelTypeBlockDim(loop_id->getParallelType())) {
            TORCH_INTERNAL_ASSERT(tv->getMemoryType() == MemoryType::Global);
          }
        }
      }
    }
  }

  void handle(const ForLoop* for_loop) final {
    if (for_loop->stop() != for_loop->iter_domain()->extent() &&
        isParallelTypeThread(for_loop->iter_domain()->getParallelType())) {
      validate(for_loop);
    }

    live_allocations_.emplace_back();
    for (const auto& expr : for_loop->body().exprs()) {
      OptOutConstDispatch::dispatch(expr);
    }
    live_allocations_.pop_back();
  }

  void handle(const IfThenElse* ite) final {
    for (const auto& expr : ite->thenBody().exprs()) {
      OptOutConstDispatch::dispatch(expr);
    }
    for (const auto& expr : ite->elseBody().exprs()) {
      OptOutConstDispatch::dispatch(expr);
    }
  }

 private:
  std::vector<std::vector<const Allocate*>> live_allocations_;
};

} // namespace

// TODO(kir): Kernel IR validation
void Kernel::finalize(std::vector<Expr*> top_level_exprs) {
  TORCH_INTERNAL_ASSERT(top_level_exprs_.empty());
  top_level_exprs_ = std::move(top_level_exprs);
  warp_padded_parallel_info_ = GpuLower::current()->getWarpPaddedParallelInfo();
  profile_ = GpuLower::current()->profile();
  ValidateAllocation::validate(this);
  analyze();
  // Make sure this is after analyze as it sets summary_
  summary_.vectorized_accesses = GpuLower::current()->vectorizedAccesses();
  summary_.vectorized_set_info = GpuLower::current()->vectorizedSetInfo();
  summary_.sync_map = GpuLower::current()->syncMap();
  summary_.parallel_dimension_map_ =
      GpuLower::current()->parallelDimensionMap();
<<<<<<< HEAD
  summary_.tma_tensor_maps = GpuLower::current()->tmaTensorMaps();
  summary_.tma_tensor_maps_map = GpuLower::current()->tmaTensorMapsMap();
=======
  parameters_ = GpuLower::current()->allKnownVals();
  parameters_.insert(parameters_.end(), outputs().begin(), outputs().end());
  for (auto alloc : summary_.global_allocations) {
    parameters_.push_back(alloc->buffer());
  }
>>>>>>> b8baa7f6
}

void Kernel::analyze() {
  FUSER_PERF_SCOPE("Kernel::analyze");

  const KernelIrScanner ir_scanner(this);
  summary_ = ir_scanner.summary();
}

void Kernel::print() const {
  IrPrinter ir_printer(debug());
  ir_printer.handle(this);
}

//! Register the Val with this fusion
void Kernel::registerVal(Val* val) {
  if (inContainer(val)) {
    return;
  }
  if (val->kernel()) {
    TORCH_CHECK(
        val->kernel() == this,
        val->toString(),
        " was not found in the active kernel.");
  }

  Fusion::registerVal(val);
}

//! Register expr with this fusion.
//! When we register an expression, we want to update the dependency tracking
//! of Vals. We add expr to our general expr_set_,
void Kernel::registerExpr(Expr* expr) {
  if (inContainer(expr)) {
    return;
  }

  if (expr->kernel()) {
    TORCH_CHECK(
        expr->kernel() == this,
        expr->toString(),
        " was not found in the active kernel.");
  }

  for (Val* input : expr->inputs()) {
    TORCH_INTERNAL_ASSERT(
        inContainer(input),
        "Input\n",
        input->toString(),
        " to expr,\n",
        expr->toString(),
        ",\n is invalid because it is not in the same kernel.");
  }

  for (Val* output : expr->outputs()) {
    TORCH_INTERNAL_ASSERT(
        inContainer(output),
        "Output\n",
        output->toString(),
        " to expr,\n",
        expr->toString(),
        ",\n is invalid because it is not in the same kernel.");
  }

  // Register expr is explicitly non-SSA when coming from a kernel. This is
  // detected inside Fusion::registerExpr
  Fusion::registerExpr(expr);
}

std::vector<Expr*>& KernelInternalProxy::topLevelExprs() {
  return kernel_->top_level_exprs_;
}

void KernelPerformanceProfile::registerExpr(const Expr* expr) {
  if (expr_entry_map_.find(expr) != expr_entry_map_.end()) {
    return;
  }

  auto slot = getNewIndex();
  expr_entry_map_.emplace(expr, slot);
}

int KernelPerformanceProfile::getNewIndex() {
  return num_profile_entries_++;
}

bool KernelPerformanceProfile::isProfiled(const Expr* expr) const {
  return expr_entry_map_.find(expr) != expr_entry_map_.end();
}

std::optional<int> KernelPerformanceProfile::getIndex(const Expr* expr) const {
  auto it = expr_entry_map_.find(expr);
  if (it == expr_entry_map_.end()) {
    return std::optional<int>();
  } else {
    return it->second;
  }
}

std::array<int, 2> KernelPerformanceProfile::getIndicesInProfileBuffer(
    const Expr* expr) const {
  TORCH_INTERNAL_ASSERT(
      isProfiled(expr), "Not a profiled expression: ", expr->toString());

  int cycle_index = getIndex(expr).value() * 2;
  int count_index = cycle_index + 1;

  return {cycle_index, count_index};
}

std::string KernelPerformanceProfile::toString(const at::Tensor& buffer) const {
  std::stringstream ss;
  ss << "Kernel performance profile:\n";
  if (!buffer.defined()) {
    ss << "No profile found\n";
    return ss.str();
  }

  double kilo_freq = at::cuda::getCurrentDeviceProperties()->clockRate;

  ss << std::setprecision(3) << std::fixed;

  for (const auto& kv : expr_entry_map_) {
    auto expr = kv.first;
    auto index = kv.second;
    auto out_tv = ir_utils::getTvOutput(expr);
    double cycles = static_cast<double>(buffer[index][0].item<int64_t>());
    auto count = buffer[index][1].item<int64_t>();
    auto cycles_per_call = count == 0 ? 0.0 : cycles / (double)count;
    auto us_per_call = cycles_per_call / kilo_freq * 1000.0;
    ss << expr->getOpString() << ", T" << out_tv->name() << ", " << us_per_call
       << " us, " << count << "\n";
  }

  return ss.str();
}

} // namespace kir
} // namespace nvfuser<|MERGE_RESOLUTION|>--- conflicted
+++ resolved
@@ -307,16 +307,13 @@
   summary_.sync_map = GpuLower::current()->syncMap();
   summary_.parallel_dimension_map_ =
       GpuLower::current()->parallelDimensionMap();
-<<<<<<< HEAD
   summary_.tma_tensor_maps = GpuLower::current()->tmaTensorMaps();
   summary_.tma_tensor_maps_map = GpuLower::current()->tmaTensorMapsMap();
-=======
   parameters_ = GpuLower::current()->allKnownVals();
   parameters_.insert(parameters_.end(), outputs().begin(), outputs().end());
   for (auto alloc : summary_.global_allocations) {
     parameters_.push_back(alloc->buffer());
   }
->>>>>>> b8baa7f6
 }
 
 void Kernel::analyze() {
