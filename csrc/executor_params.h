--- conflicted
+++ resolved
@@ -145,17 +145,11 @@
 
   std::string toString() const;
 
-<<<<<<< HEAD
-  flatbuffers::Offset<serde::LaunchParams> serialize(
-      flatbuffers::FlatBufferBuilder& builder) const;
-
-=======
   //! Serialize LaunchParams using flatbuffers
   flatbuffers::Offset<serde::LaunchParams> serialize(
       flatbuffers::FlatBufferBuilder& builder) const;
 
   //! Deserialize LaunchParams using flatbuffers
->>>>>>> 1b74feaf
   void deserialize(const serde::LaunchParams* buffer);
 
  private:
