// clang-format off
/*
 * SPDX-FileCopyrightText: Copyright (c) 2023-present NVIDIA CORPORATION & AFFILIATES.
 * All rights reserved.
 * SPDX-License-Identifier: BSD-3-Clause
 */
// clang-format on
#include <fusion.h>
#include <ir_builder.h>
#include <ir_iostream.h>
#include <ir_utils.h>
#include <iter_visitor.h>
#include <lower_utils.h>
#include <ops/arith.h>

#include <limits>
#include <set>

namespace nvfuser {
namespace ir_utils {

std::vector<int64_t> normalizeNew2Old(
    const std::vector<int64_t>& new2old_in,
    size_t ndims) {
  TORCH_CHECK(
      new2old_in.size() == ndims,
      "There must be a transpose mapping for each dimension in domain");

  // Canonicalize dimensions by wrapping each dim for the given ndims
  std::vector<int64_t> new2old;
  std::transform(
      new2old_in.begin(),
      new2old_in.end(),
      std::inserter(new2old, new2old.begin()),
      [ndims](int64_t entry) { return entry < 0 ? entry + ndims : entry; });

  // Check if any adjusted values are < 0, or >= nDims, which are invalid
  TORCH_CHECK(
      std::none_of(
          new2old.begin(),
          new2old.end(),
          [ndims](int64_t entry) {
            return entry < 0 || (unsigned int)entry >= ndims;
          }),
      "New2Old axes are not within the number of dimensions of the provided domain.\t",
      new2old);

  // Going to use sets, to see if any duplicate values are in the map.
  std::set<int64_t> old_pos_set;
  std::transform(
      new2old.begin(),
      new2old.end(),
      std::inserter(old_pos_set, old_pos_set.begin()),
      [](int64_t entry) { return entry; });

  // Error out if duplicate values are found.
  TORCH_CHECK(
      new2old.size() == ndims && old_pos_set.size() == new2old.size(),
      "Duplicate entries in transformation map.");

  // END VALIDATION CHECKS
  return new2old;
}

std::vector<int> normalizeOld2New(
    const std::unordered_map<int, int>& old2new_in,
    size_t ndims) {
  // adjust based on negative values (any negative values gets nDims added to
  // it)
  std::unordered_map<int, int> old2new;
  std::transform(
      old2new_in.begin(),
      old2new_in.end(),
      std::inserter(old2new, old2new.begin()),
      [ndims](std::unordered_map<int, int>::value_type entry) {
        return std::unordered_map<int, int>::value_type({
            entry.first < 0 ? entry.first + ndims : entry.first,
            entry.second < 0 ? entry.second + ndims : entry.second,
        });
      });

  // Check if any adjusted values are < 0, or >= nDims, which are invalid

  TORCH_CHECK(
      std::none_of(
          old2new.begin(),
          old2new.end(),
          [ndims](std::unordered_map<int, int>::value_type entry) {
            return entry.first < 0 || (unsigned int)entry.first >= ndims ||
                entry.second < 0 || (unsigned int)entry.second >= ndims;
          }),
      "Reorder axes are not within the number of dimensions of the provided domain.");

  // Going to use sets, to see if any duplicate values are in the map.

  std::set<int> old_pos_set;
  std::transform(
      old2new.begin(),
      old2new.end(),
      std::inserter(old_pos_set, old_pos_set.begin()),
      [](std::unordered_map<int, int>::value_type entry) {
        return entry.first;
      });

  std::set<int> new_pos_set;
  std::transform(
      old2new.begin(),
      old2new.end(),
      std::inserter(new_pos_set, new_pos_set.begin()),
      [](std::unordered_map<int, int>::value_type entry) {
        return entry.second;
      });

  // Error out if duplicate values are found.
  TORCH_CHECK(
      old_pos_set.size() == old2new.size() &&
          new_pos_set.size() == old2new.size(),
      "Duplicate entries in transformation map sent to TensorView reorder.");

  // END VALIDATION CHECKS

  std::vector<int> new2old(ndims, -1);

  // Go through each old and new position, make sure they're within [0, ndims)
  for (std::pair<int, int> elem : old2new) {
    int old_pos = elem.first;
    int new_pos = elem.second;
    new2old[new_pos] = old_pos;
  }

  // old_positions that already have a new position
  std::set<int> old_positions(new2old.begin(), new2old.end());
  old_positions.erase(-1);

  // All available new positions
  std::set<int> all_positions;
  for (decltype(ndims) i{0}; i < ndims; i++)
    all_positions.insert((int)i);

  // Check what positions haven't been specified.
  std::set<int> positions_left;
  std::set_difference(
      all_positions.begin(),
      all_positions.end(),
      old_positions.begin(),
      old_positions.end(),
      std::inserter(positions_left, positions_left.end()));

  // Fill in positions that weren't specified, in relative order,
  // in empty spots in the set of new positions.
  // new2old[new_position] = old_position
  auto it = positions_left.begin(); // old positions left
  std::transform(
      new2old.begin(), new2old.end(), new2old.begin(), [&it](int i) -> int {
        return i == -1 ? *it++ : i;
      });

  return new2old;
}

namespace ValReplacement {
// Create New Expr given producer - [an input for the expression]
// Creates a new Expr substituting current with producer
struct SubstituteInExpr : public OptOutMutator {
 public:
  static Expr* subsitute(Expr* expr, Val* reference, Val* substitute) {
    TORCH_INTERNAL_ASSERT(
        expr != nullptr && reference != nullptr && substitute != nullptr,
        "Nullptr arg found.");
    SubstituteInExpr sie(reference, substitute);
    sie.mutate(expr);
    // if nothing substituted, then return the original expr
    return sie.expr_ == nullptr ? expr : sie.expr_;
  }

 protected:
  void removeExpr(IrContainer*, Expr*) const override {}

  void registerNewExpr(Expr* expr) override {
    expr_ = expr;
  }

 private:
  explicit SubstituteInExpr(Val* reference, Val* substitute) {
    mutations_[reference] = substitute;
  }

 private:
  Expr* expr_ = nullptr;
};

} // namespace ValReplacement

Expr* replaceValInExpr(Expr* expr, Val* reference, Val* substitute) {
  FusionGuard fg(expr->fusion());
  return ValReplacement::SubstituteInExpr::subsitute(
      expr, reference, substitute);
}

TensorView* rfactorHelper(
    TensorView* reduction_tv,
    const std::vector<int>& axes) {
  TORCH_INTERNAL_ASSERT(reduction_tv->definition() != nullptr);
  const bool has_multiple_tvs = reduction_tv->definition()->inputs().size() > 1;
  if (!has_multiple_tvs) {
    return reduction_tv->rFactor(axes);
  }

  std::vector<TensorView*> out_tvs;
  std::transform(
      reduction_tv->definition()->outputs().begin(),
      reduction_tv->definition()->outputs().end(),
      std::back_inserter(out_tvs),
      [](Val* val) { return val->as<TensorView>(); });

  auto rf_tvs = reduction_tv->rFactor(axes, out_tvs);

  return rf_tvs.at(std::distance(
      out_tvs.begin(),
      std::find(out_tvs.begin(), out_tvs.end(), reduction_tv)));
}

namespace {

template <typename T>
std::vector<T*> uniqueEntries(const std::vector<T*>& tv_deuqe) {
  std::vector<T*> unique_entries;
  std::unordered_set<T*> inserted;
  for (auto tv_entry : tv_deuqe) {
    if (inserted.emplace(tv_entry).second) {
      unique_entries.emplace_back(tv_entry);
    }
  }
  return unique_entries;
}

} // namespace

// Return immediate producers of val
std::vector<Val*> producerValsOf(const Val* val) {
  if (val->definition() == nullptr) {
    return {};
  }
  auto producer_vals = val->definition()->inputs();
  return uniqueEntries<Val>({producer_vals.begin(), producer_vals.end()});
}

// Return immediate consumers of val
std::vector<Val*> consumerValsOf(const Val* val) {
  std::vector<Val*> consumer_vals;
  for (auto use_expr : val->uses()) {
    auto outputs = use_expr->outputs();
    consumer_vals.insert(consumer_vals.end(), outputs.begin(), outputs.end());
  }
  return uniqueEntries<Val>(consumer_vals);
}

// Return immediate siblings of val
std::vector<Val*> siblingValsOf(const Val* val) {
  std::vector<Val*> sibling_vals;
  auto def = val->definition();
  if (def != nullptr) {
    auto outs = def->outputs();
    for (auto sibling_val : outs) {
      if (sibling_val == val) {
        continue;
      }
      sibling_vals.emplace_back(sibling_val);
    }
  }
  return sibling_vals;
}

// Return immediate producers of val
std::vector<Val*> producerValsOf(const std::vector<Val*>& vals) {
  std::vector<Val*> all_producer_vals;
  for (auto val : vals) {
    auto producer_vals = producerValsOf(val);
    all_producer_vals.insert(
        all_producer_vals.end(), producer_vals.begin(), producer_vals.end());
  }

  return uniqueEntries<Val>(all_producer_vals);
}

// Return immediate consumers of val
std::vector<Val*> consumerValsOf(const std::vector<Val*>& vals) {
  std::vector<Val*> all_consumer_vals;
  for (auto val : vals) {
    auto consumer_vals = consumerValsOf(val);
    all_consumer_vals.insert(
        all_consumer_vals.end(), consumer_vals.begin(), consumer_vals.end());
  }

  return uniqueEntries<Val>(all_consumer_vals);
}

std::vector<TensorView*> producerTvsOf(const TensorView* tv) {
  auto producer_vals = producerValsOf(tv);
  auto producer_tvs = ir_utils::filterByType<TensorView>(producer_vals);
  return {producer_tvs.begin(), producer_tvs.end()};
}

std::vector<TensorView*> consumerTvsOf(const TensorView* tv) {
  auto consumer_vals = consumerValsOf(tv);
  auto consumer_tvs = ir_utils::filterByType<TensorView>(consumer_vals);
  return {consumer_tvs.begin(), consumer_tvs.end()};
}

std::vector<TensorView*> siblingTvsOf(const TensorView* tv) {
  auto sibling_vals = siblingValsOf(tv);
  auto sibling_tvs = ir_utils::filterByType<TensorView>(sibling_vals);
  return {sibling_tvs.begin(), sibling_tvs.end()};
}

std::vector<TensorView*> producerTvsOf(const std::vector<TensorView*>& tvs) {
  std::vector<TensorView*> all_producer_tvs;
  for (auto tv : tvs) {
    auto producer_tvs = producerTvsOf(tv);
    all_producer_tvs.insert(
        all_producer_tvs.end(), producer_tvs.begin(), producer_tvs.end());
  }

  return uniqueEntries<TensorView>(all_producer_tvs);
}

std::vector<TensorView*> consumerTvsOf(const std::vector<TensorView*>& tvs) {
  std::vector<TensorView*> all_consumer_tvs;
  for (auto tv : tvs) {
    auto consumer_tvs = consumerTvsOf(tv);
    all_consumer_tvs.insert(
        all_consumer_tvs.end(), consumer_tvs.begin(), consumer_tvs.end());
  }

  return uniqueEntries<TensorView>(all_consumer_tvs);
}

std::vector<TensorView*> inputTvsOf(TensorView* tv) {
  return inputTvsOf(std::vector<TensorView*>{tv});
}

std::vector<TensorView*> outputTvsOf(TensorView* tv) {
  return outputTvsOf(std::vector<TensorView*>{tv});
}

std::vector<TensorView*> inputTvsOf(std::vector<TensorView*> tvs) {
  auto inp_vals = IterVisitor::getInputsTo({tvs.begin(), tvs.end()});
  auto filtered = ir_utils::filterByType<TensorView>(inp_vals);
  std::vector<TensorView*> inp_tvs(filtered.begin(), filtered.end());
  return uniqueEntries<TensorView>(inp_tvs);
}

std::vector<TensorView*> outputTvsOf(std::vector<TensorView*> tvs) {
  auto out_vals = DependencyCheck::getAllOutputsOf({tvs.begin(), tvs.end()});
  auto filtered = ir_utils::filterByType<TensorView>(out_vals);
  std::vector<TensorView*> out_tvs(filtered.begin(), filtered.end());
  return uniqueEntries<TensorView>(out_tvs);
}

std::vector<TensorView*> allTvs(Fusion* fusion) {
  auto used_vals = fusion->usedMathVals();
  auto used_tvs = ir_utils::filterByType<TensorView>(used_vals);

  // This shouldn't be necessary but FusionSegmentIoAlias_CUDA due to aliasing
  // is having an input disconnected from outputs, and these iter domains are
  // being checked in compute at maps in scheduling logic. This shouldn't hurt
  // AFAICT.
  auto tv_inputs = ir_utils::filterByType<TensorView>(fusion->inputs());

  std::vector<TensorView*> all_tvs({used_tvs.begin(), used_tvs.end()});
  // Sometimes inputs are not connected to outputs, however, we still include
  // them when returning allTvs because they are registered as an input.
  all_tvs.insert(all_tvs.end(), tv_inputs.begin(), tv_inputs.end());

  // all_tvs has duplicates, to deduplicate it and return
  return uniqueEntries<TensorView>(all_tvs);
}

std::vector<TensorView*> allTvsExcept(
    Fusion* fusion,
    const std::unordered_set<TensorView*>& except) {
  auto all_tvs = allTvs(fusion);
  std::vector<TensorView*> result;
  for (auto tv : all_tvs) {
    if (except.count(tv) == 0) {
      result.emplace_back(tv);
    }
  }
  return result;
}

std::vector<Expr*> getReductionOps(Fusion* fusion) {
  std::vector<Expr*> red_ops;

  for (auto expr : fusion->exprs()) {
    if (expr->isA<ReductionOp>() || expr->isA<GroupedReductionOp>() ||
        expr->isA<WelfordOp>()) {
      red_ops.push_back(expr);
    }
  }

  return red_ops;
}

std::vector<IndexSelectOp*> getIndexSelectOps(Fusion* fusion) {
  std::vector<IndexSelectOp*> idx_sel_ops;

  for (auto expr : fusion->exprs()) {
    if (expr->isA<IndexSelectOp>()) {
      idx_sel_ops.push_back(expr->as<IndexSelectOp>());
    }
  }

  return idx_sel_ops;
}

std::vector<TorchGatherOp*> getTorchGatherOps(Fusion* fusion) {
  std::vector<TorchGatherOp*> torch_gather_ops;

  for (auto expr : fusion->exprs()) {
    if (expr->isA<TorchGatherOp>()) {
      torch_gather_ops.push_back(expr->as<TorchGatherOp>());
    }
  }

  return torch_gather_ops;
}

std::vector<SelectOp*> getSelectOps(Fusion* fusion) {
  std::vector<SelectOp*> select_ops;

  for (auto expr : fusion->exprs()) {
    if (expr->isA<SelectOp>()) {
      select_ops.push_back(expr->as<SelectOp>());
    }
  }

  return select_ops;
}

std::vector<MmaOp*> getMmaOps(Fusion* fusion) {
  std::vector<MmaOp*> mma_ops;
  for (auto expr : fusion->exprs()) {
    if (expr->isA<MmaOp>()) {
      mma_ops.push_back(expr->as<MmaOp>());
    }
  }

  return mma_ops;
}

namespace {

class ValReplacementMutator : private OptOutMutator {
 public:
  ValReplacementMutator(
      Fusion* fusion,
      const std::unordered_map<Val*, Val*>& replacement_map)
      : replacement_map_(replacement_map) {
    FusionGuard fg(fusion);

    // Welford makes this a little annoying since it holds a count which is
    // typically not used by anything else. If we don't grab that count, then it
    // would be a tensorview that doesn't get updated extents. Therefore, first
    // grab all leaves towards outputs and grab stmts from there.
    auto stmts = StmtSort::getStmts(fusion, allLeafOuts(fusion), true, true);

    // Some fusions, such as standalone rand_like, can have disconnected DAG, so
    // we need some mechanism to make sure our replacement set is as complete as
    // possible
    // TODO: I think we need a more general mechanism to support disconnected
    // DAG
    std::vector<Val*> more;
    for (auto v : fusion->inputs()) {
      if (std::find(stmts.begin(), stmts.end(), v) == stmts.end()) {
        more.emplace_back(v);
      }
    }
    auto more_stmts = StmtSort::getStmts(fusion, more, true, true);
    more_stmts.insert(more_stmts.end(), stmts.begin(), stmts.end());

    for (auto stmt : more_stmts) {
      mutate(stmt);
    }
  }

 private:
  using OptOutMutator::mutate;

  void mutate(Val* val) final {
    if (replacement_map_.find(val) == replacement_map_.end()) {
      return OptOutMutator::mutate(val);
    }
    auto replaced_val = replacement_map_.at(val);
    registerMutation(val, replaced_val);
  }

  std::vector<Val*> allLeafOuts(Fusion* fusion) {
    auto exprs = StmtSort::getExprs(fusion, true);
    std::unordered_set<Val*> inputs;
    std::unordered_set<Val*> outputs;
    std::vector<Val*> ordered_outputs;
    for (auto expr : exprs) {
      inputs.insert(expr->inputs().begin(), expr->inputs().end());
      outputs.insert(expr->outputs().begin(), expr->outputs().end());
      ordered_outputs.insert(
          ordered_outputs.end(),
          expr->outputs().begin(),
          expr->outputs().end());
    }
    for (auto input : inputs) {
      outputs.erase(input);
    }

    std::vector<Val*> ordered_leaf_outs;
    for (auto out : ordered_outputs) {
      if (outputs.find(out) != outputs.end()) {
        ordered_leaf_outs.push_back(out);
      }
    }
    return ordered_leaf_outs;
  }

  const std::unordered_map<Val*, Val*>& replacement_map_;
};

} // namespace

void replaceValue(
    Fusion* fusion,
    const std::unordered_map<Val*, Val*>& replacement_map) {
  ValReplacementMutator(fusion, replacement_map);
}

Val* getReductionInitValOf(TensorView* tv) {
  auto def = tv->definition();
  if (def == nullptr) {
    return nullptr;
  }

  Val* init = nullptr;
  if (auto rop = dynamic_cast<ReductionOp*>(def)) {
    init = rop->init();
  } else if (auto grop = dynamic_cast<GroupedReductionOp*>(def)) {
    int output_idx = grop->getExprIndexOfOutput(tv);
    init = grop->initVal(output_idx);
  } else if (auto wop = dynamic_cast<WelfordOp*>(def)) {
    return wop->getInitValOfOutput(tv);
  } else if (auto gwop = dynamic_cast<GroupedWelfordOp*>(def)) {
    init = gwop->getInitValOfOutput(tv);
  } else if (auto mma = dynamic_cast<MmaOp*>(def)) {
    init = mma->init();
  }

  return init;
}

// TODO: Should mma be in here? Should we return true if it's a trivial
// reduction?
bool isReductionOp(const Expr* expr) {
  // Note that GridReduction inherits ReductionOp
  return expr->isOneOf<
      ReductionOp,
      GroupedReductionOp,
      WelfordOp,
      GroupedWelfordOp,
      kir::GridWelford,
      kir::GroupedGridWelford>();
}

bool isReductionTvOp(const Expr* expr) {
  return ir_utils::isTvOp(expr) && isReductionOp(expr);
}

bool isPointwiseTvOp(const Expr* expr) {
  // LoadStoreOp with rfactor domain means transpose, which is not
  // considered pointwise
  return isTvOp(expr) &&
      (expr->isOneOf<UnaryOp, BinaryOp, TernaryOp>() ||
       (expr->isA<LoadStoreOp>() &&
        !ir_utils::getTvOutput(expr)->hasRFactor()));
}

std::vector<ViewOp*> getViewOps(Fusion* fusion) {
  auto all_exprs = fusion->exprs();

  auto all_view_ops = ir_utils::filterByType<ViewOp>(all_exprs);

  std::vector<ViewOp*> view_ops;

  std::copy_if(
      all_view_ops.begin(),
      all_view_ops.end(),
      std::back_inserter(view_ops),
      [](ViewOp* view) {
        return std::any_of(
            view->outputs().begin(), view->outputs().end(), [](Val* v) {
              if (!v->isA<TensorView>()) {
                return false;
              }
              return v->as<TensorView>()->hasRFactor();
            });
      });

  return view_ops;
}

namespace {

struct ReplaceValInIndexVal : public OptInDispatch {
 public:
  //! Apply replacements to index as specified in
  //! replacement_map. index is assumed to consist only from Int and
  //! NamedScalar
  static Val* replace(
      Val* index,
      const std::unordered_map<Val*, Val*>& replacement_map) {
    ReplaceValInIndexVal replace_index_val(replacement_map);
    replace_index_val.handle(index);
    // Return the original index if not replaced
    if (replace_index_val.is_replaced_) {
      return replace_index_val.last_visited_val_;
    } else {
      return index;
    }
  }

 private:
  ReplaceValInIndexVal(const std::unordered_map<Val*, Val*>& replacement_map)
      : replacement_map_(replacement_map) {}

  using OptOutDispatch::handle;

  void handle(Val* val) override {
    TORCH_INTERNAL_ASSERT(
        val->isA<Int>() || val->isA<Bool>() || val->isA<NamedScalar>(),
        "Invalid Val type: ",
        val->toString());

    // if val appears in the replacement map, stop traversing and set
    // the current val with the replacement
    auto it = replacement_map_.find(val);
    if (it != replacement_map_.end()) {
      last_visited_val_ = it->second;
      is_replaced_ = true;
      return;
    }

    // Recursively traverse its defining expr
    auto def = val->definition();
    if (def != nullptr) {
      if (def->isOneOf<UnaryOp, BinaryOp, TernaryOp>()) {
        handle(val->definition());
      } else {
        TORCH_INTERNAL_ASSERT(false, "Unexpected definition: ", def->toString())
      }
      // last_visited_val_ is set in the expr handlers
    } else {
      last_visited_val_ = val;
    }
  }

  // Clone expression after recurisvely replacing inputs
  void handle(UnaryOp* uop) override {
    handle(uop->in());
    auto inp = last_visited_val_;
    TORCH_INTERNAL_ASSERT(
        uop->out()->isA<Int>() || uop->out()->isA<Bool>(),
        "Unknown output type for expr ",
        uop->toInlineString());
    auto out = IrBuilder::create<Int>(c10::nullopt);
    IrBuilder::create<UnaryOp>(uop->getUnaryOpType(), out, inp);
    last_visited_val_ = out;
  }

  // Clone expression after recurisvely replacing inputs
  void handle(BinaryOp* bop) override {
    handle(bop->lhs());
    auto lhs = last_visited_val_;
    handle(bop->rhs());
    auto rhs = last_visited_val_;
    TORCH_INTERNAL_ASSERT(
        bop->out()->isA<Int>() || bop->out()->isA<Bool>(),
        "Unknown output type for expr ",
        bop->toInlineString());
    auto out = IrBuilder::create<Int>(c10::nullopt);
    IrBuilder::create<BinaryOp>(bop->getBinaryOpType(), out, lhs, rhs);
    last_visited_val_ = out;
  }

  // Clone expression after recurisvely replacing inputs
  void handle(TernaryOp* top) override {
    handle(top->in1());
    auto in1 = last_visited_val_;
    handle(top->in2());
    auto in2 = last_visited_val_;
    handle(top->in3());
    auto in3 = last_visited_val_;
    TORCH_INTERNAL_ASSERT(
        top->out()->isA<Int>() || top->out()->isA<Bool>(),
        "Unknown output type for expr ",
        top->toInlineString());
    auto out = IrBuilder::create<Int>(c10::nullopt);
    IrBuilder::create<TernaryOp>(top->getTernaryOpType(), out, in1, in2, in3);
    last_visited_val_ = out;
  }

 private:
  const std::unordered_map<Val*, Val*>& replacement_map_;
  Val* last_visited_val_ = nullptr;
  bool is_replaced_ = false;
};

} // namespace

Val* replaceValInIndexVal(
    Val* index,
    const std::unordered_map<Val*, Val*>& replacement_map) {
  return ReplaceValInIndexVal::replace(index, replacement_map);
}

bool isSqueezeInput(const TensorView* tv) {
  for (auto expr : tv->uses()) {
    if (expr->isA<SqueezeOp>()) {
      return true;
    }
  }
  return false;
}

bool isSqueezedID(const TensorView* tv, const IterDomain* id) {
  auto root_dom = TensorDomain::noReductions(tv->getMaybeRFactorDomain());
  auto squeezes = ir_utils::filterByType<SqueezeOp>(tv->uses());
  for (auto i : c10::irange(root_dom.size())) {
    if (root_dom[i] != id) {
      continue;
    }
    for (auto squeeze : squeezes) {
      if (squeeze->isSqueezeDim(i)) {
        return true;
      }
    }
  }
  return false;
}

bool isIndexedID(const TensorView* tv, const IterDomain* id) {
  return isIndexedProducerID(tv, id) || isIndexedConsumerID(tv, id);
}

bool isIndexedProducerID(const TensorView* tv, const IterDomain* id) {
  return std::any_of(tv->uses().begin(), tv->uses().end(), [&](Expr* expr) {
    return (expr->isA<TorchGatherOp>() &&
<<<<<<< HEAD
            expr->as<TorchGatherOp>()->getIndexedProducerDomain() == id) ||
        (expr->isA<SelectOp>() &&
         expr->as<SelectOp>()->getIndexedProducerDomain() == id) ||
        (expr->isA<IndexSelectOp>() &&
         expr->as<IndexSelectOp>()->getIndexedProducerDomain() == id);
=======
            expr->as<TorchGatherOp>()->getIndexedID() == id) ||
        (expr->isA<SelectOp>() && expr->as<SelectOp>()->getIndexedID() == id) ||
        (expr->isA<IndexSelectOp>() &&
         expr->as<IndexSelectOp>()->getIndexedID() == id);
>>>>>>> 03b71e50
  });
}

bool isIndexedConsumerID(const TensorView* tv, const IterDomain* id) {
  return tv->definition()->isA<ScatterOp>() &&
      tv->definition()->as<ScatterOp>()->getIndexedID() == id;
}

std::vector<IterDomain*> allIDsOf(const TensorView* tv) {
  const auto& root_domain = tv->getRootDomain();
  const auto& domain = tv->domain()->leaf();
  // Grab all values in the history of the tensor view's domain
  auto all_vals = DependencyCheck::getAllValsBetween(
      {root_domain.begin(), root_domain.end()}, {domain.begin(), domain.end()});

  // Filter so we only have iteration domains (ignore Ints used in split)
  auto all_ids = ir_utils::filterByType<IterDomain>(all_vals);
  return std::vector<IterDomain*>(all_ids.begin(), all_ids.end());
}

bool isSelectInput(TensorView* tv) {
  for (auto expr : tv->uses()) {
    if (expr->isA<SelectOp>()) {
      return true;
    }
  }
  return false;
}

bool isIndexSelectLookupTv(const TensorView* tv) {
  for (auto expr : tv->uses()) {
    if (expr->isA<IndexSelectOp>()) {
      auto idx_sel = expr->as<IndexSelectOp>();
      if (idx_sel->input(0) == tv) {
        return true;
      }
    }
  }
  return false;
}

bool isIndexSelectIndicesTv(const TensorView* tv) {
  for (auto expr : tv->uses()) {
    if (expr->isA<IndexSelectOp>()) {
      auto idx_sel = expr->as<IndexSelectOp>();
      if (idx_sel->input(1) == tv) {
        return true;
      }
    }
  }
  return false;
}

bool isTorchGatherLookupTv(const Val* tv) {
  for (auto expr : tv->uses()) {
    if (expr->isA<TorchGatherOp>()) {
      auto idx_sel = expr->as<TorchGatherOp>();
      if (idx_sel->lookupTv() == tv) {
        return true;
      }
    }
  }
  return false;
}

bool isTorchGatherIndicesTv(const Val* tv) {
  for (auto expr : tv->uses()) {
    if (expr->isA<TorchGatherOp>()) {
      auto idx_sel = expr->as<TorchGatherOp>();
      if (idx_sel->indexTv() == tv) {
        return true;
      }
    }
  }
  return false;
}

std::string varName(const Val* val) {
  if (val->isA<kir::TensorIndex>()) {
    return varName(val->as<kir::TensorIndex>()->view());
  }
  std::stringstream name;
  if (val->isA<TensorView>()) {
    name << "T";
  } else {
    name << typePrefix(val->dtype());
  }
  name << val->name();
  return name.str();
}

bool hasResizedRfactor(const TensorView* tv) {
  if (!tv->hasRFactor()) {
    return false;
  }
  auto root_to_rf_exprs = StmtSort::getExprsBetween(
      tv->fusion(),
      {tv->getRootDomain().begin(), tv->getRootDomain().end()},
      {tv->getRFactorDomain().begin(), tv->getRFactorDomain().end()});
  return std::any_of(
      root_to_rf_exprs.begin(), root_to_rf_exprs.end(), [](Expr* expr) {
        return expr->isA<Resize>();
      });
}

std::vector<TensorView*> getTVsWithDynamicTransform(Fusion* fusion) {
  const auto all_tvs = ir_utils::allTvs(fusion);
  std::vector<TensorView*> dynamic_tvs;
  std::copy_if(
      all_tvs.begin(),
      all_tvs.end(),
      std::back_inserter(dynamic_tvs),
      [](auto tv) { return tv->domain()->hasSymbolicAxis(); });
  return dynamic_tvs;
}

namespace {

class ValidateDomainEquivalence : private IterVisitor {
 public:
  ValidateDomainEquivalence(
      const std::vector<IterDomain*>& initial_domain,
      const std::vector<IterDomain*>& derived_domain)
      : initial_domain_({initial_domain.begin(), initial_domain.end()}),
        derived_domain_({derived_domain.begin(), derived_domain.end()}),
        frontier_({initial_domain.begin(), initial_domain.end()}) {
    TORCH_INTERNAL_ASSERT(!initial_domain.empty());
    TORCH_INTERNAL_ASSERT(!derived_domain.empty());
    // Make sure there's no duplicate in the parameter vectors
    TORCH_INTERNAL_ASSERT(
        initial_domain.size() == initial_domain_.size(),
        "Duplicated entry is detected in inial_domain: ",
        toDelimitedString(initial_domain));
    TORCH_INTERNAL_ASSERT(
        derived_domain.size() == derived_domain_.size(),
        "Duplicated entry is detected in derived_domain: ",
        toDelimitedString(derived_domain));

    traverseBetween(
        initial_domain.at(0)->fusion(),
        {initial_domain.begin(), initial_domain.end()},
        {derived_domain.begin(), derived_domain.end()});

    // At this point, the frontier set and the derived set should be
    // equal, except when there's a symbolic ID in the derived set,
    // where the traversal may be incomplete.
    if (std::any_of(derived_domain.begin(), derived_domain.end(), [](auto id) {
          return id->getIterType() == IterType::Symbolic;
        })) {
      // Make sure all non-symbolic IDs of the derived set are included
      // in the frontier set
      TORCH_INTERNAL_ASSERT(
          std::all_of(
              derived_domain.begin(),
              derived_domain.end(),
              [&](auto id) {
                return id->getIterType() == IterType::Symbolic ||
                    frontier_.count(id);
              }),
          "Invalid derived domain. Initial domain: ",
          toDelimitedString(initial_domain),
          ". Derived domain: ",
          toDelimitedString(derived_domain));
      // Similarly, all frontier vals should be included in the
      // derived set. It is also possible that an ID in the initial
      // domain set still remains in the frontier set as there may be
      // no expr connecting to the derived set, e.g., dynamic reshape
      TORCH_INTERNAL_ASSERT(
          std::all_of(
              frontier_.begin(),
              frontier_.end(),
              [&](Val* val) {
                TORCH_INTERNAL_ASSERT(val->isA<IterDomain>());
                return derived_domain_.count(val->as<IterDomain>()) ||
                    initial_domain_.count(val);
              }),
          "Invalid derived domain. Initial domain: ",
          toDelimitedString(initial_domain),
          ". Derived domain: ",
          toDelimitedString(derived_domain));
    } else {
      TORCH_INTERNAL_ASSERT(
          derived_domain_ == frontier_,
          "Invalid derived domain. Initial domain: ",
          toDelimitedString(initial_domain),
          ". Derived domain: ",
          toDelimitedString(derived_domain));
    }
  };

  void handle(Expr* expr) override {
    TORCH_INTERNAL_ASSERT(
        std::all_of(expr->inputs().begin(), expr->inputs().end(), [](Val* v) {
          return v->isA<IterDomain>();
        }));
    TORCH_INTERNAL_ASSERT(
        std::all_of(expr->outputs().begin(), expr->outputs().end(), [](Val* v) {
          return v->isA<IterDomain>();
        }));
    // If any of the inputs is included in derived_domain_, that means there's a
    // dependency within derived_domain_ and the dependent domains
    // redundantly cover the initial domain
    TORCH_INTERNAL_ASSERT(
        std::none_of(
            expr->inputs().begin(),
            expr->inputs().end(),
            [&](Val* input_val) {
              return derived_domain_.find(input_val) != derived_domain_.end();
            }),
        "Invalid derived domain due to dependent expr: ",
        expr->toString(),
        ". Derived domain: ",
        toDelimitedString(derived_domain_));
    for (auto out : expr->outputs()) {
      // Make sure the output is not yet visited
      TORCH_INTERNAL_ASSERT(
          frontier_.insert(out).second,
          "Invalid derived domain due to dependent expr: ",
          expr->toString(),
          ". Output should just show up once: ",
          out->toString());
    }
    for (auto inp : expr->inputs()) {
      TORCH_INTERNAL_ASSERT(
          frontier_.erase(inp) == 1,
          "Invalid derived domain due to dependent expr: ",
          expr->toString(),
          ". Input not seen before: ",
          inp->toString());
    }
  }

 private:
  const std::unordered_set<Val*> initial_domain_;
  const std::unordered_set<Val*> derived_domain_;
  //! Traversal frontier vals
  std::unordered_set<Val*> frontier_;
};

} // namespace

void validateDomainEquivalence(
    const std::vector<IterDomain*>& initial_domain,
    const std::vector<IterDomain*>& derived_domain) {
  ValidateDomainEquivalence(initial_domain, derived_domain);
}

} // namespace ir_utils
} // namespace nvfuser<|MERGE_RESOLUTION|>--- conflicted
+++ resolved
@@ -751,18 +751,10 @@
 bool isIndexedProducerID(const TensorView* tv, const IterDomain* id) {
   return std::any_of(tv->uses().begin(), tv->uses().end(), [&](Expr* expr) {
     return (expr->isA<TorchGatherOp>() &&
-<<<<<<< HEAD
-            expr->as<TorchGatherOp>()->getIndexedProducerDomain() == id) ||
-        (expr->isA<SelectOp>() &&
-         expr->as<SelectOp>()->getIndexedProducerDomain() == id) ||
-        (expr->isA<IndexSelectOp>() &&
-         expr->as<IndexSelectOp>()->getIndexedProducerDomain() == id);
-=======
             expr->as<TorchGatherOp>()->getIndexedID() == id) ||
         (expr->isA<SelectOp>() && expr->as<SelectOp>()->getIndexedID() == id) ||
         (expr->isA<IndexSelectOp>() &&
          expr->as<IndexSelectOp>()->getIndexedID() == id);
->>>>>>> 03b71e50
   });
 }
 
