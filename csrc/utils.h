// clang-format off
/*
 * SPDX-FileCopyrightText: Copyright (c) 2023-present NVIDIA CORPORATION & AFFILIATES.
 * All rights reserved.
 * SPDX-License-Identifier: BSD-3-Clause
 */
// clang-format on
#pragma once

#include <ATen/ATen.h>
#include <c10/util/Exception.h>
#include <torch/csrc/jit/ir/ir.h>

#include <debug.h>
#include <type.h>

#include <deque>
#include <optional>
#include <sstream>
#include <string>
#include <type_traits>
#include <typeinfo>
#include <vector>

#include <cuda.h>
#include <cuda_runtime.h>

//! IR header hierarchy
//! 1. ** utils.h ** - PolymorphicBase and NonCopyable
//! 2. ir/base_nodes.h - Statement, Expr, and Val
//! 3. ir/internal_base_nodes.h - IterDomain and TensorDomain
//! 4. ir/interface_nodes.h - TensorView and Scalar
//! 5. ir/internal_nodes.h ** - Any internal-only IR nodes

namespace nvfuser {

void debugPrint(const c10::TensorTypePtr& type);

bool is_zero_dim_tensor(const std::shared_ptr<c10::TensorType>& tensor_type);
bool is_zero_sized_tensor(const std::shared_ptr<c10::TensorType>& tensor_type);

bool is_cpu_scalar(const at::Tensor& tensor);
bool is_cpu_scalar(const c10::TensorType& tensor_type);

//! Find common device among tensor inputs. If no tensor inputs are found and
//! the selected_device argument is omitted, a default value of 0 is returned.
//! If no tensor inputs are found and selected_device is provided,
//! selected_device will be returned. If tensor inputs are found their devices
//! must match one another, and if selected_device is given they must match it
//! as well, otherwise -1 is returned.
int8_t getCommonDeviceCUDA(
    const at::ArrayRef<c10::IValue>& inputs,
    std::optional<int8_t> selected_device = std::nullopt);

TORCH_CUDA_CU_API int64_t
getRegPerThreadGivenThreadsPerSM(int64_t threads_per_sm);

TORCH_CUDA_CU_API int64_t
getThreadsPerSMGivenRegPerThread(int64_t reg_per_thread);

// Check if fallback path should be used which will dispatch to eager mode if
// any errors are encountered. Helpful for debugging.
bool useFallback();

//! Ceil integer division
constexpr int64_t ceilDiv(int64_t a, int64_t b) {
  return (a + b - 1) / b;
}

//! Simple mixin for suppressing copy & move operations, ex:
//!
//!  class Foo : public NonCopyable {
//!   ...
//!  };
//!
class NonCopyable {
 public:
  NonCopyable() = default;

  // No copy/move semantics
  NonCopyable(const NonCopyable&) = delete;
  NonCopyable& operator=(const NonCopyable&) = delete;
};

//! A generic root for a hierarchy of polymorphic classes:
//! - It ensures virtual destructors
//! - Provides the base->as<Derived>() and node->isA<T>() notation
class PolymorphicBase {
 public:
  virtual ~PolymorphicBase() = default;

  // Replacement for static_cast<T*>(ptr): ptr->as<T>()
  // (checked in DEBUG builds)
  template <class T>
  T* as() {
#ifdef NDEBUG
    auto downcast_ptr = static_cast<T*>(this);
#else
    auto downcast_ptr = dynamic_cast<T*>(this);
    TORCH_INTERNAL_ASSERT(downcast_ptr != nullptr);
#endif
    return downcast_ptr;
  }

  template <class T>
  const T* as() const {
#ifdef NDEBUG
    auto downcast_ptr = static_cast<const T*>(this);
#else
    auto downcast_ptr = dynamic_cast<const T*>(this);
    TORCH_INTERNAL_ASSERT(downcast_ptr != nullptr);
#endif
    return downcast_ptr;
  }

  //! Check if the runtime type is T (or derived from T)
  //!
  //! \note Don't use this for conditional casts. Instead, use:
  //!
  //!  if (auto t = dynamic_cast<T>(p)) { ... }
  //!
  //! instead of:
  //!
  //!  if (p->isA<T>()) { auto t = p->as<T>(); ... }
  //!
  template <class T>
  bool isA() const {
    return dynamic_cast<const T*>(this) != nullptr;
  }

  //! Check if the runtime type is strictly T. Returns false for classes
  //! derived from T
  template <class T>
  bool isStrictlyA() const {
    return typeid(*this) == typeid(T);
  }

 private:
  template <int> // unused template argument
  bool isOneOf() const {
    return false;
  }
  template <int, class T1, class... T>
  bool isOneOf() const {
    return isA<T1>() || isOneOf<0, T...>();
  }
  template <int> // unused template argument
  bool isStrictlyOneOf() const {
    return false;
  }
  template <int, class T1, class... T>
  bool isStrictlyOneOf() const {
    return isStrictlyA<T1>() || isStrictlyOneOf<0, T...>();
  }

 public:
  //! Check if the runtime type is one of the given types (or derived from
  //! one of the given types)
  template <class... T>
  bool isOneOf() const {
    return isOneOf<0, T...>();
  }

  //! Check if the runtime type is strictly one of the given types. Derived
  //! types not in the given list does not count.
  template <class... T>
  bool isStrictlyOneOf() const {
    return isStrictlyOneOf<0, T...>();
  }
};

template <class T, std::enable_if_t<std::is_enum<T>::value, bool> = true>
constexpr unsigned int switch_pair(T t1, T t2) {
  constexpr unsigned int _WORD_SHIFT = 16;
  return ((unsigned int)t1 << _WORD_SHIFT) + (unsigned int)t2;
}

std::vector<int64_t> getTensorSizes(at::TensorTypePtr const& tensor_type);

//! Return a sorted list of keys of an unordered map so that it can be
//! iterated deterministically
template <typename KeyType, typename ValueType, typename Cmp>
std::vector<KeyType> getSortedKeys(
    const std::unordered_map<KeyType, ValueType>& map,
    Cmp cmp) {
  std::vector<KeyType> keys(map.size());
  auto keys_it = keys.begin();
  for (const auto& kv : map) {
    *keys_it = kv.first;
    ++keys_it;
  }
  std::sort(keys.begin(), keys.end(), cmp);
  return keys;
}

// Based on https://stackoverflow.com/a/9154394
template <typename T>
static auto hasToStringHelper(int)
    -> decltype(std::declval<typename std::remove_pointer<T>::type>().toString(), std::true_type{});

template <typename>
static auto hasToStringHelper(long) -> std::false_type;

template <class T>
struct hasToString : decltype(hasToStringHelper<T>(0)) {};

// If T::toString() is defined, use the toString() to get its
// string. If std::stringstream << is defined for T, then use <<.
// otherwise, just returns a "<attr>"

template <typename T>
struct Printer {
  static std::string toString(const T& value) {
    if constexpr (hasToString<T>()) {
      if constexpr (std::is_pointer<T>::value) {
        return value->toString();
      } else {
        return value.toString();
      }
    } else {
      return "<attr>";
    }
  }
};

#if 0

// Waiting for C++20....

#include <concepts>

template<typename T>
concept Printable = requires(T a)
{
  { std::stringstream{} << a } -> std::convertible_to<std::stringstream>;
};

template <Printable T>
struct Printer<T> {
  static std::string toString(const T& value) {
    std::stringstream ss;
    ss << value;
    return ss.str();
  }
};

#else

#define SPECIALIZE_PRINTER(T)                     \
  template <>                                     \
  struct Printer<T> {                             \
    static std::string toString(const T& value) { \
      std::stringstream ss;                       \
      ss << value;                                \
      return ss.str();                            \
    }                                             \
  }

SPECIALIZE_PRINTER(bool);
SPECIALIZE_PRINTER(int);
SPECIALIZE_PRINTER(std::string);
SPECIALIZE_PRINTER(int64_t);
SPECIALIZE_PRINTER(DataType);
SPECIALIZE_PRINTER(MemoryType);
SPECIALIZE_PRINTER(UnaryOpType);
SPECIALIZE_PRINTER(BinaryOpType);
SPECIALIZE_PRINTER(TernaryOpType);
SPECIALIZE_PRINTER(LoadStoreOpType);
SPECIALIZE_PRINTER(DoubleBufferLoopStage);
SPECIALIZE_PRINTER(Swizzle2DType);
SPECIALIZE_PRINTER(SwizzleMode);
SPECIALIZE_PRINTER(std::vector<int>);
SPECIALIZE_PRINTER(std::vector<int64_t>);

#undef SPECIALIZE_PRINTER

#endif // if 0

// Stringification with delimiter
template <typename Iterator>
std::string toDelimitedString(
    Iterator first,
    Iterator last,
    std::string delim = ", ") {
  std::stringstream ss;
  bool first_val = true;
  for (auto it = first; it != last; ++it) {
    if (!first_val) {
      ss << delim;
    }
    ss << Printer<typename Iterator::value_type>::toString(*it);
    first_val = false;
  }
  return ss.str();
}

template <typename Printable>
std::string toDelimitedString(
    const std::vector<Printable>& vec,
    std::string delim = ", ") {
  return toDelimitedString(vec.begin(), vec.end(), delim);
}

template <typename Printable>
std::string toDelimitedString(
    const std::deque<Printable>& dq,
    std::string delim = ", ") {
  return toDelimitedString(dq.begin(), dq.end(), delim);
}

template <typename Printable>
std::string toDelimitedString(
    const std::unordered_set<Printable>& set,
    std::string delim = ", ") {
  return toDelimitedString(set.begin(), set.end(), delim);
}

template <int64_t index, int64_t stop, int64_t step, typename func_t>
void unrolled_for(func_t fun) {
  if constexpr (index < stop) {
    fun(std::integral_constant<int64_t, index>());
    unrolled_for<index + step, stop>(fun);
  }
}

template <int64_t index, int64_t stop, typename func_t>
void unrolled_for(func_t fun) {
  unrolled_for<index, stop, 1>(fun);
}

template <int64_t stop, typename func_t>
void unrolled_for(func_t fun) {
  unrolled_for<0, stop>(fun);
}

template <typename... Args>
std::string toDelimitedString(
    const std::tuple<Args...>& args,
    std::string delim = ", ") {
  std::stringstream ss;
  bool first_val = true;
  unrolled_for<sizeof...(Args)>([&](auto i) {
    if (!first_val) {
      ss << delim;
    }
    auto item = std::get<decltype(i)::value>(args);
    ss << Printer<decltype(item)>::toString(item);
    first_val = false;
  });
  return ss.str();
}

template <typename ContainerOfStatement>
std::string toDelimitedInlineString(
    const ContainerOfStatement& container,
    std::string delim = ", ") {
  std::stringstream ss;
  bool first_val = true;
  for (const auto& item : container) {
    if (!first_val) {
      ss << delim;
    }
    ss << item->toInlineString();
    first_val = false;
  }
  return ss.str();
}

template <typename... Args>
class DebugPrintScope {
 public:
  DebugPrintScope(std::string name, Args... args) : name_(std::move(name)) {
    debug() << "Entering " << name_ << "("
            << toDelimitedString(std::forward_as_tuple(args...)) << ")"
            << std::endl;
  }
  ~DebugPrintScope() {
    debug() << "Leaving " << name_ << std::endl;
  }

 private:
  std::string name_;
};

// Note: ##__VA_ARGS__ is not C++ stardard, but it should work on gcc and clang.
// Compared to __VA_ARGS__, ##__VA_ARGS__ automatically remove the preceding
// comma when empty, allowing empty variadic parameters. If using other
// compiler, please use DebugPrintScope directly without this macro.
#define DEBUG_PRINT_SCOPE(...) \
  DebugPrintScope _debug_print_scope(__func__, ##__VA_ARGS__)

// Computes the index type required.
// Made into a class w/ state to allow reuse with
// different tensors and without needing to pass an allocated
// vector of size+stride
class KernelIndexTypeCompute {
  // Save 1 more bit besides the sign bit to be conservative
  static constexpr int64_t most_positive_int32_index =
      std::numeric_limits<int>::max() / 2;

 public:
  // Updates counters and returns current reqd mode
  inline PrimDataType addDim(int64_t size, int64_t stride) {
    if (size > 1) {
      TORCH_INTERNAL_ASSERT(
          stride >= 0, "Negative stride is not supported: ", stride);
      if (stride > 0) {
        // Accumulate positive stride
        tensor_most_positive_index_ += (size - 1) * stride;
      }
    }
    return getType();
  }

  inline PrimDataType getType() const {
    if (tensor_most_positive_index_ > most_positive_int32_index) {
      return PrimDataType::Int;
    } else {
      return PrimDataType::Int32;
    }
  }

 private:
  int64_t tensor_most_positive_index_ = 0;
};

<<<<<<< HEAD
std::string getErrorMsg(CUresult error);
=======
template <typename>
struct is_std_vector : std::false_type {};

template <typename T, typename A>
struct is_std_vector<std::vector<T, A>> : std::true_type {};

template <typename T>
constexpr auto is_std_vector_v = is_std_vector<T>::value;

//! Alter an existing hash in order to combine it with a new hash in a way that
//! is order-dependent and spreads bits over the entire range of a size_t.
//! Inspired by boost::hash_combine. See https://stackoverflow.com/q/35985960
inline void hashCombine(size_t& hash, size_t new_hash) {
  hash ^= new_hash + 0x9e3779b9 + (hash << 6) + (hash >> 2);
}

//! A wrapper to std::getenv. env_name is prepended with NVFUSER_.
char* getNvFuserEnv(const char* env_name);

>>>>>>> b8baa7f6
} // namespace nvfuser<|MERGE_RESOLUTION|>--- conflicted
+++ resolved
@@ -424,9 +424,8 @@
   int64_t tensor_most_positive_index_ = 0;
 };
 
-<<<<<<< HEAD
 std::string getErrorMsg(CUresult error);
-=======
+
 template <typename>
 struct is_std_vector : std::false_type {};
 
@@ -446,5 +445,4 @@
 //! A wrapper to std::getenv. env_name is prepended with NVFUSER_.
 char* getNvFuserEnv(const char* env_name);
 
->>>>>>> b8baa7f6
 } // namespace nvfuser