// clang-format off
/*
 * SPDX-FileCopyrightText: Copyright (c) 2023-present NVIDIA CORPORATION & AFFILIATES.
 * All rights reserved.
 * SPDX-License-Identifier: BSD-3-Clause
 */
// clang-format on

#include <debug.h>
#include <evaluator_common.h>
#include <expr_evaluator.h>
#include <instrumentation.h>
#include <ir/all_nodes.h>
#include <ir/iostream.h>
#include <root_domain_map.h>

#include <iostream>

namespace nvfuser {

namespace {

void validateValWithConcreteValue(
    const Val* value,
    const PolymorphicValue& concrete_value) {
  if (auto tv = dynamic_cast<const TensorView*>(value)) {
    TORCH_CHECK(
        concrete_value.is<at::Tensor>(),
        "Expected ",
        tv->toString(),
        " to be bound to an at::Tensor, but got ",
        concrete_value.type().name());
    const auto& t = concrete_value.as<at::Tensor>();
    auto expect_dim =
        (int64_t)TensorDomain::noReductions(tv->getMaybeRFactorDomain()).size();
    TORCH_CHECK(
        t.dim() == expect_dim,
        "Expected ",
        tv->toString(),
        " to be bound to a tensor of rank ",
        expect_dim,
        ", but got a tensor of rank ",
        t.dim());
    auto actual_dtype = aten_to_data_type(t.scalar_type());
    TORCH_CHECK(
        (value->dtype() == DataType::Index && isIntegralType(actual_dtype)) ||
            (value->dtype() == actual_dtype),
        "Expected ",
        tv->toString(),
        " to be bound to a tensor of dtype ",
        value->dtype(),
        ", but got a tensor of dtype ",
        actual_dtype);
    if (tv->isCpuScalar()) {
      TORCH_CHECK(
          is_cpu_scalar(t),
          "Expected ",
          tv->toString(),
          " to be bound to a CPU scalar tensor "
          ", but got a tensor on device ",
          t.device(),
          " with ",
          t.numel(),
          " elements");
    } else {
      TORCH_CHECK(
          t.is_cuda() || t.is_meta(),
          "Expected ",
          tv->toString(),
          " to be bound to a CUDA or meta tensor, but got a tensor on device ",
          t.device());
    }
  } else {
    TORCH_CHECK(
        hasCompatibleDataType(concrete_value, value->dtype()),
        "Scalar value is not compatible with the given data type.");
  }
}

} // namespace

void ExpressionEvaluator::bind_(
    const Val* value,
    PolymorphicValue concrete_value) {
  TORCH_CHECK(concrete_value.hasValue(), "Cannot bind to undefined value");
  if (value->value().hasValue() && value->value() == concrete_value) {
    return;
  }
  TORCH_CHECK(!value->isConstScalar(), "Tried to bind to a constant value");
  validateValWithConcreteValue(value, concrete_value);
  if (value->isA<NamedScalar>()) {
<<<<<<< HEAD
    known_named_scalars_[value->as<NamedScalar>()->name().as<std::string>()] =
        concrete_value;
=======
    known_named_scalars_[value->as<NamedScalar>()->name()] =
        std::move(concrete_value);
>>>>>>> 78cdcee7
  } else {
    known_values_[value] = std::move(concrete_value);
  }
}

void ExpressionEvaluator::bind_(
    const std::string& name,
    PolymorphicValue concrete_value) {
  known_named_scalars_[name] = std::move(concrete_value);
}

void ExpressionEvaluator::bind(
    ParallelType pt,
    PolymorphicValue concrete_value) {
  TORCH_INTERNAL_ASSERT(isParallelTypeThread(pt));
  if (precomputed_values_) {
    // Need to bind the thread value to integer machine
    //  in pre-computed mode.
    precomputed_values_->bindConcreteParallelTypeValue(
        pt, std::move(concrete_value));
  } else {
    bind(stringifyThreadSize(pt), std::move(concrete_value));
  }
}

PolymorphicValue ExpressionEvaluator::evaluate(const Val* value) {
  if (precomputed_values_ && precomputed_values_->ready()) {
    if (precomputed_values_->getMaybeValueFor(value).hasValue()) {
      return precomputed_values_->getMaybeValueFor(value);
    }
  }

  auto maybe_concrete_value = getValue(value);
  if (!maybe_concrete_value.hasValue()) {
    if (auto def = value->definition()) {
      FUSER_PERF_SCOPE("ExpressionEvaluator::evaluate");
      std::vector<PolymorphicValue> inputs;
      inputs.reserve(def->inputs().size());
      for (auto i : def->inputs()) {
        auto eval_i = evaluate(i);
        if (!eval_i.hasValue()) {
          return std::monostate{};
        }
        inputs.emplace_back(eval_i);
      }
      auto outputs = def->evaluate(*this, inputs);
      for (auto i : c10::irange(def->outputs().size())) {
        known_values_[def->output(i)] = outputs[i];
      }
      maybe_concrete_value = getValue(value);
    }
  }
  return maybe_concrete_value;
}

PolymorphicValue ExpressionEvaluator::evaluate(ParallelType pt) {
  auto it = known_named_scalars_.find(stringifyThreadSize(pt));
  if (it != known_named_scalars_.end()) {
    return it->second;
  }
  return std::monostate{};
}

PolymorphicValue ExpressionEvaluator::getValue(const Val* value) {
  if (value->isScalar() && value->isConst()) {
    return value->value();
  }

  if (value->isA<NamedScalar>()) {
    const auto it = known_named_scalars_.find(
        value->as<NamedScalar>()->name().as<std::string>());
    if (it != known_named_scalars_.end()) {
      return it->second;
    }
  }

  const auto it = known_values_.find(value);
  return it != known_values_.end() ? it->second
                                   : PolymorphicValue(std::monostate{});
}

void ExpressionEvaluator::print() const {
  debug() << "\nEvaluation context\n";
  debug() << "--------------------\n";

  auto print_val = [](const PolymorphicValue& v) {
    std::stringstream ss;
    if (v.is<at::Tensor>()) {
      const auto& t = v.as<at::Tensor>();
      ss << "Tensor({" << t.sizes() << "}, " << t.dtype() << ", " << t.device()
         << ")";
    } else {
      ss << v;
    }
    return ss.str();
  };

  for (const auto& kv : known_values_) {
    TORCH_INTERNAL_ASSERT(!kv.first->isConstScalar());
    debug() << kv.first << " = " << print_val(kv.second) << " ; "
            << *kv.first->getValType() << "\n";
  }

  for (const auto& kv : known_named_scalars_) {
    debug() << kv.first << " = " << print_val(kv.second) << " ;\n";
  }

  debug() << "\nPre-computed Values\n";
  if (precomputed_values_ != nullptr) {
    precomputed_values_->print();
  }
  debug() << "--------------------\n\n";
}

void ExpressionEvaluator::propagateBoundValuesThroughExactMaps(Fusion* fusion) {
  const auto mapped_sets = ExactRootDomainMap(fusion).getMappedSets();

  for (const auto& set : mapped_sets.disjointSets()) {
    int64_t known_size = -1;
    std::vector<Val*> unknown_vals;
    for (const auto id : *set) {
      auto eval_val = evaluate(id->extent());
      if (eval_val.hasValue()) {
        TORCH_INTERNAL_ASSERT(eval_val.is<int64_t>(), "Invalid extent value");
        int64_t this_size = eval_val.as<int64_t>();
        if (known_size != -1) {
          TORCH_INTERNAL_ASSERT(
              known_size == this_size,
              "Conflicting sizes: ",
              known_size,
              ", ",
              this_size);
        } else {
          known_size = this_size;
        }
      } else {
        unknown_vals.push_back(id->extent());
      }
    }

    if (known_size == -1 || unknown_vals.empty()) {
      continue;
    }

    // Binding unknown vals to known_val
    for (auto unknown_val : unknown_vals) {
      bind(unknown_val, known_size);
    }
  }
}

ExpressionEvaluator ExpressionEvaluator::clone(IrCloner& ir_cloner) const {
  ExpressionEvaluator expr_eval;
  TORCH_INTERNAL_ASSERT(
      !precomputed_values_,
      "Cannot clone ExpressionEvaluator with bound PrecomputedValues");
  for (const auto& kv : known_values_) {
    expr_eval.known_values_[ir_cloner.clone(kv.first)] = kv.second;
  }
  expr_eval.known_named_scalars_.insert(
      known_named_scalars_.begin(), known_named_scalars_.end());
  return expr_eval;
}

} // namespace nvfuser<|MERGE_RESOLUTION|>--- conflicted
+++ resolved
@@ -89,13 +89,8 @@
   TORCH_CHECK(!value->isConstScalar(), "Tried to bind to a constant value");
   validateValWithConcreteValue(value, concrete_value);
   if (value->isA<NamedScalar>()) {
-<<<<<<< HEAD
     known_named_scalars_[value->as<NamedScalar>()->name().as<std::string>()] =
-        concrete_value;
-=======
-    known_named_scalars_[value->as<NamedScalar>()->name()] =
         std::move(concrete_value);
->>>>>>> 78cdcee7
   } else {
     known_values_[value] = std::move(concrete_value);
   }
