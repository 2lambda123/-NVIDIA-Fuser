--- conflicted
+++ resolved
@@ -358,13 +358,8 @@
         map_record_functor_to_trie_node_id.at(node->record.get()));
 
     auto schedule = queryFusionSchedules(node->fusion_id);
-<<<<<<< HEAD
-    auto serialized_schedule = schedule->auto_gen_schedules->serialize(builder);
-    fb_auto_gen_schedules.push_back(serialized_schedule);
-=======
     fb_auto_gen_schedules.emplace_back(
         schedule->auto_gen_schedules->serialize(builder));
->>>>>>> 1b74feaf
   }
 
   // 6. Build FusionCache flatbuffer object
