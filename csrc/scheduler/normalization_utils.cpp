--- conflicted
+++ resolved
@@ -1123,7 +1123,6 @@
   return true;
 }
 
-<<<<<<< HEAD
 int64_t getSharedMemoryOverheadPerBlock(
     Fusion* fusion,
     const std::vector<TensorView*>& reduction_tvs,
@@ -1140,7 +1139,8 @@
       (int64_t)dev_prop->reservedSharedMemPerBlock +
       reduction_broadcast_workspace;
   return smem_overhead_per_block;
-=======
+}
+
 // common prepare for all persistent schedulers
 void beforeSchedule(
     Fusion* fusion,
@@ -1292,7 +1292,6 @@
   scheduler_utils::promoteProducerMemoryTypes(fusion, cached_inputs);
 
   refineCachePolicy(fusion);
->>>>>>> e36a13d4
 }
 
 } // namespace normalization_scheduler_utils
