// clang-format off
/*
 * SPDX-FileCopyrightText: Copyright (c) 2023-present NVIDIA CORPORATION & AFFILIATES.
 * All rights reserved.
 * SPDX-License-Identifier: BSD-3-Clause
 */
// clang-format on
#include <c10/util/irange.h>
#include <disjoint_set.h>
#include <executor_utils.h>
#include <expr_evaluator.h>
#include <instrumentation.h>
#include <ir/iostream.h>
#include <ir/utils.h>
#include <root_domain_map.h>
#include <scheduler/debug_utils.h>
#include <scheduler/matmul_utils.h>
#include <scheduler/normalization_utils.h>
#include <scheduler/pointwise.h>
#include <scheduler/registry.h>
#include <scheduler/transpose.h>
#include <scheduler/utils.h>

#include <limits>

#include <ATen/cuda/CUDAContext.h>

namespace nvfuser {

namespace {
// TODO: Deduplicate from compute_at.cpp
std::deque<std::deque<TensorView*>> tvChains(
    std::deque<std::deque<Val*>> val_chains) {
  std::deque<std::deque<TensorView*>> tv_chains(val_chains.size());
  for (const auto i : c10::irange(val_chains.size())) {
    auto tv_iterable = ir_utils::filterByType<TensorView>(val_chains[i]);
    tv_chains[i] =
        std::deque<TensorView*>(tv_iterable.begin(), tv_iterable.end());
  }
  return tv_chains;
}

bool rejectScheduleFusionInputRequirement(
    Expr* expr,
    ScheduleHeuristic schedule_stragety) {
  if (!expr->input(0)->isFusionInput()) {
    scheduler_debug_utils::canScheduleRejectReason(
        schedule_stragety,
        "First input of ",
        expr->getOpString(),
        " must be fusion input.");
    return true;
  }
<<<<<<< HEAD
#if 0
  if (expr->input(0)->uses().size() > 1) {
    scheduler_debug_utils::canScheduleRejectReason(
        schedule_stragety,
        "First input of ",
        expr->getOpString(),
        " can only be used by ",
        expr->getOpString());
    return true;
  }
#endif
=======
>>>>>>> 053330cb
  return false;
}

// TODO: remove this requirement entirely
bool rejectScheduleForMemoryPromotion(
    Fusion* fusion,
    ScheduleHeuristic schedule_strategy) {
  for (auto expr : fusion->exprs()) {
    if (expr->isOneOf<SelectOp, IndexSelectOp, TorchGatherOp>()) {
      // For now, only relax the input requirement when it's
      // take_along_axis. Also since this would require memory
      // promotion, i.e., persistent global sync in the case of
      // block-parallel ops, it needs to be explictly enabled.
      if (expr->isA<TorchGatherOp>() &&
          expr->as<TorchGatherOp>()->exactSizes() &&
          isOptionEnabled(EnableOption::MemoryPromotion)) {
        continue;
      }
      if (rejectScheduleFusionInputRequirement(expr, schedule_strategy)) {
        return true;
      }
    }

    // Similarly, ops based resize, such as like slice, pad and cat,
    // may require memory promotion. Require them to be done with
    // fusion inputs unless explicitly allowed
    if (!isOptionEnabled(EnableOption::MemoryPromotion) &&
        std::any_of(
            expr->outputs().begin(), expr->outputs().end(), [](Val* output) {
              return output->isA<TensorView>() &&
                  ir_utils::hasResizedRfactor(output->as<TensorView>());
            })) {
      if (rejectScheduleFusionInputRequirement(expr, schedule_strategy)) {
        return true;
      }
    }
  }
  return false;
}

class SchedulerTopologyChecker {
 public:
  // Checks if any broadcasts are resolved after a reduction that don't follow
  // the normalization pattern
  static bool hasNonNormalizePostReductionBCast(Fusion* fusion) {
    auto all_vals = fusion->usedMathVals();
    std::vector<TensorView*> reduction_tvs;
    for (auto tv : ir_utils::filterByType<TensorView>(all_vals)) {
      if (tv->hasReduction() &&
          !(fusion == tv->fusion() && tv->isFusionInput())) {
        reduction_tvs.push_back(tv);
      }
    }

    // All tensor views that are eventually consumed to produce a reduction,
    // includes reduction tensor views.
    std::unordered_set<TensorView*> pre_reduction_tvs;

    {
      auto pre_reduction_vals = DependencyCheck::getAllValsBetween(
          {fusion->inputs().begin(), fusion->inputs().end()},
          {reduction_tvs.begin(), reduction_tvs.end()});
      auto pre_reduction_tv_vector =
          ir_utils::filterByType<TensorView>(pre_reduction_vals);
      pre_reduction_tvs = std::unordered_set<TensorView*>(
          pre_reduction_tv_vector.begin(), pre_reduction_tv_vector.end());
    }

    // Track which tensor views we've validated so we don't do it again.
    std::unordered_set<TensorView*> validated_resolved_tvs;

    // Run forward (towards outputs) from reductions on any path that isn't
    // before another reduction. Look for resolved broadcasts. If a resolved
    // broadcast is found, start there and propagate backwards. Track the id's
    // that were resolved and make sure there's a mapping to a TensorView before
    // a reduction.
    for (auto red_tv : reduction_tvs) {
      auto forward_tv_chains =
          tvChains(DependencyCheck::getAllUseChains(red_tv));
      // Propagate forward from reduction through all uses of the reduction
      for (auto forward_tv_dep_chain : forward_tv_chains) {
        TensorView* forward_running_producer = nullptr;
        TensorView* forward_running_consumer = forward_tv_dep_chain.front();
        forward_tv_dep_chain.pop_front();
        while (!forward_tv_dep_chain.empty()) {
          forward_running_producer = forward_running_consumer;
          forward_running_consumer = forward_tv_dep_chain.front();
          forward_tv_dep_chain.pop_front();

          if (std::none_of(
                  forward_running_producer->getMaybeRFactorDomain().begin(),
                  forward_running_producer->getMaybeRFactorDomain().end(),
                  [](IterDomain* id) { return id->isBroadcast(); })) {
            // If there's no broadcast axes in producer it doesn't need to be
            // checked
            continue;
          }

          // If consumer is before another reduction it doesn't need to be
          // checked
          if (pre_reduction_tvs.count(forward_running_consumer)) {
            break;
          }

          // If consumer was already validated it doesn't need to be checked
          if (validated_resolved_tvs.count(forward_running_consumer)) {
            continue;
          }

          auto forward_pairwise_root_map = PairwiseRootDomainMap(
              forward_running_producer, forward_running_consumer);
          auto forward_p2c_root_map =
              forward_pairwise_root_map.mapProducerToConsumer(
                  forward_running_producer->domain(),
                  forward_running_consumer->domain());

          // These are the ids we will have to resolve. As we resolve them we'll
          // remove them from this vector. If this vector ends up empty, then
          // we've resolved everything we need to. This is a pair so as we
          // traverse we can map the id through the traversal. The first entry
          // in the pair will be the original id so we can reset it if it's not
          // resolved before the next traversal. The second ID will be
          // propagated as we map the IDs through the backward traversal.
          std::vector<std::pair<IterDomain*, IterDomain*>> ids_to_resolve;

          // Check if any TensorViews have a resolved broadcast
          for (auto entry : forward_p2c_root_map) {
            auto p_id = entry.first;
            auto c_id = entry.second;
            if (p_id->isBroadcast() && !c_id->isBroadcast()) {
              ids_to_resolve.emplace_back(c_id, c_id);
            }
          }

          if (ids_to_resolve.empty()) {
            continue;
          }

          // Only because of api limitations in getAllDependencyChains
          auto inputs_of_forward_running_consumer =
              IterVisitor::getInputsTo({forward_running_consumer});
          auto tv_inputs_of_forward_running_consumer =
              ir_utils::filterByType<TensorView>(
                  inputs_of_forward_running_consumer);

          for (auto input_of_forward_running_consumer :
               tv_inputs_of_forward_running_consumer) {
            if (pre_reduction_tvs.find(input_of_forward_running_consumer) ==
                pre_reduction_tvs.end()) {
              // If this input isn't an input to a reduction, no point
              // traversing the dependency chains as we know we can't validate
              // this broadcast through chains to this input
              continue;
            }

            auto backward_tv_chains =
                tvChains(DependencyCheck::getAllDependencyChains(
                    input_of_forward_running_consumer,
                    forward_running_consumer));

            for (auto backward_tv_chain : backward_tv_chains) {
              if (ids_to_resolve.empty()) {
                break;
              }

              for (auto& pair : ids_to_resolve) {
                pair.second = pair.first;
              }

              TensorView* backward_running_producer = backward_tv_chain.back();
              TensorView* backward_running_consumer = nullptr;
              backward_tv_chain.pop_back();

              TORCH_INTERNAL_ASSERT(
                  backward_running_producer == forward_running_consumer);

              while (!backward_tv_chain.empty()) {
                backward_running_consumer = backward_running_producer;
                backward_running_producer = backward_tv_chain.back();
                backward_tv_chain.pop_back();

                std::vector<IterDomain*> running_resolved_ids;

                auto backward_pairwise_root_map = PairwiseRootDomainMap(
                    backward_running_producer, backward_running_consumer);

                auto backward_c2p_root_map =
                    backward_pairwise_root_map.mapConsumerToProducer(
                        backward_running_consumer->domain(),
                        backward_running_producer->domain());

                // Mark if producer is a producer of a reduction
                bool producer_resolves =
                    pre_reduction_tvs.count(backward_running_producer);

                bool at_leat_one_id_mapped = false;
                for (size_t entry_i = ids_to_resolve.size(); entry_i > 0;
                     entry_i--) {
                  auto orig_id = ids_to_resolve[entry_i - 1].first;
                  auto running_id = ids_to_resolve[entry_i - 1].second;
                  if (backward_c2p_root_map.find(running_id) !=
                      backward_c2p_root_map.end()) {
                    at_leat_one_id_mapped = true;
                    if (producer_resolves &&
                        !backward_c2p_root_map.at(running_id)->isBroadcast()) {
                      // If mapped, and producer is a producer of a reduction,
                      // we can resolve this id
                      ids_to_resolve.erase(
                          ids_to_resolve.begin() + (int64_t)entry_i - 1);
                    } else {
                      ids_to_resolve[entry_i - 1] = std::make_pair(
                          orig_id, backward_c2p_root_map.at(running_id));
                    }
                  }
                }
                if (!at_leat_one_id_mapped) {
                  // If no id's map any more, go to the next chain
                  break;
                }

                if (ids_to_resolve.empty()) {
                  break;
                }
              }
            }
          } // for(auto input_of_forward_running_consumer :
            // tv_inputs_of_forward_running_consumer){

          // if all ids were not resolved, then we've found an instance of a
          // bad broadcast resolution after reduction
          if (!ids_to_resolve.empty()) {
            return true;
          }

        } // while (!forward_tv_dep_chain.empty()) {
      } // for (auto forward_tv_dep_chain : forward_tv_chains) {
    } // for (auto red_tv : reduction_tvs)
    return false;
  }

  // Checks if any broadcasts are resolved after a reduction, this shouldn't be
  // accepted in the single reduction or multi-reduction scheduler
  static bool hasPostReductionBCast(Fusion* fusion) {
    auto all_vals = fusion->usedMathVals();
    for (auto tv : ir_utils::filterByType<TensorView>(all_vals)) {
      // Reductions can have multiple outputs, so do this on all found reduction
      // tensor views
      if (tv->hasReduction() && !tv->isFusionInput()) {
        auto tv_chains = tvChains(DependencyCheck::getAllUseChains(tv));
        // Propagate forward from reduction through all uses of the reduction
        for (auto tv_dep_chain : tv_chains) {
          TensorView* running_producer = nullptr;
          TensorView* running_consumer = tv_dep_chain.front();
          tv_dep_chain.pop_front();
          while (!tv_dep_chain.empty()) {
            running_producer = running_consumer;
            running_consumer = tv_dep_chain.front();
            tv_dep_chain.pop_front();

            auto pairwise_root_map =
                PairwiseRootDomainMap(running_producer, running_consumer);
            auto p2c_root_map = pairwise_root_map.mapProducerToConsumer(
                running_producer->domain(), running_consumer->domain());

            // Check if any TensorViews have a resolved broadcast
            for (auto entry : p2c_root_map) {
              auto p_id = entry.first;
              auto c_id = entry.second;
              if (p_id->isBroadcast() && !c_id->isBroadcast()) {
                return true;
              }
            }
          }
        }
      }
    }
    return false;
  }

  // Checks if there's any unsupported operations post reduction. If outer
  // reduction we can fuse some pointwise ops if they don't require
  // broadcasting (checked in hasPostReductionBCast). For inner reductions we
  // cannot fuse any binary like operation (includes operations like shift that
  // we're not fusing right now) involving "new" inputs (not going through a
  // reduction).
  static bool supportedPostReductionFusion(
      Fusion* fusion,
      std::vector<TensorView*> reduction_tvs) {
    TORCH_INTERNAL_ASSERT(!reduction_tvs.empty());
    bool fastest_dim_reduction = true;
    auto red_root_dom = reduction_tvs[0]->getRootDomain();
    for (size_t i = red_root_dom.size(); i > 0; i--) {
      if (red_root_dom[i - 1]->isBroadcast()) {
        continue;
      } else if (red_root_dom[i - 1]->isReduction()) {
        fastest_dim_reduction = true;
        break;
      } else {
        fastest_dim_reduction = false;
        break;
      }
    }

    // When checking post reduction vals, we need to make sure
    //  we are really checking paths starting from all outputs
    //  of multi-output reductions, i.e. welford/grouped reduction. The
    //  reduction_tv vector is assumed to only have one of them.
    std::unordered_set<Val*> reduction_tv_set(
        reduction_tvs.begin(), reduction_tvs.end());

    for (auto red : reduction_tvs) {
      if (red->definition()) {
        if (ir_utils::isReductionOp(red->definition())) {
          auto outs = red->definition()->outputs();
          for (auto out_tv : ir_utils::filterByType<TensorView>(outs)) {
            reduction_tv_set.insert(out_tv);
          }
        }
      }
    }

    // If reductions are on fastest dim, don't fuse any operations (after
    // reductions) that requires an input that is not an input to the
    // reductions.
    if (fastest_dim_reduction) {
      auto post_reduction_vals = DependencyCheck::getAllValsBetween(
          reduction_tv_set,
          {fusion->outputs().begin(), fusion->outputs().end()});

      if (post_reduction_vals.empty()) {
        return true;
      }

      auto reduction_inputs = IterVisitor::getInputsTo(
          {reduction_tvs.begin(), reduction_tvs.end()});

      for (auto tv : ir_utils::filterByType<TensorView>(
               post_reduction_vals.begin(), post_reduction_vals.end())) {
        if (tv->definition() == nullptr) {
          continue;
        }

        auto tv_inputs = IterVisitor::getInputsTo({tv});

        if (std::any_of(
                tv_inputs.begin(),
                tv_inputs.end(),
                [&reduction_inputs](Val* inp) {
                  return inp->isA<TensorView>() &&
                      std::find(
                          reduction_inputs.begin(),
                          reduction_inputs.end(),
                          inp) == reduction_inputs.end();
                })) {
          return false;
        }
      }
    }

    return true;
  }

  /* Returns if any non-trivial views are not before the reference. For example:
   *     t0
   *    /  \
   *  view ref
   *   |
   *   t1
   * This could be important as transform propagation from a reference backwards
   * through a view should always work, but transform propagation form a
   * reference forward through a view could interfere with the view transforms.
   */
  static bool hasViewNotBeforeRef(
      Fusion* fusion,
      const std::vector<TensorView*>& reference_tvs) {
    std::vector<TensorView*> view_tvs;
    auto view_ops = ir_utils::getViewOps(fusion);
    for (auto view_op : view_ops) {
      auto tv_outs = ir_utils::filterByType<TensorView>(view_op->outputs());
      for (auto entry : tv_outs) {
        view_tvs.push_back(entry);
      }
    }

    if (view_tvs.empty()) {
      return false;
    }

    // Terrible complexity, may be worth improving, but is a compile time
    // check.
    for (auto ref_tv : reference_tvs) {
      for (auto view_tv : view_tvs) {
        if (!DependencyCheck::isDependencyOf(view_tv, ref_tv)) {
          return true;
        }
      }
    }

    return false;
  }

  // Checks if there's any gather-like ops that result in non-resolved
  // broadcast domains and then get squeezed before reaching reduction
  // TVs. The reduction scheduler uses reduction TVs as a scheduling
  // reference, so that won't be able to schedule the broadcast ID if
  // squeezed and its corresponding index-accessed producer ID, and
  // any IDs that the producer ID depends on.
  //
  // This analysis has some similarity as DomainMap. Can be
  // consolidated?
  static bool hasGatherToBroadcastBeforeReduction(
      Fusion* fusion,
      const std::vector<TensorView*>& reduction_tvs) {
    std::vector<Val*> reduction_inputs;
    const auto all_exprs = DependencyCheck::getAllExprsBetween(
        {fusion->inputs().begin(), fusion->inputs().end()},
        {reduction_tvs.begin(), reduction_tvs.end()});

    // Grab all consumer domains of indexed domains by gather-like ops
    std::unordered_set<IterDomain*> broadcast_consumer_of_indexed_ids;
    for (auto expr : all_exprs) {
      auto in_tv = ir_utils::getTvInput(expr);
      // Fusion input does not conflict
      if (in_tv == nullptr || in_tv->isFusionInput()) {
        continue;
      }
      // In the case of select, there's no consumer domain, and thus
      // there's no way to schedule the indexed producer domain
      if (expr->isA<SelectOp>()) {
        return true;
      }
      if (auto consumer_of_indexed_producer =
              ir_utils::getConsumerOfIndexedProducerID(expr)) {
        if (consumer_of_indexed_producer->isBroadcast()) {
          broadcast_consumer_of_indexed_ids.insert(
              consumer_of_indexed_producer);
        }
      }
    }

    if (broadcast_consumer_of_indexed_ids.empty()) {
      return false;
    }

    // If the broadcast IDs are mapped with the reduction TVs, the
    // reduction scheduler should be able to schedule the gather
    // output TVs. This mapping can be PERMISSIVE as the broadcast IDs
    // may be concretized. ExactRootDomainMap may be enough as
    // broadcasts should not be removed by rfactor exprs.

    // Consider reusing a CA map
    ComputeAtMap ca_map(fusion);
    // All of reduction TVs are mapped, so doesn't matter which
    // reduction tv to use
    auto ref_tv = reduction_tvs.at(0);
    return std::any_of(
        broadcast_consumer_of_indexed_ids.begin(),
        broadcast_consumer_of_indexed_ids.end(),
        [&ca_map, &ref_tv](IterDomain* broadcast_consumer_id) {
          // Check if this broadcast ID has no mapping
          // with the reference TV.
          return std::none_of(
              ref_tv->getRootDomain().begin(),
              ref_tv->getRootDomain().end(),
              [&](IterDomain* red_tv_root_id) {
                return ca_map.areMapped(
                    broadcast_consumer_id,
                    red_tv_root_id,
                    IdMappingMode::PERMISSIVE);
              });
        });
  }
};

bool isConnectedFusionGraph(Fusion* fusion) {
  if (fusion->outputs().empty()) {
    // Trivial case interpreted as connected
    return true;
  }

  // A set of connected components on the fusion graph
  DisjointSets<Val*> component_sets;

  TORCH_INTERNAL_ASSERT(
      !fusion->outputs().empty(), "Fusion without output is not supported");
  auto output0 = fusion->outputs()[0];
  component_sets.initializeSet(output0);

  // Iterate through all used exprs
  for (auto expr : fusion->exprs()) {
    TORCH_INTERNAL_ASSERT(
        !expr->outputs().empty(), "unknown expr with zero output");

    // Each expr maps all its inputs and
    //  outputs to the same component
    auto output0 = expr->output(0);
    for (auto input : ir_utils::filterByType<TensorView>(expr->inputs())) {
      component_sets.mapEntries(output0, input);
    }
    for (auto output : expr->outputs()) {
      component_sets.mapEntries(output0, output);
    }
  }

  // Map aliased outputs
  for (auto alias_it : fusion->ioAlias()) {
    component_sets.mapEntries(alias_it.first, alias_it.second);
  }

  // Check connected-ness:
  //  If there is no independent compute flow
  // on this fusion graph, all outputs will be
  // equivalent/connected to the first output.
  for (auto output : fusion->outputs()) {
    if (!component_sets.strictAreMapped(output0, output)) {
      return false;
    }
  }
  return true;
}

// Returns if a fusion cannot transformed into a consistent format since we
// can't transform forward through view operations, for exmaple:
//
// tv0[I0, I1, I2]
// tv1[I0*I1, I2] = view(tv0)
// tv2[I0, I1*I2] = view(tv0)
//
// If we start transform propagation at either tv1 or tv2, it would require
// "replaying forward" through the other. If we started at tv1 we'd have to be
// able to take tv2[I0, I1*I2] and transform it to [I0*I1, I2], however this
// would "undo" the view transformation which we do not support today.
//
// Returns true if a scenario like above is found in the fusion.
bool requiresForwardViewReplay(Fusion* fusion, ComputeAtMap& ca_map) {
  // Track the uses of the rfactor domains in the fusion. If an rfactor domain
  // is used in more than one way it means the above situation is being
  // encountered.
  //
  // tv1 root: [I0rf, I1rf, I2] -> rfactor [I0*I1rf, I2]
  // tv1 root: [I0, I1rf, I2rf] -> rfactor [I0, I1*I2rf]
  //
  // Here we can see I1rf is used in two view transformations, one to I0*I1rf,
  // and the other to I1*I2rf.

  // Track the transformation each exact disjoint rfactor set is used in. If
  // more than one is detected we can't support transforming the fusion into a
  // consistent format.
  std::unordered_map<std::shared_ptr<VectorOfUniqueEntries<IterDomain*>>, Expr*>
      unique_exact_uses;

  // Don't check compute uses directly, as IterDomain->uses() isn't protected
  // from going outside the TensorViews between registered inputs and outputs of
  // the fusion. If there are view operations defined in the fusion container
  // (because of how segmentation works) but not between registered input and
  // outputs, that could be picked up as inconsistent view transformations.
  //
  // It would be unlikely this would be picked up as a conflict as we check
  // which definitions were registered in the compute at map for matching
  // transformations. However, we may want to support scheduling after
  // transformations which could map to those views not on the input->output
  // path.

  // Look through all definitions associated with producing rfactor outputs.
  // Mark those as an active use of the rfactor, if two are detected, return
  // true.
  for (const auto& disjoint_set_shared_ptr :
       ca_map.idGraph().exactNodes().disjointSets()) {
    // Make sure there's at least one rfactor domain in the set, otherwise we
    // don't need to check anything from this set.
    if (!std::any_of(
            disjoint_set_shared_ptr->vector().begin(),
            disjoint_set_shared_ptr->vector().end(),
            [](IterDomain* id) { return id->isRFactorProduct(); })) {
      continue;
    }

    // Grab all the unique definitions detected to consume the iter domains in
    // this set
    auto unique_defs =
        ca_map.uniqueExactDefinitions(disjoint_set_shared_ptr->back());

    // Iterate through the all the rfactor iter domains
    for (auto id_rfactor_product : disjoint_set_shared_ptr->vector()) {
      if (!id_rfactor_product->isRFactorProduct()) {
        continue;
      }

      // Grab the rfactor definition
      auto rfactor_def = id_rfactor_product->definition();

      if (rfactor_def == nullptr) {
        // Guard segfault if there isn't a definition for this iter domain
        continue;
      }

      // rfactor_def can be Resize, but resize transformation is not
      // replayed, so mismatch doesn't matter
      if (rfactor_def->isA<Resize>()) {
        continue;
      }

      // If one output of the expression is an rfactor ID all of them should be
      auto def_outs =
          ir_utils::filterByType<IterDomain>(rfactor_def->outputs());
      TORCH_INTERNAL_ASSERT(
          std::all_of(
              def_outs.begin(),
              def_outs.end(),
              [](IterDomain* id) { return id->isRFactorProduct(); }),
          "This function does not support outputs of transformations with mismatching rfactor flags. ",
          "If one output is rfactor all should be rfactor.");

      // If outputs are rfactor all the inputs should be as well. It doesn't
      // make sense to have transforms on non-rfactor domains that produce
      // rfactor domains.
      auto def_inps = ir_utils::filterByType<IterDomain>(rfactor_def->inputs());
      TORCH_INTERNAL_ASSERT(
          std::all_of(
              def_inps.begin(),
              def_inps.end(),
              [](IterDomain* id) { return id->isRFactorProduct(); }),
          "Inputs producing an rfactor domain, should be marked as rfactor but found:\n  ",
          rfactor_def->toString());

      // Check which definition in the unique exact definition set this
      // definition matches to:
      // TODO: Why does it need to check all unique defs? It actually
      // only looks at those that are exact with rfactor_def and
      // adds those unique_defs, which are all exactly mapped, to the
      // unique_exact_use map. Since the objective of this analysis is
      // to find non-exact exprs using the same exact ID set, it seems
      // it's just sufficient to register rfactor_def as a user of the
      // exact set.
      for (auto unique_def : unique_defs) {
        if (ca_map.areExactExprs(rfactor_def, unique_def)) {
          // Check if we already have an expression that consumes an
          // equivalent of any of the input rfactor domains. If so and it's
          // not the already registered transformation, return true
          for (auto inp : def_inps) {
            auto inp_disjoint_set =
                ca_map.disjointSetOf(inp, IdMappingMode::EXACT);
            // Initialize the use entry for this set (if it doesn't already
            // exist)
            if (unique_exact_uses.find(inp_disjoint_set) ==
                unique_exact_uses.end()) {
              unique_exact_uses[inp_disjoint_set] = nullptr;
            }

            if (unique_exact_uses.at(inp_disjoint_set) == nullptr) {
              // If expression is null pointer register this unique_def
              unique_exact_uses[inp_disjoint_set] = unique_def;
            } else if (!ca_map.areExactExprs(
                           unique_exact_uses[inp_disjoint_set], unique_def)) {
              // Two transformations that don't match on matching rfactor
              // domains found, return true.
              return true;
            }
          }
          // Expression already mapped, stop trying to match expressions
          break;
        }
      }
    }
  }
  // No inconsistent rfactor uses found, we can safely transform this graph.
  return false;
}

// Returns if view interferes with how we want to treat the reference, being at
// least a 2D reduction schedule but maybe a 3D reduction schedule.
bool reductionInterferingView(
    Fusion* fusion,
    const ComputeAtMap& ca_map,
    TensorView* reduction_reference) {
  // Make sure the view doesn't interfere with how we'll want to schedule
  // it. If we might want to do a 3D scheduler make sure views are disjoint
  // based on what the 3D scheduler's merges would be.

  // Utility to take dimensions out of the vector that we've already
  // processed or don't want to process.
  auto remove_dims = [](const std::vector<IterDomain*>& dims,
                        std::unordered_set<IterDomain*> to_remove) {
    std::vector<IterDomain*> dims_removed;
    std::copy_if(
        dims.begin(),
        dims.end(),
        std::back_inserter(dims_removed),
        [&](IterDomain* id) { return to_remove.find(id) == to_remove.end(); });
    return dims_removed;
  };

  std::vector<IterDomain*> dims = reduction_reference->getMaybeRFactorDomain();

  // The disjoint groups we need for this scheduler
  std::vector<std::vector<IterDomain*>> groups;

  // Do this three times as we could have a 3D scheduler at maximum
  for (auto dimension : c10::irange(3)) {
    // Tracker for this group
    std::vector<IterDomain*> current_dims;

    // Tracker of what we've already processed to remove from dims
    std::unordered_set<IterDomain*> processed;

    for (auto i : c10::irange(dims.size())) {
      auto dim_i = dims.size() - i - 1;
      if (dims[dim_i]->isReduction() != dims[dims.size() - 1]->isReduction()) {
        if (dimension == 0) {
          // First dimension must be contiguous merges
          break;
        } else {
          // Other dimensions can be non contiguous merges
          continue;
        }
      }
      current_dims.push_back(dims[dim_i]);
      processed.emplace(dims[dim_i]);
    }

    // Don't add empty group (would happen if it's a 2D scheduler not 3D)
    if (!current_dims.empty()) {
      groups.push_back(current_dims);
      dims = remove_dims(dims, processed);
    }
  }

  TORCH_INTERNAL_ASSERT(
      dims.empty(), "Error processing ", dims, " in registry.cpp.");

  // Make sure groups are disjoint based on view

  auto disjoint_rfactor_sets = scheduler_utils::disjointRFactorSets(fusion);
  auto disjoint_set_information = scheduler_utils::getDisjointRFactorSetsOf(
      fusion, reduction_reference, disjoint_rfactor_sets);

  // Convert id's in groups to disjoint_set_ids of disjoint_set_information
  std::vector<std::vector<int>> disjoint_groups;

  for (const auto& group : groups) {
    std::vector<int> disjoint_id_sets;
    for (auto id : group) {
      auto find_it = std::find(
          reduction_reference->getMaybeRFactorDomain().begin(),
          reduction_reference->getMaybeRFactorDomain().end(),
          id);
      TORCH_INTERNAL_ASSERT(
          find_it != reduction_reference->getMaybeRFactorDomain().end(),
          "Issue with view analysis on reduction like schedule, with reference: ",
          reduction_reference->toString());
      auto rfactor_pos = std::distance(
          reduction_reference->getMaybeRFactorDomain().begin(), find_it);
      TORCH_INTERNAL_ASSERT(
          rfactor_pos < (int)disjoint_set_information.disjoint_set_ids.size(),
          "Error computing disjoint group on the rfactor domain of ",
          reduction_reference->toString());
      disjoint_id_sets.push_back(
          disjoint_set_information.disjoint_set_ids[rfactor_pos]);
    }
    disjoint_groups.push_back(disjoint_id_sets);
  }

  // Make sure there's no intersection between the groups, otherwise view
  // will interfere with the schedule. TODO: Make this better complexity,
  // since it should be relatively small int vectors of a small total nDims,
  // not too worried about it now.

  for (auto first_dim_i : c10::irange(disjoint_groups.size())) {
    for (auto second_dim_i = first_dim_i + 1;
         second_dim_i < disjoint_groups.size();
         ++second_dim_i) {
      auto first_group = disjoint_groups[first_dim_i];
      auto second_group = disjoint_groups[second_dim_i];
      for (auto first_disjoint_id : first_group) {
        for (auto second_disjoint_id : second_group) {
          if (first_disjoint_id == second_disjoint_id) {
            return true;
          }
        }
      }
    }
  }
  return false;
}

PrimDataType getTensorIndexType(TensorView* tv, ExpressionEvaluator& ee) {
  TORCH_INTERNAL_ASSERT(
      !tv->isFusionInput(),
      "This function is not supposed to be used for fusion inputs: ",
      tv->toString());

  auto non_contig = std::any_of(
      tv->domain()->contiguity().begin(),
      tv->domain()->contiguity().end(),
      [](const auto contig) { return contig.has_value() && !contig.value(); });

  // When a fusion output is non-contiguous, currently there's no
  // way to obtain its strides. This is an interface problem and
  // should be fixed.
  if (tv->isFusionOutput() && non_contig) {
    return PrimDataType::Int;
  }

  // This function should not be used for fusion inputs, so any
  // non-contig tensor means a fusion intermediate tensor. However,
  // since we don't support non-contiguous intermediates, there must be
  // something wrong.
  TORCH_INTERNAL_ASSERT(
      !non_contig, "Unexpected non-contiguous tensor found: ", tv->toString());

  // Note that at this point tensors are not scheduled yet. Each
  // tensor may end up being inlined, stored on Shared or Local, but
  // the index type is currently supposed to be determined before
  // any of scheduling decisions is made, so we may end up making a
  // conservative decision.
  // TODO: Consider index type resolution after segmentation and
  // scheduling. At that point we have the final scheduled fusions
  // with which we can make more precise analyses. It would require
  // that the scheduling and segmentation should not have any
  // assumption about the index type as it may change.
  int64_t stride = 1;
  KernelIndexTypeCompute index_type_helper;
  for (auto i = tv->getMaybeRFactorDomain().size(); i > 0; --i) {
    auto id = tv->getMaybeRFactorDomain().at(i - 1);
    if (id->isReduction() || id->isStride() || id->isBroadcast()) {
      continue;
    }

    auto extent = ee.evaluate(id->extent());
    // We could also just conservatively use 64-bit indexing if the
    // extent size is not determined, but this should be possible to
    // evaluate.
    TORCH_INTERNAL_ASSERT(
        extent.hasValue(),
        "Axis with unknown extent found: ",
        id->toString(),
        ", tensor: ",
        tv->toString());

    auto extent_int = extent.as<int64_t>();

    TORCH_INTERNAL_ASSERT(
        extent_int >= 0, "Unexpected size of axis: ", extent_int);

    if (extent_int > 0) {
      if (index_type_helper.addDim(extent.as<int64_t>(), stride) ==
          PrimDataType::Int) {
        return PrimDataType::Int;
      }
      stride *= extent.as<int64_t>();
    }
  }

  return index_type_helper.getType();
}

// Check inputs, outputs and intermediates
// Intermediates are contiguous, so strides are not necessary
// Strides are required for inputs and also maybe for outputs as
// they may be non-contiguous. However, in our current interface,
// output strides are not available, so if there's any outputs that
// are non contiguous, need to fall back to 64-bit indexing
PrimDataType getIndexTypeOfKernel(
    Fusion* fusion,
    const std::vector<TensorView*>& all_tvs,
    const KernelArgumentHolder& inputs,
    ExpressionEvaluator& ee) {
  if (inputs.getSmallestIndexTypeOfArguments() == PrimDataType::Int) {
    return PrimDataType::Int;
  }

  for (auto tv : all_tvs) {
    // Fusion input tensors are included in the args parameter, and
    // they are checked separately
    if (tv->isFusionInput()) {
      continue;
    }

    if (getTensorIndexType(tv, ee) == PrimDataType::Int) {
      return PrimDataType::Int;
    }
  }

  return PrimDataType::Int32;
}

bool isInnerDomainSliced(TensorView* slice_input_tv, int64_t dim) {
  const auto input_domains =
      TensorDomain::noReductions(slice_input_tv->getMaybeRFactorDomain());
  if (dim == (int64_t)input_domains.size() - 1) {
    // dim is the innermost.
    return false;
  }

  for (auto slice : ir_utils::filterByType<SliceOp>(slice_input_tv->uses())) {
    const auto slice_info = slice->getRanges().at(dim + 1);
    if (!slice_info.start->isZero() ||
        !slice_info.stop->sameAs(input_domains.at(dim + 1)->extent())) {
      std::cerr << "Slice input, " << slice_input_tv->toString()
                << ", should be considered non-contiguous at " << dim
                << std::endl;
      return true;
    }
  }

  return false;
}

} // namespace

SchedulerRuntimeInfo::SchedulerRuntimeInfo(
    Fusion* complete_fusion,
    KernelArgumentHolder args,
    PrecomputedValues* precomputed_values,
    const std::vector<TensorView*>& all_tvs,
    std::optional<PrimDataType> forced_index_type)
    : complete_fusion_(complete_fusion) {
  TORCH_INTERNAL_ASSERT(
      complete_fusion_->inputs().size() == args.size(),
      "Invalid number of arguments passed in for provided fusion group.");

  expression_evaluator_ = getExpressionEvaluator(args, precomputed_values);

  if (forced_index_type.has_value()) {
    index_type_ = forced_index_type.value();
  } else {
    index_type_ = getIndexTypeOfKernel(
        complete_fusion_,
        all_tvs.empty() ? ir_utils::allTvs(complete_fusion_) : all_tvs,
        args,
        *expression_evaluator_);
  }

  for (auto inp_i : c10::irange(static_cast<int64_t>(args.size()))) {
    auto fusion_inp = complete_fusion_->inputs().at(inp_i);
    auto input_tv = dynamic_cast<TensorView*>(fusion_inp);
    // Note: we are skipping CpuScalar tensor here
    if (input_tv != nullptr && !input_tv->isCpuScalar()) {
      auto metadata =
          expression_evaluator_->evaluate(IrBuilder::metadataExpr(input_tv));
      std::vector<int64_t> alloc_sizes =
          (std::vector<int64_t>)metadata["alloc_size"];
      std::vector<int64_t> alloc_strides =
          (std::vector<int64_t>)metadata["alloc_stride"];
      TORCH_INTERNAL_ASSERT(alloc_sizes.size() == alloc_strides.size());

      input_ptrs_[fusion_inp] = (size_t)metadata["data"];

      // find and push discontiguous stride
      int64_t dtype_size = dataTypeSize(input_tv->dtype());
      input_discontig_strides_[fusion_inp] = {};
      int64_t dims = (int64_t)alloc_strides.size();
      int64_t expected_stride = 1;
      for (int64_t dim = dims - 1; dim >= 0; dim--) {
        auto size = alloc_sizes.at(dim);
        if (size <= 1) {
          continue;
        }
        auto stride = alloc_strides.at(dim);
        if (stride != expected_stride || isInnerDomainSliced(input_tv, dim)) {
          input_discontig_strides_[fusion_inp].push_back(stride * dtype_size);
          expected_stride = stride;
        }
        expected_stride *= size;
      }
    }
  }
}

SchedulerRuntimeInfo::SchedulerRuntimeInfo(
    Fusion* complete_fusion,
    const at::ArrayRef<c10::IValue>& aten_inputs)
    : SchedulerRuntimeInfo(
          complete_fusion,
          KernelArgumentHolder::createKernelArgumentHolder(aten_inputs)) {}

// TODO: Output tensors could have an alignment that is not 16 Bytes passed in
// from user.
size_t SchedulerRuntimeInfo::ptrOf(TensorView* tv) const {
  if (input_ptrs_.find(tv) != input_ptrs_.end()) {
    return input_ptrs_.at(tv);
  }
  return max_alignment_size_in_byte;
}

std::unique_ptr<ExpressionEvaluator> SchedulerRuntimeInfo::
    getExpressionEvaluator(
        const KernelArgumentHolder& args,
        PrecomputedValues* precomputed_values) {
  std::unique_ptr<ExpressionEvaluator> ee =
      std::make_unique<ExpressionEvaluator>(
          executor_utils::bindInputs(args, complete_fusion_));
  if (precomputed_values) {
    ee->bindPrecomputedValues(precomputed_values);
  }
  return ee;
}

size_t SchedulerRuntimeInfo::computeAlignmentSize(size_t ptr_address) {
  size_t alignment_size = 1;
  size_t next_alignment_size = 2;

  while (next_alignment_size <= max_alignment_size_in_byte &&
         ptr_address % next_alignment_size == 0) {
    alignment_size = next_alignment_size;
    next_alignment_size *= 2;
  }
  return alignment_size;
}

size_t SchedulerRuntimeInfo::getAlignmentSize(TensorView* tv, int64_t offset) {
  std::cerr << "getAlignmentSize: " << tv->toString() << " + " << offset
            << std::endl;
  auto alignment_entry = alignment_map_.find(std::make_pair(tv, offset));
  if (alignment_entry != alignment_map_.end()) {
    return alignment_entry->second;
  }

  auto alignment_size =
      SchedulerRuntimeInfo::computeAlignmentSize(ptrOf(tv) + offset);
  auto strides_it = input_discontig_strides_.find(tv);
  if (strides_it != input_discontig_strides_.end()) {
    for (auto stride : strides_it->second) {
      alignment_size = std::min(
          alignment_size, SchedulerRuntimeInfo::computeAlignmentSize(stride));
    }
  }
  alignment_map_.emplace(std::make_pair(tv, offset), alignment_size);
  return alignment_size;
}

// Gets maximum vectorizable width of tv, assumes we can merge across all
// iteration domains if contiguous. Cannot permute the dimensions to fix
// contiguity.
size_t SchedulerRuntimeInfo::getMaxVectorizableWidth(
    TensorView* tv,
    bool contig_merge) {
  // Gets the vectorizable width of the tv starting from the inner most
  // dimension, working its way towards the outer most dimension, if they're
  // contiguous. Ignores broadcast and reduction domains.
  auto max_vectorword_map_it_ = max_vectorword_map_.find(tv);
  if (max_vectorword_map_it_ != max_vectorword_map_.end()) {
    return max_vectorword_map_it_->second;
  }

  // If we don't have an record, either it is a tv with innermost broadcast,
  // or it is an intermediate tensor allocated by fuser.
  auto tv_alloc = tv->getMaybeAllocationDomain();

  auto tv_alloc_no_reductions = TensorDomain::noReductions(tv_alloc);

  auto contiguity = tv->domain()->contiguity();
  // Appears after reductions the reduction domain often has a contiguity entry.
  // This only matters if the result of the reduction is an output
  if (contiguity.size() == tv_alloc.size() &&
      contiguity.size() != tv_alloc_no_reductions.size()) {
    std::vector<std::optional<bool>> new_contiguity;
    for (auto i : c10::irange(tv_alloc.size())) {
      if (!tv_alloc[i]->isReduction()) {
        new_contiguity.push_back(contiguity[i]);
      }
    }
    contiguity = new_contiguity;
  }
  tv_alloc = tv_alloc_no_reductions;

  auto tv_alloc_size = tv_alloc.size();

  // Filter out 0-dim tensors
  if (tv_alloc_size < 1) {
    return 1;
  }

  // Filter out mismatched contiguity info
  if (tv_alloc_size != contiguity.size()) {
    return 1;
  }

  size_t item_size = dataTypeSize(tv->dtype(), getIndexType());

  // Alignment should always at least be the data type size
  TORCH_INTERNAL_ASSERT(getAlignmentSize(tv) % item_size == 0);
  size_t max_vector_size = getAlignmentSize(tv) / item_size;

  if (max_vector_size == 1) {
    return 1;
  }

  size_t numel = 1;
  for (auto i : c10::irange(tv_alloc_size)) {
    auto root_i = tv_alloc_size - i - 1;
    auto root_id = tv_alloc[root_i];

    if (root_id->extent()->isOneInt() || root_id->isBroadcast()) {
      continue;
    }

    // Not contiguous
    auto contiguity_opt = contiguity.at(root_i);
    TORCH_INTERNAL_ASSERT(contiguity_opt.has_value());
    if (!*contiguity_opt) {
      break;
    }

    auto dim_size = expression_evaluator_->evaluate(root_id->extent());
    // Inference failed for some reason, assume not-contiguous at this point
    if (!dim_size.hasValue()) {
      break;
    }

    // Still contiguous
    numel *= dim_size.as<int64_t>();

    if (!contig_merge) {
      break;
    }
  }

  // Assuming intermediate tensors have friendly alignment, and
  //  all contiguity true. Determine the largest power of 2 below
  //  innermost dimension size for the word size of vectorizaiton
  size_t vector_size = 1;
  size_t next_vector_size = 2;
  while (next_vector_size <= max_vector_size &&
         next_vector_size <= (size_t)numel && numel % next_vector_size == 0) {
    vector_size = next_vector_size;
    next_vector_size *= 2;
  }

  // save output to avoid re-compute
  max_vectorword_map_[tv] = vector_size;

  return vector_size;
}

bool SchedulerEntry::sameAs(const SchedulerEntry* other) {
  return heuristic_ == other->heuristic_ && params_->sameAs(other->params_);
}

namespace {

static bool checkPatternEquivalence(
    TensorView* out_tv0,
    TensorView* out_tv1,
    const ComputeAtRootDomainMap& root_map) {
  const auto& out_root0 = out_tv0->getRootDomain();
  const auto& out_root1 = out_tv1->getRootDomain();
  const auto domain0 = out_tv0->domain();
  const auto domain1 = out_tv1->domain();

  auto it0 = out_root0.begin();
  auto it1 = out_root1.begin();

  auto skip_broadcast = [&]() {
    while (it0 != out_root0.end() && (*it0)->isBroadcast()) {
      it0++;
    }
    while (it1 != out_root1.end() && (*it1)->isBroadcast()) {
      it1++;
    }
  };

  skip_broadcast();
  while (it0 != out_root0.end() && it1 != out_root1.end()) {
    if ((*it0)->isReduction() != (*it1)->isReduction()) {
      return false;
    }
    if (!root_map.canMap(domain0, (*it0), domain1, (*it1))) {
      return false;
    }
    it0++;
    it1++;
    skip_broadcast();
  }

  return it0 == out_root0.end() && it1 == out_root1.end();
}

// Reusing some code from lowering specifically in lower_trivial_broadcast.cpp
// ConcretizedBroadcastDomains::maybeNonUniquelyConcretized this checks if
// there's a broadcast iteration domain that's being broadcasted to seemingly
// different extents, meaning we don't know in the kernel if the dimension is
// being broadcasted to one size multiple times or different sizes. This is a
// hard to optimize problem and likely indicates we shouldn't be fusing.
bool hasNonUniqueBcast(Fusion* fusion) {
  ConcretizedBroadcastDomains concretize_info(fusion);

  for (auto tv : ir_utils::allTvs(fusion)) {
    for (auto id : tv->getRootDomain()) {
      if (concretize_info.maybeNonUniquelyConcretized(id)) {
        return true;
      }
    }
  }
  return false;
}

//! Scheduler interface:
//!    Each of the scheduler needs to provide 3 interface functions:
//!
//!      1. canScheduleCompileTime(Fusion* fusion) :
//!
//!        This function contains compiled-time checks on the graph itself
//!        without runtime input information. Only `fusion` is given in the
//!        argument to make sure only compile-time available info is needed in
//!        the check.
//!
//!        This function is to be called exactly once on each segmented group
//!        created in a segmented fusion so this part will not contribute to
//!        dynamic shape latency.
//!
//!     2. canScheduleRunTime(
//!            Fusion* fusion,
//!            SchedulerRuntimeInfo& runtime_info,
//!           HeuristicSummary* data_cache = nullptr):
//!        This function contains all canSchedule checks that will have to
//!        involve runtime input information, and will be run both by the
//!        segmenter and the kernel cache. The latency of this function will
//!        contribute to dynamic shape latency so `data_cache` should be used as
//!        much as possible to save re-computation.
//!
//!     3. schedule(fusion):
//!
//!        This function will be called when compiling a kernel. It should apply
//!        scheduling to the given fusion

//! NoOp scheduler represents the case where scheduler will
//!  not do any scheduling operations and forward the un-scheduled
//!  fusion directly to code generation and kernel compilation.
//!
//! Typical use case of this scheduler is to handle edge cases
//!  such as where all tensors are size-1 or size-0.
class NoOpScheduler : public SchedulerEntry {
  //! Provides a dummy heuristic type to ensure
  //!  unified interface on NoOp scheduler.
  class NoOpHeuristic : public HeuristicParams {
   public:
    using HeuristicParams::HeuristicParams;

    size_t hash() const override {
      return 0;
    }
    std::shared_ptr<HeuristicParams> clone() const override {
      return std::make_shared<NoOpHeuristic>();
    }
    bool sameAs(const std::shared_ptr<HeuristicParams>& other) const override {
      auto other_casted = std::dynamic_pointer_cast<ReductionParams>(other);
      return other_casted != nullptr && other_casted->cparams == cparams;
    };
  };

 public:
  explicit NoOpScheduler(
      Fusion* fusion,
      SchedulerRuntimeInfo& runtime_info,
      HeuristicSummary* data_cache = nullptr)
      : SchedulerEntry(ScheduleHeuristic::NoOp) {
    params_ = std::make_shared<NoOpHeuristic>("", runtime_info.getIndexType());
  }

  //! Check if the no-op heuristics apply in given fusion
  static bool canScheduleCompileTime(Fusion* fusion) {
    if (fusion->isNoOp()) {
      return true;
    }
    // Check there're no non-trivial reduction ops.
    for (auto reduction : ir_utils::getReductionOps(fusion)) {
      for (auto output :
           ir_utils::filterByType<TensorView>(reduction->outputs())) {
        auto concrete_dimension =
            TensorDomain::noReductions(output->getRootDomain());
        auto all_nonzero = std::none_of(
            concrete_dimension.begin(),
            concrete_dimension.end(),
            [](IterDomain* id) { return id->extent()->isZeroInt(); });
        if (all_nonzero) {
          scheduler_debug_utils::canScheduleRejectReason(
              ScheduleHeuristic::NoOp,
              "reduction of non-zero elements is not supported");
          return false;
        }
      }
    }

    // Check that all outputs are either broadcast or ignored reduction.
    for (auto out_tv : ir_utils::filterByType<TensorView>(fusion->outputs())) {
      auto concrete_dimension = TensorDomain::noReductions(
          TensorDomain::noBroadcasts(out_tv->getLeafDomain()));
      if (!concrete_dimension.empty()) {
        scheduler_debug_utils::canScheduleRejectReason(
            ScheduleHeuristic::NoOp, "output has a concrete dimension");
        return false;
      }
    }

    // Check that inputs of all select/gather-like ops are fusion inputs
    if (rejectScheduleForMemoryPromotion(fusion, ScheduleHeuristic::NoOp)) {
      return false;
    }

    // We have verified that all iterdomains on all output tv's are trivial
    // reductions,
    //  broadcasts or zero-sized. Therefore accepting this fusion for NoOp
    //  scheduling.
    return true;
  }

  static bool canScheduleRunTime(
      Fusion* fusion,
      SchedulerRuntimeInfo& runtime_info,
      HeuristicSummary* data_cache = nullptr) {
    // TODO:
    //  Pipe through dynamic zero checks.
    return true;
  }

  void schedule(Fusion* fusion) override {
    // Schedule is no-op.
    return;
  }

 private:
  void computeHeuristics(
      Fusion* fusion,
      SchedulerRuntimeInfo& runtime_info,
      HeuristicSummary* data_cache = nullptr) {
    // Heuristics is no-op.
    return;
  }
};

class ReductionScheduler : public SchedulerEntry {
 public:
  explicit ReductionScheduler(
      Fusion* fusion,
      SchedulerRuntimeInfo& runtime_info,
      HeuristicSummary* data_cache = nullptr)
      : SchedulerEntry(ScheduleHeuristic::Reduction) {
    computeHeuristics(fusion, runtime_info, data_cache);
  }

  //! Check if the reduction heuristics apply in given fusion
  static bool canScheduleCompileTime(Fusion* fusion) {
    // Needs at least one reduction to consider.
    if (ir_utils::getReductionOps(fusion).empty()) {
      scheduler_debug_utils::canScheduleRejectReason(
          ScheduleHeuristic::Reduction, "No reduction op to schedule");
      return false;
    }

    if (ir_utils::filterByType<TensorView>(fusion->inputs()).empty()) {
      scheduler_debug_utils::canScheduleRejectReason(
          ScheduleHeuristic::Reduction,
          "Scheduling not supported with no input");
      return false;
    }

    // Check that inputs of all select/gather-like ops are fusion inputs
    if (rejectScheduleForMemoryPromotion(
            fusion, ScheduleHeuristic::Reduction)) {
      return false;
    }

    // Fusions handled by reduction scheduler cannot have MmaOp.
    if (!ir_utils::getMmaOps(fusion).empty()) {
      scheduler_debug_utils::canScheduleRejectReason(
          ScheduleHeuristic::Reduction, "no support for mma ops.");
      return false;
    }

    auto reduction_tvs = scheduler_utils::getReductionTvs(fusion);

    if (reduction_tvs.empty()) {
      // Use pointwise logic
      return false;
    }

    if (hasNonUniqueBcast(fusion)) {
      scheduler_debug_utils::canScheduleRejectReason(
          ScheduleHeuristic::Reduction,
          "Broadcasting dimension might be broadcasting to multiple sizes.");
      return false;
    }

    if (!ir_utils::getViewOps(fusion).empty()) {
      ComputeAtMap ca_map(fusion);
      if (requiresForwardViewReplay(fusion, ca_map)) {
        scheduler_debug_utils::canScheduleRejectReason(
            ScheduleHeuristic::Reduction,
            "Fusion requires view being reversible.");
        return false;
      }

      // Reduction scheduler simply uses reduction_tvs[0] as the reference, if
      // that changes, this needs to be changed.
      if (reductionInterferingView(fusion, ca_map, reduction_tvs[0])) {
        scheduler_debug_utils::canScheduleRejectReason(
            ScheduleHeuristic::Reduction,
            "View may interfere with reduction scheduling.");
        return false;
      }
    }

    // Make sure reduction axes are consistent through the fusion
    auto reduction_ops = ir_utils::getReductionOps(fusion);
    if (reduction_ops.size() > 1) {
      // Before examining the reduction axes want to quickly
      //   check the reductions have the same axis width
      //   to avoid building root domain map in easier cases
      bool valid_axis_count = false;
      size_t axis_count = 0;
      auto reduction_root_size = [](TensorView* red_tv) {
        size_t count = 0;
        for (auto id : red_tv->getRootDomain()) {
          if (!id->isBroadcast()) {
            count++;
          }
        }
        return count;
      };

      for (auto red : reduction_tvs) {
        if (!valid_axis_count) {
          valid_axis_count = true;
          axis_count = reduction_root_size(red);
        } else {
          if (reduction_root_size(red) != axis_count) {
            scheduler_debug_utils::canScheduleRejectReason(
                ScheduleHeuristic::Reduction,
                "Inconsistent reduction axes ",
                red,
                "is not ",
                axis_count);
            return false;
          }
        }
      }

      // Use root domain map to check the reduction ops have the same axes
      FusionGuard fg(fusion);
      ComputeAtRootDomainMap root_map;
      root_map.build(true);

      // red_ops.size()>1 checked before
      for (size_t it = 1; it < reduction_tvs.size(); it++) {
        if (!checkPatternEquivalence(
                reduction_tvs[it - 1], reduction_tvs[it], root_map)) {
          scheduler_debug_utils::canScheduleRejectReason(
              ScheduleHeuristic::Reduction,
              "Un-mapped multi-reduction: ",
              reduction_tvs[it - 1],
              " ",
              reduction_tvs[it]);
          return false;
        }
      }
    }

    // Doesn't allow persistent kernels in this scheduler
    auto persistent_buffer_info = scheduler_utils::persistentBuffers(fusion);
    if (!persistent_buffer_info.persistent_buffers.empty()) {
      scheduler_debug_utils::canScheduleRejectReason(
          ScheduleHeuristic::Reduction,
          "need persistent buffers that reduction scheduler doesn't handle");
      return false;
    }

    if (!SchedulerTopologyChecker::supportedPostReductionFusion(
            fusion, reduction_tvs) ||
        SchedulerTopologyChecker::hasPostReductionBCast(fusion)) {
      scheduler_debug_utils::canScheduleRejectReason(
          ScheduleHeuristic::Reduction,
          "has unsupported post reduction fusion");
      return false;
    }

    if (SchedulerTopologyChecker::hasGatherToBroadcastBeforeReduction(
            fusion, reduction_tvs)) {
      scheduler_debug_utils::canScheduleRejectReason(
          ScheduleHeuristic::Reduction,
          "has unsupported gather-like ops before reduction");
      return false;
    }

    return true;
  }

  static bool canScheduleRunTime(
      Fusion* fusion,
      SchedulerRuntimeInfo& runtime_info,
      HeuristicSummary* data_cache = nullptr) {
    return true;
  }

  void schedule(Fusion* fusion) override {
    FUSER_PERF_SCOPE("Schedule Single Reduction");
    scheduleReduction(fusion, reductionParams());
  }

 private:
  void computeHeuristics(
      Fusion* fusion,
      SchedulerRuntimeInfo& runtime_info,
      HeuristicSummary* data_cache = nullptr) {
    params_ = getReductionHeuristics(fusion, runtime_info, data_cache);
    TORCH_INTERNAL_ASSERT(params_ != nullptr);
  }
};

class TransposeScheduler : public SchedulerEntry {
 public:
  explicit TransposeScheduler(
      Fusion* fusion,
      SchedulerRuntimeInfo& runtime_info,
      HeuristicSummary* data_cache = nullptr)
      : SchedulerEntry(ScheduleHeuristic::Transpose) {
    computeHeuristics(fusion, runtime_info, data_cache);
  }

  static bool canScheduleCompileTime(Fusion* fusion) {
    // Temporarily disallow view in transpose scheduler
    // TODO Add more testing before enabling
    auto view_tvs = scheduler_utils::getViewTVs(fusion);
    if (!view_tvs.empty()) {
      scheduler_debug_utils::canScheduleRejectReason(
          ScheduleHeuristic::Transpose, "No support for view op");
      return false;
    }

    // Check that inputs of all select/gather-like ops are fusion inputs
    if (rejectScheduleForMemoryPromotion(
            fusion, ScheduleHeuristic::Transpose)) {
      return false;
    }

    // Fusions handled by transpose scheduler cannot have MmaOp.
    if (!ir_utils::getMmaOps(fusion).empty()) {
      scheduler_debug_utils::canScheduleRejectReason(
          ScheduleHeuristic::Transpose, "no support for mma ops.");
      return false;
    }

    for (auto select : ir_utils::getSelectOps(fusion)) {
      auto root = TensorDomain::noReductions(
          select->input(0)->as<TensorView>()->getMaybeRFactorDomain());
      if (select->getIndexedID() == root[root.size() - 1]) {
        scheduler_debug_utils::canScheduleRejectReason(
            ScheduleHeuristic::Transpose,
            "SelectOp on inner dim is not supported by transpose scheduler yet."
            "In transpose scheduler, we want to leave the select dim alone, instead of creating a tile for it.");
        return false;
      }
    }
    for (auto idx_sel : ir_utils::getIndexSelectOps(fusion)) {
      auto root = TensorDomain::noReductions(
          idx_sel->input(0)->as<TensorView>()->getMaybeRFactorDomain());
      if (idx_sel->getIndexedID() == root[root.size() - 1]) {
        scheduler_debug_utils::canScheduleRejectReason(
            ScheduleHeuristic::Transpose,
            "IndexSelectOp on inner dim is not supported by transpose scheduler yet."
            "In transpose scheduler, we want to leave the select dim alone, instead of creating a tile for it.");
        return false;
      }
    }
    for (auto torch_gather : ir_utils::getTorchGatherOps(fusion)) {
      auto root = TensorDomain::noReductions(
          torch_gather->input(0)->as<TensorView>()->getMaybeRFactorDomain());
      if (torch_gather->dim() == (int)root.size() - 1) {
        scheduler_debug_utils::canScheduleRejectReason(
            ScheduleHeuristic::Transpose,
            "TorchGatherOp on inner dim is not supported by transpose scheduler yet."
            "In transpose scheduler, we want to leave the select dim alone, instead of creating a tile for it.");
        return false;
      }
    }

    if (!hasAtLeastTwoValidGroups(fusion)) {
      scheduler_debug_utils::canScheduleRejectReason(
          ScheduleHeuristic::Transpose,
          "cannot find two mismatching inner most dimensions");
      return false;
    }

    auto reduction_ops = ir_utils::getReductionOps(fusion);

    if (!reduction_ops.empty()) {
      scheduler_debug_utils::canScheduleRejectReason(
          ScheduleHeuristic::Transpose, "no support for reduction ops");
      return false;
    }

    if (hasNonUniqueBcast(fusion)) {
      scheduler_debug_utils::canScheduleRejectReason(
          ScheduleHeuristic::Transpose,
          "Broadcasting dimension might be broadcasting to multiple sizes.");
      return false;
    }

    return true;
  }

  static bool canScheduleRunTime(
      Fusion* fusion,
      SchedulerRuntimeInfo& runtime_info,
      HeuristicSummary* data_cache = nullptr) {
    FUSER_PERF_SCOPE("TransposeScheduler::canScheduleRunTime");

    auto reason =
        getTransposeRuntimeRejectReason(fusion, data_cache, runtime_info);
    if (!reason.empty()) {
      scheduler_debug_utils::canScheduleRejectReason(
          ScheduleHeuristic::Transpose, reason);
      return false;
    }
    return true;
  }

  void schedule(Fusion* fusion) override {
    FUSER_PERF_SCOPE("Schedule Transpose Fusion");
    scheduleTranspose(fusion, transposeParams());
  }

 private:
  void computeHeuristics(
      Fusion* fusion,
      SchedulerRuntimeInfo& runtime_info,
      HeuristicSummary* data_cache = nullptr) {
    params_ = getTransposeHeuristics(fusion, runtime_info, data_cache);
    TORCH_INTERNAL_ASSERT(params_ != nullptr);
  }
};

class PointWiseScheduler : public SchedulerEntry {
 public:
  explicit PointWiseScheduler(
      Fusion* fusion,
      SchedulerRuntimeInfo& runtime_info,
      HeuristicSummary* data_cache = nullptr)
      : SchedulerEntry(ScheduleHeuristic::PointWise) {
    computeHeuristics(fusion, runtime_info, data_cache);
  }

  static bool canScheduleCompileTime(Fusion* fusion) {
    //   Currently using the same path as the scheduler
    // to eliminate mismatch between canSchedule and
    // schedule pointwise.
    if (!hasReferenceTensorView(fusion)) {
      scheduler_debug_utils::canScheduleRejectReason(
          ScheduleHeuristic::PointWise, "cannot find reference tensor");
      return false;
    }

    // Check that inputs of all select/gather-like ops are fusion inputs
    if (rejectScheduleForMemoryPromotion(
            fusion, ScheduleHeuristic::PointWise)) {
      return false;
    }

    // Fusions handled by pointwise scheduler cannot have MmaOp.
    if (!ir_utils::getMmaOps(fusion).empty()) {
      scheduler_debug_utils::canScheduleRejectReason(
          ScheduleHeuristic::PointWise, "no support for mma ops.");
      return false;
    }

    if (!ir_utils::getViewOps(fusion).empty()) {
      ComputeAtMap ca_map(fusion);
      if (requiresForwardViewReplay(fusion, ca_map)) {
        scheduler_debug_utils::canScheduleRejectReason(
            ScheduleHeuristic::PointWise,
            "Fusion requires view being reversible.");
        return false;
      }
    }

    auto reduction_ops = ir_utils::getReductionOps(fusion);

    if (!reduction_ops.empty()) {
      scheduler_debug_utils::canScheduleRejectReason(
          ScheduleHeuristic::PointWise, "no support for reduction ops");
      return false;
    }

    if (hasNonUniqueBcast(fusion)) {
      scheduler_debug_utils::canScheduleRejectReason(
          ScheduleHeuristic::PointWise,
          "Broadcasting dimension might be broadcasting to multiple sizes.");
      return false;
    }

    return true;
  }

  static bool canScheduleRunTime(
      Fusion* fusion,
      SchedulerRuntimeInfo& runtime_info,
      HeuristicSummary* data_cache = nullptr) {
    auto can_schedule_transpose_entry =
        HeuristicSummaryEntry<HeuristicCompileTime::CanScheduleTranspose>(
            data_cache, [fusion]() {
              return std::make_unique<bool>(
                  TransposeScheduler::canScheduleCompileTime(fusion));
            });
    if (can_schedule_transpose_entry.get()) {
      auto reason =
          getTransposeRuntimeRejectReason(fusion, data_cache, runtime_info);
      return !reason.empty();
    }

    return true;
  }

  void schedule(Fusion* fusion) override {
    FUSER_PERF_SCOPE("Schedule PointWise Fusion");
    schedulePointwise(fusion, pointwiseParams());
  }

  void computeHeuristics(
      Fusion* fusion,
      SchedulerRuntimeInfo& runtime_info,
      HeuristicSummary* data_cache = nullptr) {
    params_ = getPointwiseHeuristics(fusion, runtime_info, data_cache);
    TORCH_INTERNAL_ASSERT(params_ != nullptr);
  }
};

class PersistentKernelScheduler : public SchedulerEntry {
 public:
  explicit PersistentKernelScheduler(
      Fusion* fusion,
      SchedulerRuntimeInfo& runtime_info,
      HeuristicSummary* data_cache = nullptr)
      : SchedulerEntry(ScheduleHeuristic::Persistent) {
    computeHeuristics(fusion, runtime_info, data_cache);
  }

  void schedule(Fusion* fusion) override {
    FUSER_PERF_SCOPE("Schedule Persistent Fusion");
    schedulePersistentKernel(fusion, reductionParams());
  }

  static bool canScheduleCompileTime(Fusion* fusion) {
    // Needs at least one reduction to consider.
    auto reduction_ops = ir_utils::getReductionOps(fusion);
    if (reduction_ops.empty()) {
      scheduler_debug_utils::canScheduleRejectReason(
          ScheduleHeuristic::Persistent, "needs a reduction op");
      return false;
    }

    if (ir_utils::filterByType<TensorView>(fusion->inputs()).empty()) {
      scheduler_debug_utils::canScheduleRejectReason(
          ScheduleHeuristic::Persistent,
          "Scheduling not supported with no input");
      return false;
    }

    // Check that inputs of all select/gather-like ops are fusion inputs
    if (rejectScheduleForMemoryPromotion(
            fusion, ScheduleHeuristic::Persistent)) {
      return false;
    }

    // Fusions handled by persistent kernel scheduler cannot have MmaOp.
    if (!ir_utils::getMmaOps(fusion).empty()) {
      scheduler_debug_utils::canScheduleRejectReason(
          ScheduleHeuristic::Persistent, "no support for mma ops.");
      return false;
    }

    if (hasNonUniqueBcast(fusion)) {
      scheduler_debug_utils::canScheduleRejectReason(
          ScheduleHeuristic::Persistent,
          "Broadcasting dimension might be broadcasting to multiple sizes.");
      return false;
    }

    auto reduction_tvs = scheduler_utils::getReductionTvs(fusion);

    if (reduction_tvs.empty()) {
      // Use pointwise logic
      scheduler_debug_utils::canScheduleRejectReason(
          ScheduleHeuristic::Persistent, "no reduction tv");
      return false;
    }

    std::vector<TensorView*> inner_reduction_tvs;
    std::vector<TensorView*> outer_reduction_tvs;
    for (auto tv : reduction_tvs) {
      if (scheduler_utils::isFastestDimReduction(tv)) {
        inner_reduction_tvs.emplace_back(tv);
      } else {
        outer_reduction_tvs.emplace_back(tv);
      }
    }
    bool combined_inner_outer =
        !inner_reduction_tvs.empty() && !outer_reduction_tvs.empty();
    if (!checkReductionPattern(
            fusion, inner_reduction_tvs, outer_reduction_tvs)) {
      return false;
    }
    // If there is both inner and outer reduction, we use the first inner
    // reduction tv as reference, otherwise we use the first reduction tv,
    // whether it is inner or outer.
    TensorView* reference_tv =
        combined_inner_outer ? inner_reduction_tvs[0] : reduction_tvs[0];

    if (!ir_utils::getViewOps(fusion).empty()) {
      ComputeAtMap ca_map(fusion);
      if (requiresForwardViewReplay(fusion, ca_map)) {
        scheduler_debug_utils::canScheduleRejectReason(
            ScheduleHeuristic::Persistent,
            "Fusion requires view being reversible.");
        return false;
      }

      // Persistent scheduler simply uses reference_tv as the reference, if
      // that changes, this needs to be changed.
      if (reductionInterferingView(fusion, ca_map, reference_tv)) {
        scheduler_debug_utils::canScheduleRejectReason(
            ScheduleHeuristic::Persistent,
            "View may interfere with normalization scheduling.");
        return false;
      }
    }

    // Before examining the reduction axes want to quickly
    //   check the reductions have the same axis width
    //   to avoid building root domain map in easier cases
    bool valid_axis_count = false;
    size_t axis_count = 0;
    auto reduction_root_size = [](TensorView* red_tv) {
      size_t count = 0;
      for (auto id : red_tv->getRootDomain()) {
        if (!id->isBroadcast()) {
          count++;
        }
      }
      return count;
    };

    for (auto red : reduction_tvs) {
      if (!valid_axis_count) {
        valid_axis_count = true;
        axis_count = reduction_root_size(red);
      } else {
        if (reduction_root_size(red) != axis_count) {
          scheduler_debug_utils::canScheduleRejectReason(
              ScheduleHeuristic::Persistent,
              "inconsistent reduction root size: ",
              red->toString(),
              ", expected: ",
              axis_count);
          return false;
        }
      }
    }

    // Only accept persistent kernels
    auto persistent_buffer_info = scheduler_utils::persistentBuffers(fusion);
    if (persistent_buffer_info.persistent_buffers.empty()) {
      scheduler_debug_utils::canScheduleRejectReason(
          ScheduleHeuristic::Persistent, "no persistent buffer identified");
      return false;
    }

    if (SchedulerTopologyChecker::hasNonNormalizePostReductionBCast(fusion)) {
      scheduler_debug_utils::canScheduleRejectReason(
          ScheduleHeuristic::Persistent,
          "unsupported post reduction normalization");
      return false;
    }

    if (SchedulerTopologyChecker::hasGatherToBroadcastBeforeReduction(
            fusion, reduction_tvs)) {
      scheduler_debug_utils::canScheduleRejectReason(
          ScheduleHeuristic::Persistent,
          "has unsupported gather-like ops before normalization");
      return false;
    }

    return true;
  }

  static bool canScheduleRunTime(
      Fusion* fusion,
      SchedulerRuntimeInfo& runtime_info,
      HeuristicSummary* data_cache = nullptr) {
    FUSER_PERF_SCOPE("PersistentKernelScheduler::canSchedule");
    auto reduction_tv_entry =
        HeuristicSummaryEntry<HeuristicCompileTime::ReductionTVs>(
            data_cache, [&fusion]() {
              return std::make_unique<std::vector<TensorView*>>(
                  scheduler_utils::getReductionTvs(fusion));
            });

    auto& reduction_tvs = reduction_tv_entry.get();
    bool inner_reduction = false;
    bool outer_reduction = false;
    TensorView* first_inner_reduction_tv = nullptr;
    for (auto tv : reduction_tvs) {
      if (scheduler_utils::isFastestDimReduction(tv)) {
        first_inner_reduction_tv = tv;
        inner_reduction = true;
      } else {
        outer_reduction = true;
      }
    }

    // If there is both inner and outer reduction, we use the first inner
    // reduction tv to get properties, otherwise we use the first reduction tv,
    // whether it is inner or outer.
    auto reference_tv = inner_reduction && outer_reduction
        ? first_inner_reduction_tv
        : reduction_tvs[0];

    auto properties = scheduler_utils::getReductionProperties(
        fusion, runtime_info, reference_tv);

    const int64_t warp_size = at::cuda::getCurrentDeviceProperties()->warpSize;

    if (!properties.fastest_dim_reduction) {
      return canScheduleRunTimeOuter(
          fusion, runtime_info, data_cache, reduction_tvs, properties);
    }

    // pair of persistent_buffer_size and available_persistent_buffer_size
    const std::pair<int64_t, int64_t> buffer_size = getPersistentBufferSize(
        fusion, runtime_info, data_cache, reduction_tvs);
    const int64_t persistent_buffer_size = buffer_size.first;
    const int64_t available_persistent_buffer_size = buffer_size.second;

    const int64_t device_multiprocessor_count =
        (int64_t)at::cuda::getCurrentDeviceProperties()->multiProcessorCount;

    if (persistent_buffer_size > available_persistent_buffer_size) {
      scheduler_debug_utils::canScheduleRejectReason(
          ScheduleHeuristic::Persistent,
          "not enough registers or shared memory for persistence");
      return false;
    }

    if (inner_reduction && outer_reduction) {
      // get vectorize_factor, same process to that in getPersistentHeuristics
      auto reduced_tv = ir_utils::getSoleProducerTv(reference_tv);
      const auto vectorize_factor = vectorize_helper::getVectorizationFactor(
          runtime_info,
          reduced_tv,
          data_cache,
          (int)(reduced_tv->nDims() - properties.inner_most_dimension_ndims));
      // check if we can schedule the combined reductions with a reasonable
      // batch size without register spills.
      if (!normalization_scheduler_utils::
               getOptionalInnerOuterPersistentBufferBatches(
                   properties.total_reduction_numel,
                   properties.total_iteration_numel,
                   persistent_buffer_size,
                   (int64_t)vectorize_factor,
                   warp_size,
                   false)
                   .first.has_value()) {
        scheduler_debug_utils::canScheduleRejectReason(
            ScheduleHeuristic::Persistent,
            "Required batch number is larger than available batch number! Will cause register spills!");
        return false;
      }
    }

    const int64_t device_max_threads_per_multiprocessor =
        (int64_t)at::cuda::getCurrentDeviceProperties()
            ->maxThreadsPerMultiProcessor;

    // Maximum number of iteration dimensions we can have and still be
    // persistent.
    const int64_t max_multi_reduction_factor = scheduler_utils::safeDiv(
        available_persistent_buffer_size, persistent_buffer_size);

    const int64_t required_sm_per_norm =
        ceilDiv(persistent_buffer_size, scheduler_utils::register_file_size);

    // If the persistence requires over half the device don't do grid
    // persistence as we can't overlap the grid comms.
    if (required_sm_per_norm >
        scheduler_utils::safeDiv(device_multiprocessor_count, 3)) {
      scheduler_debug_utils::canScheduleRejectReason(
          ScheduleHeuristic::Persistent, "requires over half GPU persistence.");
      return false;
    }

    const int64_t norm_per_sm =
        ceilDiv(scheduler_utils::register_file_size, persistent_buffer_size);

    // If outer reduction, don't go persistent if we can't fit half a warp in
    // the iter domain of the persistent reduction.
    if (!properties.fastest_dim_reduction &&
        !(norm_per_sm >= warp_size / 2 ||
          max_multi_reduction_factor >= warp_size)) {
      scheduler_debug_utils::canScheduleRejectReason(
          ScheduleHeuristic::Persistent, "not enough threads");
      return false;
    }

    // Don't go persistent if we can't use a small fraction of the
    // available SMs yet have a large reduction size.
    if ( // Large reduction dim
        properties.total_reduction_numel >=
            device_max_threads_per_multiprocessor * 4 &&
        properties.total_iteration_numel <
            (properties.fastest_dim_reduction
                 ? scheduler_utils::safeDiv(device_multiprocessor_count, 8)
                 // Make sure we at least use a quarter of the device * a
                 // half warp
                 : (warp_size / 8) * device_multiprocessor_count)) {
      scheduler_debug_utils::canScheduleRejectReason(
          ScheduleHeuristic::Persistent, "not enough blocks");
      return false;
    }

    return true;
  }

 private:
  void computeHeuristics(
      Fusion* fusion,
      SchedulerRuntimeInfo& runtime_info,
      HeuristicSummary* data_cache = nullptr) {
    params_ = getPersistentHeuristics(fusion, runtime_info, data_cache);
    TORCH_INTERNAL_ASSERT(params_ != nullptr);
  }

  static bool checkReductionPattern(
      Fusion* fusion,
      const std::vector<TensorView*>& inner_reduction_tvs,
      const std::vector<TensorView*>& outer_reduction_tvs) {
    // Use root domain map to check the reduction ops have the same axes
    FusionGuard fg(fusion);
    ComputeAtRootDomainMap root_map;
    root_map.build(true);

    // check inner and outer reductions seperately
    for (const auto& rtvs : {inner_reduction_tvs, outer_reduction_tvs}) {
      for (const auto it : c10::irange(1, rtvs.size())) {
        if (!checkPatternEquivalence(rtvs[it - 1], rtvs[it], root_map)) {
          scheduler_debug_utils::canScheduleRejectReason(
              ScheduleHeuristic::Persistent,
              "unmapped reduction ",
              rtvs[it - 1],
              " and ",
              rtvs[it]);
          return false;
        }
      }
    }
    // combined inner and outer reduction is of general purpose but only tested
    // for layer norm backward
    if (!inner_reduction_tvs.empty() && !outer_reduction_tvs.empty()) {
      if (!normalization_scheduler_utils::checkIfReductionsAreInnerOuter(
              inner_reduction_tvs, outer_reduction_tvs)) {
        scheduler_debug_utils::canScheduleRejectReason(
            ScheduleHeuristic::Persistent,
            "to use combined reduction, inner reduction tensor should be [I,I,...,R,R] and outer reduction tensor should be [R,R,...,I,I]");
        return false;
      }

      if (!normalization_scheduler_utils::hasSharedInput(
              inner_reduction_tvs, outer_reduction_tvs)) {
        scheduler_debug_utils::canScheduleRejectReason(
            ScheduleHeuristic::Persistent,
            "to use combined reduction, inner reduction and outer reduction should have shared input.");
        return false;
      }

      if (!normalization_scheduler_utils::
              isConnectedOnlyThroughReductionProducer(
                  inner_reduction_tvs, outer_reduction_tvs)) {
        scheduler_debug_utils::canScheduleRejectReason(
            ScheduleHeuristic::Persistent,
            "to use combined reduction, inner reduction and outer reduction should not have shared consumer, their consumers should not have shared non-outer-reduction producer.");
        return false;
      }
    }
    return true;
  }

  static std::pair<int64_t, int64_t> getPersistentBufferSize(
      Fusion* fusion,
      SchedulerRuntimeInfo& runtime_info,
      HeuristicSummary* data_cache,
      const std::vector<TensorView*>& reduction_tvs) {
    auto persistent_buffer_info_entry =
        HeuristicSummaryEntry<HeuristicCompileTime::PersistentBufferInfo>(
            data_cache, [&fusion]() {
              return std::make_unique<scheduler_utils::PersistentBufferInfo>(
                  scheduler_utils::persistentBuffers(fusion));
            });

    auto& persistent_buffer_info = persistent_buffer_info_entry.get();

    auto persistent_buffer_size_info = scheduler_utils::persistentBufferSize(
        fusion, runtime_info, persistent_buffer_info, data_cache);

    // Note that projected buffer size can be zero
    auto persistent_buffer_size =
        persistent_buffer_size_info.projected_persistent_buffer_size == 0
        ? persistent_buffer_size_info.persistent_buffer_size
        : std::min(
              persistent_buffer_size_info.persistent_buffer_size,
              persistent_buffer_size_info.projected_persistent_buffer_size);

    // in combined_inner_outer_reduction, the partial results of outer
    // reductions must be persistent, allow register spill avoid segmentation
    int64_t inner_reduction_count = 0;
    int64_t outer_reduction_count = 0;
    std::vector<TensorView*> outer_reduction_tvs;
    for (auto tv : reduction_tvs) {
      if (scheduler_utils::isFastestDimReduction(tv)) {
        inner_reduction_count++;
      } else {
        outer_reduction_count++;
        outer_reduction_tvs.emplace_back(tv);
      }
    }
    const bool combined_inner_outer_reduction =
        inner_reduction_count && outer_reduction_count;
    if (combined_inner_outer_reduction) {
      persistent_buffer_size +=
          normalization_scheduler_utils::partialReductionBufferSize(
              outer_reduction_tvs, runtime_info);
    }

    // At this point, we use the full register file size only for the
    // inner-outer case. It does not mean the full size shouldn't be used
    // otherwise, but more detailed tuning of the heuristics would be required.
    int64_t available_persistent_buffer_size = combined_inner_outer_reduction
        ? scheduler_utils::register_file_size_full
        : scheduler_utils::register_file_size;

    // Use shared memory for persistent buffer is only tested for inner
    // reduction
    // TODO: extend to outer reduction and combined reduction
    const bool allow_shared_memory =
        inner_reduction_count > 0 && outer_reduction_count == 0;
    if (allow_shared_memory) {
      const auto dev_prop = at::cuda::getCurrentDeviceProperties();
      const int64_t max_shared_memory_size =
          (int64_t)dev_prop->sharedMemPerBlockOptin;
      // Some shared memories are reserved for kernel launch overhead and
      // reduction_broadcast_workspace. Estimation is conservative, but should
      // be good enough. The actual threads per block is set in the heuristics
      // and it may be smaller than maxThreadsPerBlock.
      // TODO: More accurate estimation of available shared memory size.
      const int64_t kernel_overhead =
          (int64_t)dev_prop->reservedSharedMemPerBlock;
      int64_t max_buffer_dtype_size = 1;
      for (auto tv : persistent_buffer_info.persistent_buffers) {
        max_buffer_dtype_size = std::max(
            max_buffer_dtype_size,
            dataTypeSize(
                tv->getDataType().value(), runtime_info.getIndexType()));
      }
      const int64_t reduction_broadcast_workspace =
          (int64_t)(dev_prop->maxThreadsPerBlock) * max_buffer_dtype_size;
      const int64_t available_shared_memory_size = max_shared_memory_size -
          kernel_overhead - reduction_broadcast_workspace;
      available_persistent_buffer_size = std::max(
          available_persistent_buffer_size, available_shared_memory_size);
    }

    return std::make_pair(
        persistent_buffer_size, available_persistent_buffer_size);
  }

  static bool canScheduleRunTimeOuter(
      Fusion* fusion,
      SchedulerRuntimeInfo& runtime_info,
      HeuristicSummary* data_cache,
      const std::vector<TensorView*>& reduction_tvs,
      const scheduler_utils::ReductionTvProperties& properties) {
    FUSER_PERF_SCOPE("PersistentKernelScheduler::canScheduleRuntimeOuter");
    FusionGuard fg(fusion);

    const auto device_prop = at::cuda::getCurrentDeviceProperties();

    const int64_t sm_register_file_size =
        static_cast<int64_t>(device_prop->regsPerBlock * sizeof(int));

    auto persistent_buffer_info_entry =
        HeuristicSummaryEntry<HeuristicCompileTime::PersistentBufferInfo>(
            data_cache, [&fusion]() {
              return std::make_unique<scheduler_utils::PersistentBufferInfo>(
                  scheduler_utils::persistentBuffers(fusion));
            });

    const auto& persistent_buffer_info = persistent_buffer_info_entry.get();

    auto persistent_buffer_size_info = scheduler_utils::persistentBufferSize(
        fusion, runtime_info, persistent_buffer_info, data_cache);

    // Note that projected buffer size can be zero
    auto persistent_buffer_size =
        persistent_buffer_size_info.projected_persistent_buffer_size == 0
        ? persistent_buffer_size_info.persistent_buffer_size
        : std::min(
              persistent_buffer_size_info.persistent_buffer_size,
              persistent_buffer_size_info.projected_persistent_buffer_size);

    const int64_t device_multiprocessor_count =
        (int64_t)device_prop->multiProcessorCount;

    const auto available_persistent_buffer_size =
        sm_register_file_size * device_multiprocessor_count;

    if (persistent_buffer_size > available_persistent_buffer_size) {
      scheduler_debug_utils::canScheduleRejectReason(
          ScheduleHeuristic::Persistent,
          "not enough registers for persistence");
      return false;
    }

    auto reduced_tv = ir_utils::getSoleProducerTv(reduction_tvs.at(0));

    const int64_t vectorization_factor =
        (int64_t)vectorize_helper::getVectorizationFactor(
            runtime_info,
            reduced_tv,
            data_cache,
            (int)reduced_tv->nDims() -
                (int)properties.inner_most_dimension_ndims);

    // Minimum required multi reduction factor.
    const int64_t min_multi_reduction_factor = vectorization_factor *
        normalization_scheduler_utils::PreferredLaunchConfig::kMinBdimx;

    const int64_t required_sm_per_norm = ceilDiv(
        persistent_buffer_size * min_multi_reduction_factor,
        sm_register_file_size);

    // If the persistence requires over half the device don't do grid
    // persistence as we can't overlap the grid comms.
    if (required_sm_per_norm >
        scheduler_utils::safeDiv(device_multiprocessor_count, 2)) {
      scheduler_debug_utils::canScheduleRejectReason(
          ScheduleHeuristic::Persistent,
          "requires over half GPU persistence.",
          " required SMs per normalization: ",
          required_sm_per_norm);
      return false;
    }

    const bool is_cross_grid = required_sm_per_norm > 1;

    std::optional<normalization_scheduler_utils::GridOuterNormalizationParams>
        cross_grid_params;

    if (is_cross_grid) {
      // Don't try to be persistent unless at least 4-way vectorized
      // as register usage is hard to control
      // TODO: Is this necessary for block persistence as well?
      if (vectorization_factor < 4) {
        scheduler_debug_utils::canScheduleRejectReason(
            ScheduleHeuristic::Persistent, "not enough vectorized");
        return false;
      }

      // Make sure there's a valid grid persistence launch config
      cross_grid_params =
          normalization_scheduler_utils::getGridOuterNormalizationParams(
              properties.total_reduction_numel,
              properties.total_iteration_numel,
              vectorization_factor,
              persistent_buffer_size);

      if (!cross_grid_params.has_value()) {
        scheduler_debug_utils::canScheduleRejectReason(
            ScheduleHeuristic::Persistent, "no valid launch config found");
        return false;
      }
    }

    TORCH_INTERNAL_ASSERT(!is_cross_grid || cross_grid_params.has_value())

    // Maximum number of iteration dimensions we can have and still be
    // persistent.
    const int64_t max_multi_reduction_factor = scheduler_utils::safeDiv(
        is_cross_grid ? available_persistent_buffer_size
                      : sm_register_file_size,
        persistent_buffer_size);

    // Don't go persistent if we can't fit the minimum multi reduction
    // factor
    if (max_multi_reduction_factor < min_multi_reduction_factor) {
      scheduler_debug_utils::canScheduleRejectReason(
          ScheduleHeuristic::Persistent,
          "Not enough threads.",
          " Multi reduction factor, ",
          max_multi_reduction_factor,
          ", is smaller than minimum multi reduction factor, ",
          min_multi_reduction_factor);
      return false;
    }

    const int64_t max_used_sms = is_cross_grid
        ? ceilDiv(
              ceilDiv(properties.total_iteration_numel, vectorization_factor),
              cross_grid_params->launch_params.bdimx()) *
            cross_grid_params->launch_params.gdimy()
        : ceilDiv(
              properties.total_iteration_numel * persistent_buffer_size,
              sm_register_file_size);

    // Bandwidth suffers if the number of used SMs is small. This is
    // particularly impactful in the case of cross grid, so at least
    // half of the SMs are required to be used. In the case of cross
    // block, keep using the existing heuristics for now.
    if (is_cross_grid &&
        max_used_sms <
            scheduler_utils::safeDiv(device_multiprocessor_count, 2)) {
      scheduler_debug_utils::canScheduleRejectReason(
          ScheduleHeuristic::Persistent,
          "cross grid - not enough used SMs: ",
          max_used_sms);
      return false;
    }

    const int64_t device_max_threads_per_multiprocessor =
        (int64_t)device_prop->maxThreadsPerMultiProcessor;
    const int64_t min_fraction_of_sms =
        scheduler_utils::safeDiv(device_multiprocessor_count, 8);
    if (properties.total_reduction_numel >=
            device_max_threads_per_multiprocessor * 4 && // Large reduction dim
        max_used_sms < min_fraction_of_sms) {
      scheduler_debug_utils::canScheduleRejectReason(
          ScheduleHeuristic::Persistent, "not enough used SMs");
      return false;
    }

    // The runtime kernel for grouped normal grid reductions is not
    // well tuned, and it turned out to be quite difficult to get
    // consistently better performances than non-persistent
    // schedules. Disabled for now.
    // TODO: Enable non-welford persistent reductions
    if (is_cross_grid &&
        std::any_of(
            reduction_tvs.begin(),
            reduction_tvs.end(),
            [](TensorView* reduction_tv) {
              return !reduction_tv->definition()->isA<WelfordOp>();
            })) {
      scheduler_debug_utils::canScheduleRejectReason(
          ScheduleHeuristic::Persistent, "non-Welford not enabled yet");
      return false;
    }

    // Had a hard time tuning on Titan RTX and V100 when the iteration
    // space is not evenly divided by threads and thread blocks. It
    // doesn't seem to be noticeably bad on A100, though. For now,
    // disable the schedule if not evenly divisible on Titan RTX and
    // V100, i.e., compute architecture version 7.
    // TODO: Revisit
    if (is_cross_grid &&
        (properties.total_iteration_numel %
             (vectorization_factor * cross_grid_params->launch_params.bdimx() *
              cross_grid_params->launch_params.gdimx()) !=
         0) &&
        device_prop->major == 7) {
      scheduler_debug_utils::canScheduleRejectReason(
          ScheduleHeuristic::Persistent, "iteration not evenly divided");
      return false;
    }

    return true;
  }
};

class MatmulScheduler : public SchedulerEntry {
 public:
  explicit MatmulScheduler(
      Fusion* fusion,
      SchedulerRuntimeInfo& runtime_info,
      HeuristicSummary* data_cache = nullptr)
      : SchedulerEntry(ScheduleHeuristic::Matmul) {
    computeHeuristics(fusion, runtime_info);
  }

  void schedule(Fusion* fusion) override {
    FUSER_PERF_SCOPE("Schedule Matmul Fusion");
    scheduleMatmul(fusion, matmulParams());
  }

  static bool canScheduleCompileTime(Fusion* fusion) {
    const auto msg = getMatmulCompileTimeRejectReason(fusion);
    if (!msg.empty()) {
      scheduler_debug_utils::canScheduleRejectReason(
          ScheduleHeuristic::Matmul, msg);
      return false;
    }

    return true;
  }

  static bool canScheduleRunTime(
      Fusion* fusion,
      SchedulerRuntimeInfo& runtime_info,
      HeuristicSummary* data_cache = nullptr) {
    FUSER_PERF_SCOPE("MatmulScheduler::canSchedule");
    auto reason =
        getMatmulRunTimeRejectReason(fusion, data_cache, runtime_info);
    if (!reason.empty()) {
      scheduler_debug_utils::canScheduleRejectReason(
          ScheduleHeuristic::Matmul, reason);
      return false;
    }
    return true;
  }

 private:
  void computeHeuristics(
      Fusion* fusion,
      SchedulerRuntimeInfo& runtime_info,
      HeuristicSummary* data_cache = nullptr) {
    params_ = getMatmulHeuristics(fusion, runtime_info, data_cache);
    TORCH_INTERNAL_ASSERT(params_ != nullptr);
  }
};

// Schedule Table
const std::vector<ScheduleHeuristic>& all_heuristics() {
  static const std::vector<ScheduleHeuristic> hlist = {
      ScheduleHeuristic::NoOp,
      ScheduleHeuristic::Reduction,
      ScheduleHeuristic::Transpose,
      ScheduleHeuristic::PointWise,
      ScheduleHeuristic::Persistent,
      ScheduleHeuristic::Matmul};
  return hlist;
}

//! A Utility for checking both dynamic and static part of
//!  can schedule
template <typename SchedulerType>
bool checkCanSchedule(
    Fusion* fusion,
    SchedulerRuntimeInfo& runtime_info,
    HeuristicSummary* data_cache = nullptr) {
  FusionGuard fg(fusion);
  // If a data cache is given, the compile time part doesn't need to be checked,
  // since for all current use cases
  //  it has to pass all the compile time checks to create a data cache for this
  //  fusion.
  if (!data_cache) {
    if (!isConnectedFusionGraph(fusion)) {
      return false;
    }
    if (IterDomainGraph(fusion, /*allow_self_mapping=*/true).hasSelfMapping()) {
      return false;
    }
    if (!SchedulerType::canScheduleCompileTime(fusion)) {
      return false;
    }
  }

  return SchedulerType::canScheduleRunTime(fusion, runtime_info, data_cache);
}

} // namespace

// Simple dispatcher interface
bool SchedulerEntry::canSchedule(
    ScheduleHeuristic sh,
    Fusion* fusion,
    SchedulerRuntimeInfo& runtime_info,
    HeuristicSummary* data_cache) {
  switch (sh) {
    case ScheduleHeuristic::NoOp:
      return checkCanSchedule<NoOpScheduler>(fusion, runtime_info, data_cache);
    case ScheduleHeuristic::PointWise:
      return checkCanSchedule<PointWiseScheduler>(
          fusion, runtime_info, data_cache);
    case ScheduleHeuristic::Reduction:
      return checkCanSchedule<ReductionScheduler>(
          fusion, runtime_info, data_cache);
    case ScheduleHeuristic::Persistent:
      return checkCanSchedule<PersistentKernelScheduler>(
          fusion, runtime_info, data_cache);
    case ScheduleHeuristic::Transpose:
      return checkCanSchedule<TransposeScheduler>(
          fusion, runtime_info, data_cache);
    case ScheduleHeuristic::Matmul:
      return checkCanSchedule<MatmulScheduler>(
          fusion, runtime_info, data_cache);
    default:
      TORCH_INTERNAL_ASSERT(false, "unreachable");
      return false;
  }
  return false;
}

std::unique_ptr<SchedulerEntry> SchedulerEntry::makeEntry(
    ScheduleHeuristic sh,
    Fusion* fusion,
    SchedulerRuntimeInfo& runtime_info,
    HeuristicSummary* data_cache) {
  std::unique_ptr<SchedulerEntry> scheduler_entry = nullptr;
  switch (sh) {
    case ScheduleHeuristic::NoOp:
      scheduler_entry =
          std::make_unique<NoOpScheduler>(fusion, runtime_info, data_cache);
      break;
    case ScheduleHeuristic::PointWise:
      scheduler_entry = std::make_unique<PointWiseScheduler>(
          fusion, runtime_info, data_cache);
      break;
    case ScheduleHeuristic::Reduction:
      scheduler_entry = std::make_unique<ReductionScheduler>(
          fusion, runtime_info, data_cache);
      break;
    case ScheduleHeuristic::Persistent:
      scheduler_entry = std::make_unique<PersistentKernelScheduler>(
          fusion, runtime_info, data_cache);
      break;
    case ScheduleHeuristic::Transpose:
      scheduler_entry = std::make_unique<TransposeScheduler>(
          fusion, runtime_info, data_cache);
      break;
    case ScheduleHeuristic::Matmul:
      scheduler_entry =
          std::make_unique<MatmulScheduler>(fusion, runtime_info, data_cache);
      break;
    default:
      TORCH_INTERNAL_ASSERT(false, "unreachable");
  }

  return scheduler_entry;
}

// Simply loop through the list as baseline strategy
std::optional<ScheduleHeuristic> SchedulerEntry::proposeHeuristics(
    Fusion* fusion,
    SchedulerRuntimeInfo& runtime_info) {
  for (auto sh : all_heuristics()) {
    if (canSchedule(sh, fusion, runtime_info)) {
      scheduler_debug_utils::canScheduleMessage("***Accepted*** as: ", sh);
      return sh;
    }
  }
  return std::nullopt;
}

size_t SchedulerEntryHash::operator()(const SchedulerEntry& se) const {
  return se.params()->hash();
}

std::string toString(ScheduleHeuristic sh) {
  switch (sh) {
    case ScheduleHeuristic::NoOp:
      return "no-op";
    case ScheduleHeuristic::PointWise:
      return "pointwise";
    case ScheduleHeuristic::Reduction:
      return "reduction";
    case ScheduleHeuristic::Persistent:
      return "persistent";
    case ScheduleHeuristic::Transpose:
      return "transpose";
    case ScheduleHeuristic::Matmul:
      return "matmul";
    default:
      TORCH_INTERNAL_ASSERT(false, "undefined schedule");
  }
  return "";
}

std::ostream& operator<<(std::ostream& os, ScheduleHeuristic sh) {
  os << toString(sh);
  return os;
}

namespace {

//! CompileTimeInfo is the actual subclass of CompileTimeInfoBase that will
//!  be stored in the data cache. It owns a data_ state internally of the
//!  dataType defined within the entry class, which are listed in compile
//!  time info header.
template <typename EntryClass>
class CompileTimeInfo : public HeuristicCompileTime::CompileTimeInfoBase {
 public:
  CompileTimeInfo(std::unique_ptr<typename EntryClass::DataType> data)
      : CompileTimeInfoBase(EntryClass::EntryType), data_(std::move(data)) {}

  typename EntryClass::DataType* get() {
    return data_.get();
  }

 private:
  std::unique_ptr<typename EntryClass::DataType> data_;
};

} // namespace

HeuristicSummary::HeuristicSummary(
    Fusion* fusion,
    ScheduleHeuristic heuristic,
    SchedulerRuntimeInfo& runtime_info)
    : heuristic_(heuristic), recording_(true) {
  switch (heuristic) {
    case ScheduleHeuristic::NoOp:
      NoOpScheduler::canScheduleRunTime(fusion, runtime_info, this);
      break;
    case ScheduleHeuristic::PointWise:
      getPointwiseHeuristics(fusion, runtime_info, this);
      PointWiseScheduler::canScheduleRunTime(fusion, runtime_info, this);
      break;
    case ScheduleHeuristic::Reduction:
      getReductionHeuristics(fusion, runtime_info, this);
      ReductionScheduler::canScheduleRunTime(fusion, runtime_info, this);
      break;
    case ScheduleHeuristic::Persistent:
      getPersistentHeuristics(fusion, runtime_info, this);
      PersistentKernelScheduler::canScheduleRunTime(fusion, runtime_info, this);
      break;
    case ScheduleHeuristic::Transpose:
      getTransposeHeuristics(fusion, runtime_info, this);
      TransposeScheduler::canScheduleRunTime(fusion, runtime_info, this);
      break;
    case ScheduleHeuristic::Matmul: {
      const auto heuristics = getMatmulHeuristics(fusion, runtime_info, this);
      TORCH_INTERNAL_ASSERT(heuristics, "Failed to get matmul heuristics");
      const auto canSchedule =
          MatmulScheduler::canScheduleRunTime(fusion, runtime_info, this);
      TORCH_INTERNAL_ASSERT(
          canSchedule, "Could not schedule matmul (run time)");
      break;
    }
    default:
      TORCH_INTERNAL_ASSERT(false, "unknown heuristic");
  }
  validate();
  recording_ = false;
}

void HeuristicSummary::validate() const {
  switch (heuristic_) {
    case ScheduleHeuristic::NoOp: {
      // TODO: need to cache the dynamically zero inputs?
      break;
    }
    case ScheduleHeuristic::Transpose:
    case ScheduleHeuristic::PointWise: {
      if (heuristic_ == ScheduleHeuristic::PointWise) {
        TORCH_INTERNAL_ASSERT(entry_type_map_.count(EntryType::DOMAIN_MAP));
        TORCH_INTERNAL_ASSERT(
            entry_type_map_.count(EntryType::REFERENCE_TENSORS));
        TORCH_INTERNAL_ASSERT(
            entry_type_map_.count(EntryType::VECTORIZABLE_INPUTS_AND_OUTPUTS));
        TORCH_INTERNAL_ASSERT(
            entry_type_map_.count(EntryType::TV_TO_CONTIG_INNER_SIZE_MAPS));
        TORCH_INTERNAL_ASSERT(
            entry_type_map_.count(EntryType::BROADCAST_BYTE_MULTIPLES));
        TORCH_INTERNAL_ASSERT(
            entry_type_map_.count(EntryType::CAN_SCHEDULE_TRANSPOSE));
        auto can_schedule_transpose =
            entry_type_map_.at(EntryType::CAN_SCHEDULE_TRANSPOSE)
                ->as<CompileTimeInfo<
                    HeuristicCompileTime::CanScheduleTranspose>>()
                ->get();
        if (!*can_schedule_transpose) {
          break;
        }
      }
      TORCH_INTERNAL_ASSERT(
          entry_type_map_.count(EntryType::TRANSPOSE_DOMAIN_MAP));
      TORCH_INTERNAL_ASSERT(entry_type_map_.count(
          EntryType::INPUTS_AND_OUTPUTS_INNER_DIM_GROUPS));
      TORCH_INTERNAL_ASSERT(
          entry_type_map_.count(EntryType::REFERENCE_TENSORS_FOR_GROUPS));
      TORCH_INTERNAL_ASSERT(
          entry_type_map_.count(EntryType::INNER_MOST_DIMS_INFO));
      break;
    }
    case ScheduleHeuristic::Reduction: {
      TORCH_INTERNAL_ASSERT(entry_type_map_.count(EntryType::REDUCTION_TVS));
      TORCH_INTERNAL_ASSERT(
          entry_type_map_.count(EntryType::VECTORIZABLE_INPUTS_AND_OUTPUTS));
      TORCH_INTERNAL_ASSERT(
          entry_type_map_.count(EntryType::TV_TO_CONTIG_INNER_SIZE_MAPS));
      TORCH_INTERNAL_ASSERT(
          entry_type_map_.count(EntryType::UNROLLABLE_INPUTS_AND_OUTPUTS));
      break;
    }
    case ScheduleHeuristic::Persistent: {
      TORCH_INTERNAL_ASSERT(entry_type_map_.count(EntryType::REDUCTION_TVS));
      TORCH_INTERNAL_ASSERT(
          entry_type_map_.count(EntryType::VECTORIZABLE_INPUTS_AND_OUTPUTS));
      TORCH_INTERNAL_ASSERT(
          entry_type_map_.count(EntryType::TV_TO_CONTIG_INNER_SIZE_MAPS));
      TORCH_INTERNAL_ASSERT(
          entry_type_map_.count(EntryType::UNROLLABLE_INPUTS_AND_OUTPUTS));
      TORCH_INTERNAL_ASSERT(
          entry_type_map_.count(EntryType::PERSISTENT_BUFFER_INFO));
      // If check persistent factor only when persistent buffers needed.
      auto persistent_buffer_info =
          entry_type_map_.at(EntryType::PERSISTENT_BUFFER_INFO)
              ->as<
                  CompileTimeInfo<HeuristicCompileTime::PersistentBufferInfo>>()
              ->get();
      TORCH_INTERNAL_ASSERT(
          !persistent_buffer_info->persistent_buffers.empty() &&
          entry_type_map_.count(EntryType::SCOPE_PERSISTENT_FACTOR_INFO));
      break;
    }
    case ScheduleHeuristic::Matmul: {
      // TODO: add a proper set of checks
      break;
    }
    default:
      TORCH_INTERNAL_ASSERT(false, "unknown heuristic");
  }
}

void HeuristicSummary::insert(HeuristicSummary::EntryOwningPtr new_entry) {
  TORCH_INTERNAL_ASSERT(
      recording_, "should only insert entries at recording phase");
  // Just override when insertion duplicates, equality not checked.
  entry_type_map_[new_entry->type()] = new_entry.get();
  entries_.emplace_back(std::move(new_entry));
}

template <typename EntryClass>
HeuristicSummaryEntry<EntryClass>::HeuristicSummaryEntry(
    HeuristicSummary* data_cache,
    MakerFnType fn) {
  using InfoType = CompileTimeInfo<EntryClass>;

  if (!data_cache || data_cache->isRecording()) {
    owned_data_ = fn();
    data_ptr_ = owned_data_.get();

    if (data_cache) {
      std::unique_ptr<HeuristicCompileTime::CompileTimeInfoBase> new_entry =
          std::make_unique<InfoType>(std::move(owned_data_));
      data_cache->insert(std::move(new_entry));
    }
  } else {
    data_ptr_ =
        data_cache->at(EntryClass::EntryType)->template as<InfoType>()->get();
  }
}

// Template instantiation for pre-defined cache entries
template class HeuristicSummaryEntry<HeuristicCompileTime::DomainMap>;
template class HeuristicSummaryEntry<HeuristicCompileTime::TransposeDomainMap>;
template class HeuristicSummaryEntry<HeuristicCompileTime::ReferenceTensors>;
template class HeuristicSummaryEntry<
    HeuristicCompileTime::ReferenceTensorsForGroups>;
template class HeuristicSummaryEntry<
    HeuristicCompileTime::VectorizableInputsAndOutputs>;
template class HeuristicSummaryEntry<
    HeuristicCompileTime::TvToContigInnerSizeMaps>;
template class HeuristicSummaryEntry<
    HeuristicCompileTime::InputsOutputsInnerDimGroups>;
template class HeuristicSummaryEntry<
    HeuristicCompileTime::UnrollableInputsAndOutputs>;
template class HeuristicSummaryEntry<HeuristicCompileTime::ReductionTVs>;
template class HeuristicSummaryEntry<
    HeuristicCompileTime::PersistentBufferInfo>;
template class HeuristicSummaryEntry<
    HeuristicCompileTime::ScopePersistentFactorInfo>;
template class HeuristicSummaryEntry<HeuristicCompileTime::BroadcastMultiples>;
template class HeuristicSummaryEntry<HeuristicCompileTime::InnerMostDimInfo>;
template class HeuristicSummaryEntry<
    HeuristicCompileTime::CanScheduleTranspose>;

} // namespace nvfuser<|MERGE_RESOLUTION|>--- conflicted
+++ resolved
@@ -51,20 +51,6 @@
         " must be fusion input.");
     return true;
   }
-<<<<<<< HEAD
-#if 0
-  if (expr->input(0)->uses().size() > 1) {
-    scheduler_debug_utils::canScheduleRejectReason(
-        schedule_stragety,
-        "First input of ",
-        expr->getOpString(),
-        " can only be used by ",
-        expr->getOpString());
-    return true;
-  }
-#endif
-=======
->>>>>>> 053330cb
   return false;
 }
 
