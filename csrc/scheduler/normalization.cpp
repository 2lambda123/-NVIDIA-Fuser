// clang-format off
/*
 * SPDX-FileCopyrightText: Copyright (c) 2023-present NVIDIA CORPORATION & AFFILIATES.
 * All rights reserved.
 * SPDX-License-Identifier: BSD-3-Clause
 */
// clang-format on
#include <scheduler/reduction.h>

#include <debug.h>
#include <executor_utils.h>
#include <grouped_reduction.h>
#include <inlining.h>
#include <instrumentation.h>
#include <ir/all_nodes.h>
#include <ir/iostream.h>
#include <ir/utils.h>
#include <options.h>
#include <scheduler/normalization_utils.h>
#include <scheduler/reduction_utils.h>
#include <scheduler/registry.h>
#include <scheduler/utils.h>
#include <scheduler/vectorize_helper.h>
#include <transform_replay.h>

#include <ATen/cuda/CUDAContext.h>

#include <cmath>

namespace nvfuser {

using ReductionType = reduction_scheduler_utils::ReductionType;

namespace {
// In normalization heuristics, we usually have several free parameters, e.g.
// persistent batch size, unroll factors, thread block size, etc. This wrapper
// class is used to make sure the parameters are set before they are used and
// they will not be changed after they are finalized.
class HeuristicParameterWrapper {
 private:
  int64_t value_;
  bool mutable_;

 public:
  HeuristicParameterWrapper() : value_(-1), mutable_(true) {}
  void set(int64_t val) {
    if (mutable_) {
      value_ = val;
    } else {
      NVF_ERROR(false, "Trying to set a non-mutable heuristic parameter!");
    }
  }

  int64_t get() const {
    NVF_ERROR(value_ != -1, "Heuristic parameter is not set!");
    return value_;
  }

  void finalize() {
    NVF_ERROR(value_ != -1, "Heuristic parameter is not set!");
    mutable_ = false;
  }

  bool isMutable() const {
    return mutable_;
  }
};

} // namespace

namespace {

// The innerOuterPersistentHeuristic is tuned for layer_norm backward on A100
// ======= Method if hidden_size > 1024 =======
// (1) Inner reduction is one reduction per block. Reduction domain is
// parallelized by TIDx and TIDy, Iteration domain is parallelized by BIDy. (2)
// Outer reduction is done in two-steps. The first step is partial reduction,
// reduction domain is parallelized by BIDy, iteration domain is parallelized by
// TIDx and TIDy. The partial results are written to gmem followed by a grid
// sync. The second step is block reduction, the reduction domain is
// parallelized by TIDy, the iteration domain is parallelized by TIDx and BIDy.
// ======= Method if hidden_size <= 1024 =======
// (1) Inner reduction is multi-reductions per blocks. Reduction domain is
// parallelized by TIDx, Iteration domain is parallelized by BIDy and TIDy
// (2) Outer reduction is same to cases where hidden_size > 1024 except the
// second step where in this case, the reduction domain is parallelized by TIDx
// and the iteration domain is parallelized by TIDy and BIDy. This switch
// between TIDx and TIDy is because (a) We can do warp reduction with TIDx and
// (b) TIDx*BIDy is usually much larger than hidden_size, e.g. 128*216 = 1024*27
// this means without switch only 1/27 of the threads is used.
std::shared_ptr<ReductionParams> innerOuterPersistentHeuristic(
    const int64_t outer_dim_numel,
    const int64_t inner_dim_numel,
    const int64_t max_persistent_buffer_size,
    const size_t tmp_gmem_dtype_size,
    const size_t vectorize_factor) {
  auto rparams = std::make_shared<ReductionParams>();
  // Parameters for inner reduction:
  // Reduction dim: inner_vect, inner_batch, bdimx and bdimy
  // Iteration dim: gdimy

  // Parameters for outer reduction:
  // Reduction dim: bdimy
  // Iteration dim: vectorization_factor_outer, bdimx, gdimy
  struct InnerOuterParams {
    int64_t inner_vect = -1;
    int64_t inner_batch = -1;
    int64_t bdimx = -1;
    int64_t bdimy = -1;
    int64_t gdimy = -1;
    int64_t tmp_gmem_write_vect = -1;
    int64_t vectorization_factor_outer = -1;

    void verify() {
      NVF_ERROR(inner_vect != -1, "inner_vect is not set.");
      NVF_ERROR(inner_batch != -1, "inner_batch is not set.");
      NVF_ERROR(bdimx != -1, "bdimx is not set.");
      NVF_ERROR(bdimy != -1, "bdimy is not set.");
      NVF_ERROR(gdimy != -1, "gdimy is not set.");
      NVF_ERROR(tmp_gmem_write_vect != -1, "tmp_gmem_write_vect is not set.");
      NVF_ERROR(
          vectorization_factor_outer != -1,
          "vectorization_factor_outer is not set.");
    }
  };

  InnerOuterParams iop;

  // Estimate register per thread based on buffer size, since inner reduction
  // dim is fully parallelized, the buffer size of each thread equals the total
  // buffer size divide by inner_dim_numel.
  auto getEstimatedRegisterUsage = [&](int64_t batch_mul_vect) {
    constexpr int64_t bytes_per_register = 4;
    const int64_t persistent_buffer_size =
        max_persistent_buffer_size / inner_dim_numel * batch_mul_vect;
    const int64_t estimated_register_count =
        persistent_buffer_size / bytes_per_register +
        scheduler_utils::register_overhead;
    return std::min(
        estimated_register_count, scheduler_utils::max_registers_per_thread);
  };

  auto getBlocksPerSM = [&](const int64_t threads_per_sm,
                            const int64_t threads_per_block,
                            const int64_t warp_size) {
    constexpr int64_t warp_allocation_granularity = 4;
    const int64_t allocated_warps_per_block =
        ceilDiv(
            ceilDiv(threads_per_block, warp_size),
            warp_allocation_granularity) *
        warp_allocation_granularity;
    return scheduler_utils::safeDiv(
        threads_per_sm / warp_size, allocated_warps_per_block);
  };

  const auto dev_prop = at::cuda::getCurrentDeviceProperties();
  const int64_t device_multiprocessor_count =
      (int64_t)dev_prop->multiProcessorCount;

  // Step-1, set InnerParams reduction dim: inner_vect, inner_batch,
  // threads_per_block (bdimx * bdimy). Start threads_per_block from a quarter
  // warp, gradually increase it. Runtime checkCombinedReductionShape ensures
  // inner_dim_numel is dividable by the multiplication of a quarter warp and
  // vectorize_factor.
  iop.inner_vect = (int64_t)vectorize_factor;

  // ignore_register_size_limit will return a valid batch size.
  // This is needed because we enforced projection for fp32 if the feature size
  // is less or equal 14K. It leads to register spills but still faster than the
  // unprojected version due to the reuse of a input para in this grid
  // persistent kernel. However, when we do register usage check in
  // canScheduleRuntime, the enforced projection is not considered. Thus,
  // max_persistent_buffer_size used here is larger than the value used in
  // canScheduleRuntime.
  // This is a tmp solution before we have a new persistent heuristics, where
  // the projection is not solely based on size of buffers. The enforced buffer
  // projection is not considered in canScheduleRuntime Thus,
  constexpr bool ignore_register_size_limit = true;
  const auto& batch_and_block_size = normalization_scheduler_utils::
      getOptionalInnerOuterPersistentBufferBatches(
          inner_dim_numel,
          outer_dim_numel,
          max_persistent_buffer_size,
          iop.inner_vect,
          dev_prop->warpSize,
          ignore_register_size_limit);
  auto opt_inner_batch = batch_and_block_size.first;
  NVF_ERROR(opt_inner_batch.has_value());
  iop.inner_batch = opt_inner_batch.value();
  int64_t threads_per_block = batch_and_block_size.second;

  NVF_ERROR(
      iop.inner_vect * iop.inner_batch * threads_per_block >= inner_dim_numel,
      " iop.inner_vect * iop.inner_batch * threads_per_block should >= inner_dim_numel.");

  // Step-2, set InnerParams Iteration dim: gdimy. reg_per_thread is estimated
  // from buffer size, then it is used to calculate threads_per_sm and gdimy.
  // gdimy_max ensures each block processes at least 8 rows to
  // reduce the workload of the final outer reduction.
  int64_t reg_per_thread =
      getEstimatedRegisterUsage(iop.inner_vect * iop.inner_batch);
  int64_t threads_per_sm = getThreadsPerSMGivenRegPerThread(reg_per_thread);
  int64_t blocks_per_sm =
      getBlocksPerSM(threads_per_sm, threads_per_block, dev_prop->warpSize);
  iop.gdimy = blocks_per_sm * device_multiprocessor_count;
  const int64_t outer_iter_min = 8;
  const int64_t gdimy_max = scheduler_utils::roundUpToN(
      ceilDiv(outer_dim_numel, outer_iter_min), device_multiprocessor_count);
  while (iop.gdimy > gdimy_max && blocks_per_sm > 1) {
    blocks_per_sm -= 1;
    iop.gdimy = blocks_per_sm * device_multiprocessor_count;
  }

  // set the vectorization factor for the write to tmp gmem, may be different
  // from inner_vect due to different data types, e.g. input is half and
  // tmp_gmem is float
  constexpr int64_t max_gmem_vect_access_bytes = 16;
  const int64_t max_tmp_gmem_vect_factor = std::min(
      max_gmem_vect_access_bytes / (int64_t)tmp_gmem_dtype_size,
      iop.inner_vect);
  iop.tmp_gmem_write_vect = max_tmp_gmem_vect_factor;

  // Step-3, set OuterParams Iteration dim: vectorization_factor_outer, bdimx,
  // gdimy (already done) The partial outer reduction result is stored in tmp
  // gmem, set the vectorization factor for write and read
  const int64_t workload_per_thread = inner_dim_numel >= 4096 ? 4l : 2l;
  iop.vectorization_factor_outer =
      std::min(workload_per_thread, max_tmp_gmem_vect_factor);
  // For widely used hidden sizes, threads_per_block has factor of 8, roundup to
  // increase the probability of bdimx * bdimy == threads_per_block.
  iop.bdimx = scheduler_utils::roundUpPow2Or8(
      ceilDiv(inner_dim_numel / iop.vectorization_factor_outer, iop.gdimy));
  // if still not divisible, e.g. threads_per_block = 256, bdimx = 40.
  // increase bdimx to make it divisible. Under worst case, bdimx equals to
  // threads_per_block.
  while (threads_per_block % iop.bdimx) {
    iop.bdimx = std::min(iop.bdimx + 8, threads_per_block);
  }
  // Step-4, set OuterParams Reduction dim: bdimy.
  iop.bdimy = threads_per_block / iop.bdimx;
  NVF_ERROR(
      iop.bdimy * iop.bdimx == threads_per_block,
      " threads_per_block must be divisible by bdimx and bdimy.");
  // Step-5, special case, when inner_dim_numel <= 1024, bdimx is usually small
  // after divide by inner_vect and inner_batch. In this case, bdimy is used to
  // parallelize outer_dim instead of inner_dim. This pattern is named multi
  // reductions per block (mrpb).
  if (inner_dim_numel <= 1024) {
    rparams->multiple_reds_per_blk = true;
    rparams->tidx_for_outer_reduction = true;
    constexpr int64_t threads_per_block_mrpb = 512;

    // Step-1, InnerParams, Reduction dim: inner_vect(reuse),
    // inner_batch(reuse), bdimx
    iop.bdimx = ceilDiv(inner_dim_numel, iop.inner_vect * iop.inner_batch);

    // Step-2, InnerParams, Iteration dim: gdimy, bdimy (in next step)
    reg_per_thread =
        getEstimatedRegisterUsage(iop.inner_vect * iop.inner_batch);
    threads_per_sm = getThreadsPerSMGivenRegPerThread(reg_per_thread);
    blocks_per_sm = getBlocksPerSM(
        threads_per_sm, threads_per_block_mrpb, dev_prop->warpSize);
    iop.gdimy = blocks_per_sm * device_multiprocessor_count;

    // Step-3, OuterParams, Iteration dim: vectorization_factor_outer(reuse),
    // bdimy, gdimy (in previous step). We prefer bdimy to be larger enough to
    // cover what is left in both the outer_dim and inner_dim. However, it
    // should not exceed the limitation set by threads_per_block_mrpb.
    int64_t bdimy_tmp = std::max(
        ceilDiv(outer_dim_numel, iop.gdimy),
        ceilDiv(inner_dim_numel, iop.vectorization_factor_outer * iop.gdimy));
    iop.bdimy = std::min(threads_per_block_mrpb / iop.bdimx, bdimy_tmp);

    // Step-4, OuterParams, Reduction dim: bdimx (already done)

    if (iop.bdimx % dev_prop->warpSize == 0) {
      rparams->pad_inner_reduction_to_warp = true;
      rparams->pad_outer_reduction_to_warp = true;
    }
    rparams->block_dim_iter_dom = ParallelType::TIDy;
  } else {
    rparams->block_dim_inner_reduction_extra = ParallelType::TIDy;
  }

  // check all the parameters in InnerOuterParams are set.
  iop.verify();

  rparams->persistent_kernel = true;
  rparams->fastest_dim = true;
  rparams->combined_inner_outer = true;
  // tmp_gmem is the intermediate result of outer reduction, its dtype is float,
  // so the maximum vectorization factor is 4.
  rparams->vectorization_factor_outer = iop.vectorization_factor_outer;
  rparams->vectorization_factor_tmp_gmem_write = iop.tmp_gmem_write_vect;
  rparams->cparams.maxrregcount = (int)getRegPerThreadGivenThreadsPerSM(
      iop.bdimx * iop.bdimy * blocks_per_sm);
  rparams->unroll_factor_inner_reduction = iop.inner_vect;
  rparams->batches_per_block_inner_reduction = iop.inner_batch;
  rparams->block_dim_inner_reduction = ParallelType::TIDx;
  rparams->vectorize_inner_reduction = iop.inner_vect > 1;
  rparams->split_grid_dim_iter_dom_outer = true;
  rparams->grid_dim_iter_dom = ParallelType::BIDy;
  rparams->lparams = LaunchParams(
      LaunchParams::UNINITIALIZED_VAL,
      iop.gdimy,
      LaunchParams::UNINITIALIZED_VAL,
      iop.bdimx,
      iop.bdimy,
      LaunchParams::UNINITIALIZED_VAL);

  rparams->tag = "InnerOuter Persistent Heuristic.\n";

  if (isDebugDumpEnabled(DebugDumpOption::SchedulerDebug)) {
    debug() << "\n===== Combined InnerOuter Reduction Stats ========\n"
            << "outer_dim_numel: " << outer_dim_numel << "\n"
            << "inner_dim_numel: " << inner_dim_numel << "\n"
            << "max_persistent_buffer_size: " << max_persistent_buffer_size
            << "\n"
            << "vectorize_factor_input: " << iop.inner_vect << "\n"
            << "vectorization_factor_tmp_gmem_write: "
            << iop.tmp_gmem_write_vect << "\n"
            << "vectorization_factor_outer: " << iop.vectorization_factor_outer
            << "\n"
            << "multiple_reds_per_blk: " << rparams->multiple_reds_per_blk
            << "\n"
            << "threads_per_sm: " << threads_per_sm << "\n"
            << "gdimy: " << iop.gdimy << "\n"
            << "block(" << (iop.bdimx) << ", " << iop.bdimy << ", " << 1 << ")";
    debug() << rparams->toString() << std::endl;
  }
  return rparams;
}
// Copied from reduction scheduler, should generalize. Simply needed to take out
// grid reductions.
std::shared_ptr<ReductionParams> innerPersistentHeuristicSharedMemory(
    const int64_t total_reduction_numel,
    const int64_t total_iteration_numel,
    const int64_t inner_most_dimension_numel,
    const int64_t n_tensor_inputs,
    const int64_t max_input_dtype_size,
    const int64_t max_persistent_buffer_size,
    const size_t max_vectorize_factor) {
  const auto dev_prop = at::cuda::getCurrentDeviceProperties();
  auto rparams = std::make_shared<ReductionParams>();
  rparams->shared_mem_persistent_buffer = true;
  rparams->persistent_kernel = true;
  rparams->fastest_dim = true;
  // Inner reduction domain
  // This heuristic is only used for cases with large total_reduction_numel.
  // e.g. layer_norm with hidden size larger than 64K for fp16 or 32K for fp32.
  // fully vectorized, use maxThreadsPerBlock to reduce workload per threads
  int64_t vectorize_factor = (int64_t)max_vectorize_factor;
  int64_t bdimx = dev_prop->maxThreadsPerBlock;
  NVF_ERROR(
      total_reduction_numel >= vectorize_factor * bdimx,
      "total_reduction_numel should be larger than or equal to vectorize_factor * bdimx.\n",
      "total_reduction_numel= ",
      total_reduction_numel,
      ", vectorize_factor= ",
      vectorize_factor,
      ", bdimx= ",
      bdimx);
  int64_t persistent_batch =
      ceilDiv(total_reduction_numel, vectorize_factor * bdimx);
  rparams->cross_block_inner_reduction = true;
  rparams->block_dim_inner_reduction = ParallelType::TIDx;
  rparams->pad_inner_reduction_to_warp = true;
  rparams->batches_per_block_inner_reduction = persistent_batch;
  rparams->unroll_factor_inner_reduction = vectorize_factor;
  rparams->vectorize_inner_reduction = vectorize_factor > 1;

  // Iter
  rparams->multiple_reds_per_blk = false;
  rparams->grid_dim_iter_dom = ParallelType::BIDx;
  rparams->unroll_factor_iter_dom = 1;
  rparams->lparams = LaunchParams(
      LaunchParams::UNINITIALIZED_VAL,
      LaunchParams::UNINITIALIZED_VAL,
      LaunchParams::UNINITIALIZED_VAL,
      LaunchParams::UNINITIALIZED_VAL,
      LaunchParams::UNINITIALIZED_VAL,
      LaunchParams::UNINITIALIZED_VAL);

  rparams->tag = "Inner Shared Memory Persistent Heuristic.\n";

  if (isDebugDumpEnabled(DebugDumpOption::SchedulerDebug)) {
    debug() << "\n===== Reduction Stats ========\n"
            << "total_reduction_numel: " << total_reduction_numel << "\n"
            << "total_iteration_numel: " << total_iteration_numel << "\n"
            << "inner_most_dimension_numel: " << inner_most_dimension_numel
            << "\n"
            << "vectorize_factor: " << vectorize_factor << "\n"
            << "n_tensor_inputs: " << n_tensor_inputs << "\n"
            << "max_input_dtype_size: " << max_input_dtype_size << "\n"
            << "max_persistent_buffer_size: " << max_persistent_buffer_size
            << "\n";
    debug() << rparams->toString() << std::endl;
  }

  return rparams;
}
std::shared_ptr<ReductionParams> innerPersistentHeuristic(
    const int64_t total_reduction_numel,
    const int64_t total_iteration_numel,
    const int64_t inner_most_dimension_numel,
    const int64_t n_tensor_inputs,
    const int64_t max_input_dtype_size,
    const int64_t max_persistent_buffer_size,
    const size_t vectorize_factor) {
  if (max_persistent_buffer_size > scheduler_utils::register_file_size) {
    // use shared memory for persistent buffer
    return innerPersistentHeuristicSharedMemory(
        total_reduction_numel,
        total_iteration_numel,
        inner_most_dimension_numel,
        (int64_t)n_tensor_inputs,
        (int64_t)max_input_dtype_size,
        max_persistent_buffer_size,
        vectorize_factor);
  }

  // Set some targets for parallelization
  const int64_t n_elems = total_reduction_numel * total_iteration_numel;

  const int64_t outer_reduction_numel =
      total_reduction_numel / inner_most_dimension_numel;

  const auto dev_prop = at::cuda::getCurrentDeviceProperties();
  // WARNING: At some point we may want to generate heuristics for another
  // device that is not the current device.
  const int64_t device_max_threads_per_multiprocessor =
      (int64_t)dev_prop->maxThreadsPerMultiProcessor;

  const int64_t device_multiprocessor_count =
      (int64_t)dev_prop->multiProcessorCount;

  auto const max_unroll = ceilDiv(
      // Available unrolling based on size of data type
      16l / max_input_dtype_size,
      // Reduce unrolling if we have many inputs, start reduction at 4 inputs
      scheduler_utils::lastPow2(std::max(n_tensor_inputs >> 2, 1l)));

  // Conservative value, could be set to larger based on arch if necessary.
  constexpr int64_t l1_cache = 32l * 1024l;
  // Could change per generation, but for l1 we want to consider active threads,
  // not resident
  constexpr int64_t active_threads = 1024;

  // if data fits in l2 and we need more parallelization in the reduction dim,
  // we can use a smaller warp size. While thread local data fits in l1, and
  // reduction dim is really small, we can use <32 threads per warp.
  const bool fits_in_l2 =
      n_elems * max_input_dtype_size * n_tensor_inputs < dev_prop->l2CacheSize;

  // If it fits in l2, we just want to make sure each warp uses 32Bytes. Set
  // minimum warp as 16 threads instead of 32 as if we have a small reduction
  // dim going a bit smaller than 32 usually helps.
  const int64_t warp_size_based_on_l2 =
      fits_in_l2 ? 32l / max_input_dtype_size : 16l;

  // Check how many elements it would take per thread to start thrashing l1
  // set that to minimum number we want to reduce per thread.
  const int64_t warp_size_based_on_l1 = std::min(
      ceilDiv(
          total_reduction_numel,
          scheduler_utils::safeDiv(
              l1_cache,
              n_tensor_inputs * max_input_dtype_size * active_threads)),
      16l);

  // Take the smaller, warp_size may be a odd number, e.g. 15
  // Tracked at https://github.com/NVIDIA/Fuser/issues/107
  const int64_t warp_size =
      std::min(warp_size_based_on_l1, warp_size_based_on_l2);

  // Initialization
  int64_t target_blocks = 1;
  int64_t target_unroll = 1;
  int64_t target_iterations = 1;

  // Try to set a minmum amount of work for each thread, as cross thread
  // communication is slow so it shouldn't be done for every element in the
  // reduction.
  int64_t min_target_iterations =
      scheduler_utils::safeDiv(32, max_input_dtype_size);

  // Start trying to break parallelization up across threads,
  // unrolling/iterations, and blocks.

  // max_threads_in_block is the cap on a thread block, the minimum is based on
  // warp_size
  int64_t max_threads_in_block = std::max(
      warp_size, ceilDiv(total_reduction_numel, min_target_iterations));

  // If we have one warp per block, check if that's enough to saturate the SMs
  target_blocks = ceilDiv(n_elems, warp_size);

  // If we have more than a wave of blocks, put parallelism into unrolling and
  // target iterations
  if (target_blocks > device_multiprocessor_count) {
    auto available_unroll = scheduler_utils::safeDiv(
        n_elems, warp_size * device_multiprocessor_count);

    // Spread across unrolling and iterations, want a balance of the two so flip
    // back and forth to alternate adding to them.
    bool flip = true;

    while (available_unroll > 1 &&
           (target_unroll < max_unroll ||
            // Prefer unrolling
            target_iterations < max_unroll)) {
      if (target_unroll * 2 <= max_unroll && flip) {
        target_unroll *= 2;
      }

      if (target_iterations * 2 <= max_unroll && !flip) {
        target_iterations *= 2;
      }

      available_unroll = scheduler_utils::safeDiv(
          n_elems,
          warp_size * device_multiprocessor_count * target_unroll *
              target_iterations);
      flip = !flip;
    }

    // Recompute target blocks
    target_blocks =
        ceilDiv(n_elems, warp_size * target_unroll * target_iterations);
  }

  // Cap target blocks to 4 waves
  target_blocks = std::min(target_blocks, device_multiprocessor_count * 4);

  if (target_blocks * target_unroll * target_iterations < n_elems) {
    if (outer_reduction_numel == 1) {
      // set to hardware limit to use small persistent buffer for large
      // reductions
      max_threads_in_block = std::min(
          ceilDiv(n_elems, target_blocks * target_unroll),
          (int64_t)dev_prop->maxThreadsPerBlock);
    } else {
      // targetting 4 waves, so try to use a quarter of available threads
      max_threads_in_block = std::min(
          ceilDiv(n_elems, target_blocks * target_unroll),
          ceilDiv(device_max_threads_per_multiprocessor, (int64_t)4));
    }
  }

  // Round up to nearest warp.
  if (max_threads_in_block % warp_size != 0) {
    max_threads_in_block += warp_size - max_threads_in_block % warp_size;
    max_threads_in_block =
        std::min(max_threads_in_block, (int64_t)dev_prop->maxThreadsPerBlock);
  }
  // Compute maximum number of reductions we could do in the same kernel based
  // on persistent buffer size. Bounded by the wave count for utilization of
  // SMs.
  const int64_t max_multi_reduction_factor = std::min(
      scheduler_utils::safeDiv(
          scheduler_utils::register_file_size, max_persistent_buffer_size),
      ceilDiv(total_iteration_numel, device_multiprocessor_count));
  // To get to target threads:
  // Prioritize
  // (1) x dim in reduction
  // (2) unrolling in reduction
  // (3) y in output
  // To get target blocks:
  // Prioritize
  // (1) x dim in multiple outputs
  // (2) y dim in multiple reductions

  // Blocks for outputs
  int64_t godim = 1;

  // Threads for reduction
  int64_t bdimx = 1;
  // Threads for outputs
  int64_t bdimy = 1;
  // Threads for outer reduction dimension
  int64_t bdimz = 1;

  // Unroll amount
  int64_t inner_reduction_unroll_factor = 1;
  int64_t outer_reduction_unroll_factor = 1;
  int64_t iter_unroll_factor = 1;

  inner_reduction_unroll_factor =
      vectorize_factor > 1 ? (int64_t)vectorize_factor : 1;

  // Grab what we can out of reduction domain, but don't go over a warp size yet
  bdimx = std::min(
      std::max(
          ceilDiv(inner_most_dimension_numel, inner_reduction_unroll_factor),
          (int64_t)warp_size),
      max_threads_in_block);

  // If we're not just barely covering the dimension, round to a more friendly
  // number
  if (bdimx * inner_reduction_unroll_factor != inner_most_dimension_numel) {
    bdimx = bdimx > warp_size ? bdimx - bdimx % warp_size
                              : scheduler_utils::lastPow2(bdimx);

    // Round bdimx down to multiple of warp size or power 2
    if (bdimx < warp_size) {
      bdimx = scheduler_utils::lastPow2(bdimx);
    } else {
      bdimx = bdimx - bdimx % warp_size;
    }
  }

  // Put everything else in bdimy for now
  bdimy = std::min(
      scheduler_utils::safeDiv(warp_size, bdimx), max_multi_reduction_factor);
  // If 3D fill the rest of the threads into bdimz
  bdimz = std::min(
      std::min(
          scheduler_utils::safeDiv(max_threads_in_block, bdimx * bdimy),
          outer_reduction_numel),
      scheduler_utils::z_block_limit);

  bool vectorize = false;

  // Move unrolling factor into vectorization upto vectorization limit.
  if (vectorize_factor > 1 && inner_reduction_unroll_factor > 1) {
    vectorize = true;
    inner_reduction_unroll_factor = std::min(
        scheduler_utils::lastPow2(inner_reduction_unroll_factor),
        (int64_t)vectorize_factor);
  }

  // start from small block size to minimize expensive inter-threads reduction
  const int64_t threads_after_vectorize =
      inner_most_dimension_numel / inner_reduction_unroll_factor;

  // Test min_threads_per_block using 3 values:
  // (1) One warp, so we can use single warp reduction and sync.
  // (2) Two warps, so we can achieve 100% occupancy since most GPUs allow 32
  //     blocks per SM.
  // (3) Four warps, number recommended by the cuda-c-best-practices-guide.
  const int64_t min_threads_per_block = 4l * dev_prop->warpSize;

  // start bdimx with min_threads_per_block then increase if we have too many
  // persistent buffer batches per block
  if (outer_reduction_numel == 1 && vectorize) {
    bdimx = std::min(min_threads_per_block, threads_after_vectorize);
  }

  // If we don't have enough threads, let's do multiple reductions per block.
  // Multiple reductions per block shows better performance than unroll
  // iterations. Still keep vectorization as it is important for performance
  // since V100.
  if (bdimx * bdimy * bdimz < min_threads_per_block) {
    bdimy = std::min(
        scheduler_utils::safeDiv(min_threads_per_block, bdimx * bdimz),
        max_multi_reduction_factor);
  }

  // Set size of persistent per thread buffer on inner reduction buffer
  // if too large, will be reduced later to reduce register usage
  int64_t batches_per_block_inner_reduction = ceilDiv(
      inner_most_dimension_numel, bdimx * inner_reduction_unroll_factor);

  // Attempt to put some unrolling into the outer reduction if inner hasn't
  // taken the max unrolling
  if (inner_reduction_unroll_factor < max_unroll) {
    outer_reduction_unroll_factor = std::min(
        ceilDiv(max_unroll, inner_reduction_unroll_factor),
        ceilDiv(outer_reduction_numel, bdimz));
  }

  godim = ceilDiv(total_iteration_numel, bdimy);

  // Prefer putting iterations into unrolling over having a very large
  // persistent buffer.
  while (!vectorize && inner_reduction_unroll_factor < max_unroll &&
         batches_per_block_inner_reduction >= 2) {
    inner_reduction_unroll_factor *= 2;
    batches_per_block_inner_reduction = scheduler_utils::roundUpPow2Or8(ceilDiv(
        inner_most_dimension_numel, bdimx * inner_reduction_unroll_factor));
  }

  // Set size of persistent per thread buffer on outer reduction buffer
  int64_t batches_per_block_outer_reduction =
      scheduler_utils::roundUpPow2Or8(ceilDiv(
          ceilDiv(total_reduction_numel, inner_most_dimension_numel),
          bdimz * outer_reduction_unroll_factor));

  // Prefer putting iterations into unrolling over having a very large
  // persistent buffer.
  while (outer_reduction_unroll_factor < max_unroll &&
         batches_per_block_outer_reduction >= 2) {
    outer_reduction_unroll_factor *= 2;
    batches_per_block_outer_reduction = scheduler_utils::roundUpPow2Or8(
        ceilDiv(outer_reduction_numel, bdimz * outer_reduction_unroll_factor));
  }

  // Adjust bdimx based on batches_per_block and unroll factor set as they could
  // have moved a bit since they're the free variables, not the buffers
  bdimx = ceilDiv(
      inner_most_dimension_numel,
      inner_reduction_unroll_factor * batches_per_block_inner_reduction);
  bdimz = ceilDiv(
      outer_reduction_numel,
      outer_reduction_unroll_factor * batches_per_block_outer_reduction);

  // Try moving persistent buffer factors into threads until we have too many
  // threads.
  constexpr int batches_per_block_inner_reduction_max = 10;
  while (
      // If block size can be doubled
      bdimx * bdimy * bdimz * 2 <= max_threads_in_block &&
      // And batches_per_block_inner_reduction can be divided by two
      (batches_per_block_inner_reduction >
           batches_per_block_inner_reduction_max ||
       batches_per_block_outer_reduction >= 2)) {
    // Try to decrease per thread register allocation persistence size on inner
    // reduction by double bdimx.
    if (batches_per_block_inner_reduction >
        batches_per_block_inner_reduction_max) {
      bdimx *= 2;
      batches_per_block_inner_reduction = ceilDiv(
          inner_most_dimension_numel, inner_reduction_unroll_factor * bdimx);
      continue;
    }

    // Try to decrease per thread register allocation persistence size on outer
    // reduction
    if (batches_per_block_outer_reduction >= 2 &&
        batches_per_block_outer_reduction !=
            scheduler_utils::roundUpPow2Or8(
                batches_per_block_outer_reduction / 2) &&
        bdimz * 2 <= scheduler_utils::z_block_limit) {
      batches_per_block_outer_reduction = scheduler_utils::roundUpPow2Or8(
          batches_per_block_outer_reduction / 2);
      bdimz = ceilDiv(
          outer_reduction_numel,
          batches_per_block_outer_reduction * outer_reduction_unroll_factor);
      continue;
    }
    break;
  }

  // Register pressure is really high per thread, which could lead to local
  // memory leaks, if using less than maximum threads, decrease batches per
  // block by a factor of 2
  if (batches_per_block_outer_reduction * batches_per_block_inner_reduction *
              inner_reduction_unroll_factor * outer_reduction_unroll_factor *
              4l >
          scheduler_utils::max_registers_per_thread * 3l &&
      bdimx * bdimy * bdimz * 2l <= max_threads_in_block &&
      batches_per_block_inner_reduction >
          batches_per_block_inner_reduction_max) {
    batches_per_block_inner_reduction = batches_per_block_inner_reduction / 2;
  }

  // Do the same on the outer reduction dimension
  if (batches_per_block_outer_reduction * batches_per_block_inner_reduction *
              inner_reduction_unroll_factor * outer_reduction_unroll_factor *
              4l >
          scheduler_utils::max_registers_per_thread * 3l &&
      bdimx * bdimy * bdimz * 2l <= device_max_threads_per_multiprocessor &&
      batches_per_block_outer_reduction >= 2l) {
    batches_per_block_outer_reduction /= 2l;
  }

  auto device_warp_size = (int64_t)at::cuda::warp_size();
  auto padded_bdimx = bdimx % device_warp_size == 0
      ? bdimx
      : bdimx + (device_warp_size - bdimx % device_warp_size);

  bool pad_bdimx = bdimx > 16 &&
      padded_bdimx * bdimy * bdimz < (int64_t)dev_prop->maxThreadsPerBlock;

  // estimate register usage and occupancy raito.
  // If occupancy raito is less than a preset occupancy_ratio, reduce register
  // usage register per thread is estimated as overhead + buffer_size /
  // bytes_per_register
  int64_t nvrtc_register_per_thread = scheduler_utils::max_registers_per_thread;
  const int64_t blocksPerKernel = godim;
  // register estimation is only valid for vectorized gmem access
  // we've seen unexpectedly high register counts with vectorization factor less
  // than 4, which would make the below estimate inaccurate.
  // TODO: support the non vectorized case. consider shmem.
  // only need to balance register and occupancy ratio if there are enough
  // blocks and buffers
  if (vectorize && blocksPerKernel > device_multiprocessor_count &&
      batches_per_block_inner_reduction > 1) {
    // Estimate register per thread based on buffer size, since inner reduction
    // dim is fully parallelized, the buffer size of each element equals the
    // total buffer size divide by inner_most_dimension_numel. Each thread will
    // hold batches_per_block_inner_reduction * inner_reduction_unroll_factor
    // elements.
    const int64_t persistent_buffer_size = max_persistent_buffer_size /
        inner_most_dimension_numel * batches_per_block_inner_reduction *
        inner_reduction_unroll_factor;

    // persistent_buffer_size = 4*2, 8*2, 32*2, 64*2, 128*2
    // register_used_on_a100  = 27,  40,  62,   73,   105
    // register_used_on_v100  = xx,  xx,  45,   62,   93
    // estimated_register_num = 42,  44,  56,   72,   104
    // safe for both v100 & a100
    constexpr int64_t bytes_per_register = 4;
    int64_t estimated_register_count =
        persistent_buffer_size / bytes_per_register +
        scheduler_utils::register_overhead;

    // check occupancy using blocks per sm
    const int64_t threads_per_block =
        pad_bdimx ? padded_bdimx * bdimy * bdimz : bdimx * bdimy * bdimz;
    const int64_t blocks_per_sm_estimated =
        getThreadsPerSMGivenRegPerThread(estimated_register_count) /
        threads_per_block;
    // only allow adjust to 90% of estimated_register_count to avoid too much
    // spills. initially we used 80%, however, the drop from 160 to 128 leads to
    // too much spills in Layer Norm with fused ops, see
    // https://github.com/NVIDIA/Fuser/issues/335
    // 90% allows edge cases, e.g. 72 to 64 which is important for 32K fp16
    // where batch = 8. With this change, however, we lost 10 % performance on
    // Softmax_Inner_fp16/16384/4096, where the perf is best when using 64
    // registers with 232 bytes spill stores and 276 bytes spill loads. The
    // estimated register for this case is 104 adjusting it to 64 is too
    // aggressive.
    constexpr double max_adjust_fraction = 0.9;
    int64_t register_count_minimum = static_cast<int64_t>(
        max_adjust_fraction * static_cast<double>(estimated_register_count));
    const int64_t blocks_per_sm_maximum =
        getThreadsPerSMGivenRegPerThread(register_count_minimum) /
        threads_per_block;
    register_count_minimum = getRegPerThreadGivenThreadsPerSM(
        blocks_per_sm_maximum * threads_per_block);

    // minimum occupancy we want to achieve
    constexpr double occupancy_ratio = 0.4;
    const int64_t blocks_per_sm_wanted = ceilDiv(
        static_cast<int64_t>(
            dev_prop->maxThreadsPerMultiProcessor * occupancy_ratio),
        threads_per_block);

    // if estimated blocks is smaller than wanted and decrease register usage
    // can increase blocks per sm, try to decrease register usage to increase
    // occupancy but don't go below register_count_minimum
    if (blocks_per_sm_estimated < blocks_per_sm_wanted &&
        blocks_per_sm_maximum > blocks_per_sm_estimated) {
      const int64_t register_count_occupancy = getRegPerThreadGivenThreadsPerSM(
          blocks_per_sm_wanted * threads_per_block);

      nvrtc_register_per_thread =
          std::max(register_count_minimum, register_count_occupancy);
    } else {
      // recalculate estimated_register_count using blocks_per_sm_estimated
      // this may increase estimated_register_count due to allocation
      // granularity e.g. 104 -> 128
      nvrtc_register_per_thread = getRegPerThreadGivenThreadsPerSM(
          blocks_per_sm_estimated * threads_per_block);
    }
  }

  // Will be used once supporting inter-block persistence
  int64_t gdimx = LaunchParams::UNINITIALIZED_VAL;
  int64_t gdimy = LaunchParams::UNINITIALIZED_VAL;
  int64_t gdimz = LaunchParams::UNINITIALIZED_VAL;

  auto rparams = std::make_shared<ReductionParams>();
  rparams->cparams.maxrregcount = (int)nvrtc_register_per_thread;
  rparams->persistent_kernel = true;
  rparams->fastest_dim = true;

  // Inner reduction domain
  rparams->cross_block_inner_reduction = true;
  rparams->block_dim_inner_reduction = ParallelType::TIDx;
  rparams->pad_inner_reduction_to_warp = pad_bdimx;
  rparams->batches_per_block_inner_reduction =
      batches_per_block_inner_reduction;

  // For persistent schedules always have to mark the reduction unrolled
  // otherwise rfactor can fail
  rparams->unroll_factor_inner_reduction = inner_reduction_unroll_factor;
  rparams->vectorize_inner_reduction = vectorize;

  // Iter domain
  rparams->multiple_reds_per_blk = bdimy > 1;
  if (rparams->multiple_reds_per_blk) {
    rparams->block_dim_iter_dom = ParallelType::TIDy;
  }

  if (godim > 1) {
    rparams->grid_dim_iter_dom = ParallelType::BIDx;
    if (godim > scheduler_utils::x_grid_limit) {
      rparams->split_grid_dim_iter_dom_outer = true;
      gdimx = scheduler_utils::x_grid_limit;
    }
  }

  if (iter_unroll_factor > 1) {
    rparams->unroll_factor_iter_dom = iter_unroll_factor;
  }

  // Outer reduction domain
  rparams->schedule_3D = total_reduction_numel != inner_most_dimension_numel;
  if (rparams->schedule_3D) {
    rparams->batches_per_block_outer_reduction =
        batches_per_block_outer_reduction;
    rparams->block_dim_outer_reduction = ParallelType::TIDz;
    rparams->cross_block_outer_reduction = true;
    rparams->unroll_factor_outer_reduction = outer_reduction_unroll_factor;
  }

  rparams->lparams = LaunchParams(
      gdimx,
      gdimy,
      gdimz,
      LaunchParams::UNINITIALIZED_VAL,
      bdimy,
      LaunchParams::UNINITIALIZED_VAL);

  rparams->tag = "Inner Persistent Heuristic.\n";

  if (isDebugDumpEnabled(DebugDumpOption::SchedulerDebug)) {
    debug() << "\n===== Reduction Stats ========\n"
            << "total_reduction_numel: " << total_reduction_numel << "\n"
            << "total_iteration_numel: " << total_iteration_numel << "\n"
            << "inner_most_dimension_numel: " << inner_most_dimension_numel
            << "\n"
            << "vectorize_factor: " << vectorize_factor << "\n"
            << "n_tensor_inputs: " << n_tensor_inputs << "\n"
            << "max_input_dtype_size: " << max_input_dtype_size << "\n"
            << "max_persistent_buffer_size: " << max_persistent_buffer_size
            << "\n"
            << "max_multi_reduction_factor: " << max_multi_reduction_factor
            << "\n"
            << "block(" << (pad_bdimx ? padded_bdimx : bdimx) << ", " << bdimy
            << ", " << bdimz << ")";
    debug() << rparams->toString() << std::endl;
  }

  return rparams;
}

// Heuristics for grid outer normalizations
std::shared_ptr<ReductionParams> gridOuterPersistentHeuristic(
    const int64_t total_reduction_numel,
    const int64_t total_iteration_numel,
    const int64_t n_tensor_inputs,
    const int64_t max_input_dtype_size,
    const int64_t max_persistent_buffer_size,
    const size_t vectorize_factor) {
  auto outer_params =
      normalization_scheduler_utils::getGridOuterNormalizationParams(
          total_reduction_numel,
          total_iteration_numel,
          (int64_t)vectorize_factor,
          max_persistent_buffer_size);

  NVF_ERROR(outer_params.has_value(), "No valid config found");

  const auto pb_size = outer_params->persistent_buffer_factor;
  const auto unswitch_factor = outer_params->unswitch_factor;

  auto rparams = std::make_shared<ReductionParams>();

  rparams->persistent_kernel = true;
  rparams->cross_block_inner_reduction = true;
  rparams->cross_grid_inner_reduction = true;
  rparams->grid_dim_iter_dom = ParallelType::BIDx;
  rparams->grid_dim_inner_reduction = ParallelType::BIDy;
  rparams->block_dim_inner_reduction = ParallelType::TIDy;
  rparams->batches_per_block_inner_reduction = pb_size;
  rparams->multiple_reds_per_blk = true;
  rparams->vectorize_iter_dom = true;
  rparams->unroll_factor_iter_dom = (int64_t)vectorize_factor;
  rparams->block_dim_iter_dom = ParallelType::TIDx;
  rparams->unroll_factor_inner_reduction = unswitch_factor;
  rparams->split_grid_dim_iter_dom_inner =
      ceilDiv(
          total_iteration_numel / (int64_t)vectorize_factor,
          outer_params->launch_params.bdimx()) >
      outer_params->launch_params.gdimx();
  rparams->compute_persistent_buffer_with_first_consumer = true;
  rparams->static_bdimx = true;
  rparams->static_bdimy = true;

  rparams->lparams = LaunchParams(
      rparams->split_grid_dim_iter_dom_inner
          ? outer_params->launch_params.gdimx()
          : LaunchParams::UNINITIALIZED_VAL,
      LaunchParams::UNINITIALIZED_VAL,
      LaunchParams::UNINITIALIZED_VAL,
      outer_params->launch_params.bdimx(),
      outer_params->launch_params.bdimy(),
      LaunchParams::UNINITIALIZED_VAL);

  if (isDebugDumpEnabled(DebugDumpOption::SchedulerDebug)) {
    debug() << "\n===== Reduction Stats ========\n"
            << "total_reduction_numel: " << total_reduction_numel << "\n"
            << "total_iteration_numel: " << total_iteration_numel << "\n"
            << "vectorize_factor: " << vectorize_factor << "\n"
            << "n_tensor_inputs: " << n_tensor_inputs << "\n"
            << "max_input_dtype_size: " << max_input_dtype_size << "\n"
            << "max_persistent_buffer_size: " << max_persistent_buffer_size
            << "\n"
            << "persistent_buffer_factor: " << pb_size << "\n"
            << "block(" << outer_params->launch_params.bdimx() << ", "
            << outer_params->launch_params.bdimy() << ", 1)" << std::endl;
    debug() << rparams->toString() << std::endl;
  }

  return rparams;
}

// Copied from reduction scheduler, should generalize. Simply needed to take out
// grid reductions.
// TODO: Check adding iteration domain unrolling
std::shared_ptr<ReductionParams> outerPersistentHeuristic(
    const int64_t total_reduction_numel,
    const int64_t total_iteration_numel,
    const int64_t n_tensor_inputs,
    const int64_t max_input_dtype_size,
    const int64_t max_persistent_buffer_size,
    const size_t vectorize_factor) {
  // Set some targets for parallelization
  const int64_t n_elems = total_reduction_numel * total_iteration_numel;
  const auto dev_prop = at::cuda::getCurrentDeviceProperties();

  const int64_t device_multiprocessor_count =
      (int64_t)dev_prop->multiProcessorCount;

  // If it fits in l2, we just want to make sure each warp uses 32Bytes. Set
  // minimum warp as 16 threads instead of 32 as if we have a small reduction
  // dim going a bit smaller than 32 usually helps.
  const int64_t warp_size =
      n_elems * max_input_dtype_size * n_tensor_inputs < dev_prop->l2CacheSize
      ? (int64_t)32 / max_input_dtype_size
      : 16;

  const auto register_file_size =
      dev_prop->regsPerBlock * scheduler_utils::bytes_per_register;
  const int64_t device_warp_size = (int64_t)dev_prop->warpSize;

  // Each block runs N reductions, where N is defined as:
  // vectorize_factor * blockDim.x. The minimum number of SMs to run
  // this as a persistent kernel is thus defined as:
  const int64_t min_required_sm_per_norm = ceilDiv(
      max_persistent_buffer_size * (int64_t)vectorize_factor *
          normalization_scheduler_utils::PreferredLaunchConfig::kMinBdimx,
      (int64_t)register_file_size);

  if (min_required_sm_per_norm > 1) {
    return gridOuterPersistentHeuristic(
        total_reduction_numel,
        total_iteration_numel,
        n_tensor_inputs,
        max_input_dtype_size,
        max_persistent_buffer_size,
        vectorize_factor);
  }

  // Compute maximum number of reductions we could do in the same kernel based
  // on persistent buffer size
  const int64_t max_multi_reduction_factor = scheduler_utils::safeDiv(
      scheduler_utils::register_file_size, max_persistent_buffer_size);

  struct HeuristicParams {
    // Iteration dim, each CTA covers [bdimx] * [iter_unroll_factor] reductions.
    // Needs total_iteration_numel / (bdimx * iter_unroll_factor) CTAs.
    HeuristicParameterWrapper iter_unroll_factor;
    HeuristicParameterWrapper bdimx;
    // Reduction dim, each thread do [batches_per_block * redu_unroll_factor]
    // serial reductions, then do block reductions along [bdimy].
    // Total_reduction_numel <= bdimy [dynamic] * batches_per_block *
    // redu_unroll_factor
    HeuristicParameterWrapper redu_unroll_factor;
    HeuristicParameterWrapper batches_per_block;
    HeuristicParameterWrapper bdimy;
    void verify() {
      NVF_ERROR(
          !iter_unroll_factor.isMutable(),
          "iter_unroll_factor is not finalized.");
      NVF_ERROR(!bdimx.isMutable(), "bdimx is not finalized.");
      NVF_ERROR(
          !redu_unroll_factor.isMutable(),
          "redu_unroll_factor is not finalized.");
      NVF_ERROR(
          !batches_per_block.isMutable(),
          "batches_per_block is not finalized.");
      NVF_ERROR(!bdimy.isMutable(), "bdimy is not finalized.");
    }
  };
  HeuristicParams hp;

  // set iter_unroll_factor
  // This controls vectorized load/store along the iteration dimension.
  // The kernel calls block reduction [iter_unroll_factor] times.
  // Test shows performance regression when iter_unroll_factor > 1 due to
  // the high cost of calling block reduction multiple times per block.
  hp.iter_unroll_factor.set(1l);
  hp.iter_unroll_factor.finalize();

  // set redu_unroll_factor
  // This controls unroll along the reduction dimension.
  // For case InstanceNormFP32 of [256, 28, 28, 128], if unroll 2, register
  // usage increased from 89 to 118 but the occupancy is not changed. However,
  // the bandwidth is dropped from 1029 GB/s to 840 GB/s due to more stalled
  // warps. Unroll by 4 increased performance for some cases but has regression
  // in many others. So we set redu_unroll_factor to 1.
  hp.redu_unroll_factor.set(1l);
  hp.redu_unroll_factor.finalize();

  // set bdimx
  // Start from warp_size, and decrease it until we can make more than 4 waves
  const int64_t bdimx_max =
      max_multi_reduction_factor / hp.iter_unroll_factor.get();
  int64_t tmp_bdimx = std::min(bdimx_max, warp_size);
  if (tmp_bdimx < warp_size) {
    tmp_bdimx = scheduler_utils::lastPow2(tmp_bdimx);
  }
  // check if we can make more than 4 waves to hide memory access latency.
  // InstanceNormFP32 of [32, 32, 32, 128] increased from 618 to 770 GB/s
  int64_t num_CTAs =
      ceilDiv(total_iteration_numel, tmp_bdimx * hp.iter_unroll_factor.get());
  while (
      num_CTAs < 4l * device_multiprocessor_count &&
      tmp_bdimx >= 2l *
              normalization_scheduler_utils::PreferredLaunchConfig::kMinBdimx) {
    tmp_bdimx /= 2l;
    num_CTAs =
        ceilDiv(total_iteration_numel, tmp_bdimx * hp.iter_unroll_factor.get());
  }
  // we are not finalizing bdimx here, because we may need to change it later if
  // bdimy is very small
  hp.bdimx.set(tmp_bdimx);

  // set bdimy and batches_per_block
  // These two parameters controls the reduction. Each reduction is split into
  // [batches_per_block] serial reductions and a block reduction along [bdimy].
  // Test shows setting a serial workload larger than 8 improves performance
  // since it reduces inter-threads communication.
  const int64_t batches_per_block_min = std::min(8l, total_reduction_numel);

  // A minimum of 128 threads in a block ensures the four warp schedulers are
  // fully utilized even in cases where only one CTA is active per SM.
  const int64_t min_threads_in_block = 128l;

  // A maximum of 256 threads in a block ensures each thread can use up to 255
  // registers.
  const int64_t max_threads_in_block = 256l;

  // Split reduction domain into redu_unroll_factor, bdimy, and
  // batches_per_block. redu_unroll_factor is already finalized, so the problem
  // changes to split after_unroll into bdimy and batches_per_block. The
  // strategy is: prioritize divisible splits and search for bdimy in a fixed
  // range under the constraint of batches_per_block_min.
  const int64_t after_unroll =
      total_reduction_numel / hp.redu_unroll_factor.get();
  const int64_t bdimy_max = std::min(
      ceilDiv(after_unroll, batches_per_block_min),
      max_threads_in_block / hp.bdimx.get());
  const int64_t bdimy_min =
      std::min(bdimy_max, min_threads_in_block / hp.bdimx.get());
  const int64_t bdimy_step = std::max(1l, device_warp_size / hp.bdimx.get());
  NVF_ERROR(
      device_warp_size % hp.bdimx.get() == 0,
      "bdimx is no divisible by warp_size. bdimx= ",
      hp.bdimx.get());

  auto maybeNextDivisibleFactor =
      [&after_unroll, &bdimy_step, &bdimy_max](int64_t cur) {
        auto next = cur + bdimy_step;
        while (next <= bdimy_max && after_unroll % next) {
          next += bdimy_step;
        }
        return std::min(next, bdimy_max);
      };
  int64_t tmp_bdimy = bdimy_min;
  int64_t tmp_batch = ceilDiv(after_unroll, tmp_bdimy);
  while (tmp_bdimy < bdimy_max) {
    int64_t next_bdimy = maybeNextDivisibleFactor(tmp_bdimy);
    int64_t next_batch = ceilDiv(after_unroll, next_bdimy);
    if (next_batch >= batches_per_block_min) {
      tmp_bdimy = next_bdimy;
      tmp_batch = next_batch;
    } else {
      break;
    }
  }
  hp.bdimy.set(tmp_bdimy);
  hp.bdimy.finalize();
  hp.batches_per_block.set(tmp_batch);
  hp.batches_per_block.finalize();

  // final check on bdimx to avoid small threads_in_block
  if (hp.bdimx.get() * hp.bdimy.get() < min_threads_in_block) {
    hp.bdimx.set(min_threads_in_block / hp.bdimy.get());
  }
  hp.bdimx.finalize();

  // make sure all paras are set
  hp.verify();

  // Final check of the requested registers
  int64_t sm_required_per_norm_set = ceilDiv(
      max_persistent_buffer_size * hp.bdimx.get() * hp.iter_unroll_factor.get(),
      scheduler_utils::register_file_size);
  NVF_ERROR(
      sm_required_per_norm_set == 1,
      "Tried to use multiple SMs on an outer persistent kernel ",
      "yet this kernel should have been within block persistent.",
      "\nbdimx= ",
      hp.bdimx.get(),
      ", iter_unroll_factor= ",
      hp.iter_unroll_factor.get());

  // copy to ReductionParams
  auto rparams = std::make_shared<ReductionParams>();
  auto gdimx = ceilDiv(total_iteration_numel, hp.bdimx.get());
  rparams->batches_per_block_inner_reduction = hp.batches_per_block.get();
  rparams->persistent_kernel = true;

  rparams->fastest_dim = false;
  rparams->cross_block_inner_reduction = true;
  rparams->cross_grid_inner_reduction = false;
  rparams->multiple_reds_per_blk = hp.bdimx.get() > 1;

  if (rparams->multiple_reds_per_blk) {
    rparams->block_dim_iter_dom = ParallelType::TIDx;
  }

  rparams->grid_dim_iter_dom = ParallelType::BIDx;
  rparams->split_grid_dim_iter_dom_outer =
      gdimx > scheduler_utils::x_grid_limit;

  if (rparams->block_dim_iter_dom == ParallelType::TIDx) {
    rparams->block_dim_inner_reduction = ParallelType::TIDy;
  } else {
    rparams->block_dim_inner_reduction = ParallelType::TIDx;
  }

  // Always need to mark inner reduction unroll for rfactor in outer persitent
  // kernels
  rparams->unroll_factor_inner_reduction = hp.redu_unroll_factor.get();

  rparams->unroll_factor_iter_dom = hp.iter_unroll_factor.get();

  rparams->vectorize_iter_dom =
      vectorize_factor > 1 && hp.iter_unroll_factor.get() > 1;

  rparams->lparams = LaunchParams(
      LaunchParams::UNINITIALIZED_VAL,
      LaunchParams::UNINITIALIZED_VAL,
      LaunchParams::UNINITIALIZED_VAL,
      rparams->multiple_reds_per_blk ? hp.bdimx.get() : hp.bdimy.get(),
      LaunchParams::UNINITIALIZED_VAL,
      LaunchParams::UNINITIALIZED_VAL);

  rparams->tag = "Outer persistent kernel heuristic.\n";

  if (isDebugDumpEnabled(DebugDumpOption::SchedulerDebug)) {
    debug() << "\n===== Reduction Stats ========\n"
            << "total_reduction_numel: " << total_reduction_numel << "\n"
            << "total_iteration_numel: " << total_iteration_numel << "\n"
            << "vectorize_factor: " << vectorize_factor << "\n"
            << "n_tensor_inputs: " << n_tensor_inputs << "\n"
            << "max_input_dtype_size: " << max_input_dtype_size << "\n"
            << "max_persistent_buffer_size: " << max_persistent_buffer_size
            << "\n"
            << "max_multi_reduction_factor: " << max_multi_reduction_factor
            << "\n"
            << "block(" << hp.bdimx.get() << ", " << hp.bdimy.get() << ", 1)"
            << std::endl;
    debug() << rparams->toString() << std::endl;
  }

  return rparams;
}

} // namespace

namespace PersistentHeuristicsHelper {

std::tuple<TensorView*, scheduler_utils::ReductionTvProperties, int64_t>
getReductionPropertiesAndVectFactor(
    Fusion* fusion,
    SchedulerRuntimeInfo& runtime_info,
    HeuristicSummary* data_cache,
    const std::vector<TensorView*>& reduction_tvs) {
  // (1) check
  NVF_ERROR(!reduction_tvs.empty(), "Need reduction tensor views to schedule.");

<<<<<<< HEAD
  auto ref_red_tv =
      normalization_scheduler_utils::getReferenceReductionTv(reduction_tvs);

  NVF_ERROR(ref_red_tv != nullptr, "Reduction TensorView wasn't found.");

  NVF_ERROR(ref_red_tv->hasReduction(), "TensorView doesn't have a reduction.");
  const auto red_expr = ref_red_tv->definition();

  NVF_ERROR(
      ir_utils::isReductionOp(red_expr),
      "TensorView doesn't have a reduction.");

  auto tv_inps = ir_utils::filterByType<TensorView>(fusion->inputs());
  NVF_ERROR(
      std::distance(tv_inps.begin(), tv_inps.end()) > 0,
      "Tried to schedule a fusion with no tensor inputs, currently not supported.");

  // (2) reduction properties
  auto properties =
      scheduler_utils::getReductionProperties(fusion, runtime_info, ref_red_tv);

  // (3) vectorization factor
  auto reduced_tv = ir_utils::getSoleProducerTv(ref_red_tv);
  auto vectorize_factor = vectorize_helper::getVectorizationFactor(
      runtime_info,
      reduced_tv,
      data_cache,
      vectorize_helper::getVectorizationBreakPointOfReductionProducer(
          ref_red_tv, reduced_tv, properties.inner_most_dimension_ndims));

  return {reduced_tv, properties, vectorize_factor};
}

std::pair<bool, int64_t> checkAndSetPersistentBufferHeuristics(
    Fusion* fusion,
    SchedulerRuntimeInfo& runtime_info,
    HeuristicSummary* data_cache,
    const std::vector<TensorView*>& reduction_tvs = {},
    const bool is_inner_outer = false) {
=======
  int64_t n_tensor_inner_reduction = 0;
  int64_t n_tensor_outer_reduction = 0;
  TensorView* first_inner_reduction_tv = nullptr;
  std::vector<TensorView*> outer_reduction_tvs;
  for (auto tv : reduction_tvs) {
    if (scheduler_utils::isFastestDimReduction(tv)) {
      if (!first_inner_reduction_tv) {
        first_inner_reduction_tv = tv;
      }
      n_tensor_inner_reduction++;
    } else {
      n_tensor_outer_reduction++;
      outer_reduction_tvs.emplace_back(tv);
    }
  }
  const bool combined_inner_outer_reduction =
      n_tensor_inner_reduction && n_tensor_outer_reduction;

  auto ref_red_tv = combined_inner_outer_reduction ? first_inner_reduction_tv
                                                   : reduction_tvs[0];

  NVF_ERROR(ref_red_tv != nullptr, "Reduction TensorView wasn't found.");

  NVF_ERROR(ref_red_tv->hasReduction(), "TensorView doesn't have a reduction.");
  const auto red_expr = ref_red_tv->definition();

  NVF_ERROR(
      ir_utils::isReductionOp(red_expr),
      "TensorView doesn't have a reduction.");

  auto tv_inps = ir_utils::filterByType<TensorView>(fusion->inputs());
  NVF_ERROR(
      std::distance(tv_inps.begin(), tv_inps.end()) > 0,
      "Tried to schedule a fusion with no tensor inputs, currently not supported.");

>>>>>>> 0b85a578
  auto persistent_buffer_info_entry =
      HeuristicSummaryEntry<HeuristicCompileTime::PersistentBufferInfo>(
          data_cache, [&fusion]() {
            return std::make_unique<scheduler_utils::PersistentBufferInfo>(
                scheduler_utils::persistentBuffers(fusion));
          });
  auto& persistent_buffer_info = persistent_buffer_info_entry.get();

  NVF_ERROR(
      !persistent_buffer_info.persistent_buffers.empty(),
      "Persistent scheduler requires persistent buffers.");
<<<<<<< HEAD
=======

  auto properties =
      scheduler_utils::getReductionProperties(fusion, runtime_info, ref_red_tv);

>>>>>>> 0b85a578
  // Grab persistent buffer sizes
  auto persistent_buffer_size_info = scheduler_utils::persistentBufferSize(
      fusion, runtime_info, persistent_buffer_info, data_cache);
  // If projected persistent buffers are smaller, they will be used.
  // TODO: Fix projected persistent buffers with view
  // https://github.com/csarofeen/pytorch/issues/2054
  auto max_persistent_size = !ir_utils::getViewOps(fusion).empty()
      ? persistent_buffer_size_info.persistent_buffer_size
      : std::min(
            persistent_buffer_size_info.persistent_buffer_size,
            persistent_buffer_size_info.projected_persistent_buffer_size);

  // Figure out if we want to projet persistent buffers to the inputs for
  // exmaple if we have an input tensor t0 that's fp16:
  //
  // t0 = makeSymbolicTensor(2, DataType::Half)
  // t1 = castOp(DataType::Float, t0)
  // t2 = sum(t1, 1)
  // t3 = broadcast(t2, {false, true})
  // t4 = set(t1)
  // t5 = add(t4, t3)
  // t6 = castOp(DataType::Half, t5)
  //
  // The persistent buffer is detected as being t1, which would save the
  // persistent buffer as a float, however we could obviously just save t0 which
  // is half and would take half the memory. A more complex scenario of this
  // which requires more advanced analysis is batch norm backwards.
  bool project_persistent_buffers =
      persistent_buffer_size_info.projected_persistent_buffer_size <
      persistent_buffer_size_info.persistent_buffer_size;

  // special treatment for inner outer persistent
  if (is_inner_outer) {
    NVF_ERROR(
        !reduction_tvs.empty(),
        "Need reduction_tvs in checkAndSetPersistentBufferHeuristics for InnerOuterPersistentScheduler.");
    int64_t outer_reduction_buffer_size =
        normalization_scheduler_utils::partialReductionBufferSize(
            reduction_tvs, runtime_info);

    // for layer_norm backward, enable project to input can reuse weight shared
    // among different rows. Although it increased register usage and may lead
    // to register spills, the overall performance is increased. The following
    // code will check if we can do this projection by allowing more registers.
    // This is a temporary solution, the issue is tracked by
    // https://github.com/csarofeen/pytorch/issues/2525
    if (!project_persistent_buffers) {
      int64_t total_projected_buffer_size =
          persistent_buffer_size_info.projected_persistent_buffer_size +
          outer_reduction_buffer_size;
      // allow 10% more to allow project to input, 14K float should do project
      // and 16K float should't do. more_register_factor >= 14*1024*5(three
      // inputs, two outer reduction results)*sizeof(float) /
      // register_file_size_full
      constexpr float more_register_factor = 1.1;
      const int64_t avilable_register_file_size = static_cast<int64_t>(
          scheduler_utils::register_file_size_full * more_register_factor);
      if (avilable_register_file_size >= total_projected_buffer_size) {
        project_persistent_buffers = true;
      }
    }
    // now we have the final decision on whether we project to input or not.
    if (project_persistent_buffers) {
      max_persistent_size =
          persistent_buffer_size_info.projected_persistent_buffer_size +
          outer_reduction_buffer_size;
    } else {
      max_persistent_size = persistent_buffer_size_info.persistent_buffer_size +
          outer_reduction_buffer_size;
    }
  }

<<<<<<< HEAD
  return std::make_pair(project_persistent_buffers, max_persistent_size);
}
=======
  auto reduced_tv = ir_utils::getSoleProducerTv(ref_red_tv);
>>>>>>> 0b85a578

std::pair<int64_t, int64_t> getTensorInputNumAndMaxTypeSize(
    SchedulerRuntimeInfo& runtime_info,
    HeuristicSummary* data_cache,
    TensorView* reduced_tv) {
  auto unrollable_inputs_outputs_entry =
      HeuristicSummaryEntry<HeuristicCompileTime::UnrollableInputsAndOutputs>(
          data_cache, [&reduced_tv]() {
            return std::make_unique<std::vector<TensorView*>>(
                scheduler_utils::getInputsOutputsWithInnerDim(
                    reduced_tv, false, false));
          });

  auto& unrollable_inputs_outputs = unrollable_inputs_outputs_entry.get();
<<<<<<< HEAD
=======

  const auto vectorize_factor = vectorize_helper::getVectorizationFactor(
      runtime_info,
      reduced_tv,
      data_cache,
      vectorize_helper::getVectorizationBreakPointOfReductionProducer(
          ref_red_tv, reduced_tv, properties.inner_most_dimension_ndims));

>>>>>>> 0b85a578
  // Base max dtype and n_tensor_inputs on tensors that are vectorizable (i.e.
  // share inner dimension with data pattern we're looking at).
  int64_t max_dtype_size = 1;

  // TODO: This might be better if it was the larger of input or outputs. Would
  // be even better if we had better analysis as not all unrolled elements have
  // to be alive at the same time.
  int64_t n_tensor_inputs = 0;
  for (auto tv : unrollable_inputs_outputs) {
    if (!tv->isFusionInput()) {
      continue;
    }

    max_dtype_size = std::max(
        max_dtype_size,
        dataTypeSize(tv->getDataType().value(), runtime_info.getIndexType()));
    n_tensor_inputs++;
  }

<<<<<<< HEAD
=======
  // dtype used to store partial outer reduction in combined reduction
  const int64_t tmp_gmem_dtype_size = combined_inner_outer_reduction
      ? dataTypeSize(outer_reduction_tvs[0]->getDataType().value())
      : dataTypeSize(ref_red_tv->getDataType().value());

>>>>>>> 0b85a578
  // Protect heuristics div by 0:
  n_tensor_inputs = std::max(n_tensor_inputs, (int64_t)1);

  return std::make_pair(n_tensor_inputs, max_dtype_size);
}

int64_t getOutReductionDataTypeSize(
    const std::vector<TensorView*>& reduction_tvs) {
  for (auto tv : reduction_tvs) {
    if (!scheduler_utils::isFastestDimReduction(tv)) {
      return dataTypeSize(tv->getDataType().value());
    }
  }
  NVF_ERROR(
      false,
      "No outer reduction tv detected in InnerOuterPersistentScheduler.");
  return -1;
}

struct CommonHeuristicParams {
  int64_t total_reduction_numel;
  int64_t total_iteration_numel;
  int64_t inner_most_dimension_numel;
  int64_t n_tensor_inputs;
  int64_t max_input_dtype_size;
  int64_t max_persistent_buffer_size;
  int64_t vectorize_factor;
  bool project_persistent_buffers;
};

CommonHeuristicParams getCommonHeuristicParams(
    Fusion* fusion,
    SchedulerRuntimeInfo& runtime_info,
    HeuristicSummary* data_cache) {
  auto reduction_tv_entry =
      HeuristicSummaryEntry<HeuristicCompileTime::ReductionTVs>(
          data_cache, [&fusion]() {
            return std::make_unique<std::vector<TensorView*>>(
                scheduler_utils::getReductionTvs(fusion));
          });
  auto& reduction_tvs = reduction_tv_entry.get();

  // (1) reduction properties and vectorization factor
  auto [reduced_tv, properties, vectorize_factor] =
      getReductionPropertiesAndVectFactor(
          fusion, runtime_info, data_cache, reduction_tvs);

  // (2) info about persistent buffer
  auto [project_persistent_buffers, max_persistent_buffer_size] =
      checkAndSetPersistentBufferHeuristics(fusion, runtime_info, data_cache);

  // (3) info about input tensors
  auto [n_tensor_inputs, max_input_dtype_size] =
      getTensorInputNumAndMaxTypeSize(runtime_info, data_cache, reduced_tv);
  return {
      properties.total_reduction_numel,
      properties.total_iteration_numel,
      properties.inner_most_dimension_numel,
      n_tensor_inputs,
      max_input_dtype_size,
      max_persistent_buffer_size,
      vectorize_factor,
      project_persistent_buffers};
}

} // namespace PersistentHeuristicsHelper

std::shared_ptr<ReductionParams> getInnerPersistentHeuristics(
    Fusion* fusion,
    SchedulerRuntimeInfo& runtime_info,
    HeuristicSummary* data_cache) {
  FUSER_PERF_SCOPE("getInnerPersistentHeuristics");
  FusionGuard fg(fusion);

  PersistentHeuristicsHelper::CommonHeuristicParams params =
      PersistentHeuristicsHelper::getCommonHeuristicParams(
          fusion, runtime_info, data_cache);

  std::shared_ptr<ReductionParams> rparams = innerPersistentHeuristic(
      params.total_reduction_numel,
      params.total_iteration_numel,
      params.inner_most_dimension_numel,
      params.n_tensor_inputs,
      params.max_input_dtype_size,
      params.max_persistent_buffer_size,
      params.vectorize_factor);
  rparams->project_persistent_buffers = params.project_persistent_buffers;
  rparams->cparams.index_type = runtime_info.getIndexType();
  return rparams;
}

std::shared_ptr<ReductionParams> getOuterPersistentHeuristics(
    Fusion* fusion,
    SchedulerRuntimeInfo& runtime_info,
    HeuristicSummary* data_cache) {
  FUSER_PERF_SCOPE("getOuterPersistentHeuristics");
  FusionGuard fg(fusion);

  PersistentHeuristicsHelper::CommonHeuristicParams params =
      PersistentHeuristicsHelper::getCommonHeuristicParams(
          fusion, runtime_info, data_cache);

  std::shared_ptr<ReductionParams> rparams = outerPersistentHeuristic(
      params.total_reduction_numel,
      params.total_iteration_numel,
      params.n_tensor_inputs,
      params.max_input_dtype_size,
      params.max_persistent_buffer_size,
      params.vectorize_factor);
  rparams->project_persistent_buffers = params.project_persistent_buffers;
  rparams->cparams.index_type = runtime_info.getIndexType();
  return rparams;
}

std::shared_ptr<ReductionParams> getInnerOuterPersistentHeuristics(
    Fusion* fusion,
    SchedulerRuntimeInfo& runtime_info,
    HeuristicSummary* data_cache) {
  FUSER_PERF_SCOPE("getInnerOuterPersistentHeuristics");

  auto reduction_tv_entry =
      HeuristicSummaryEntry<HeuristicCompileTime::ReductionTVs>(
          data_cache, [&fusion]() {
            return std::make_unique<std::vector<TensorView*>>(
                scheduler_utils::getReductionTvs(fusion));
          });
  auto& reduction_tvs = reduction_tv_entry.get();

  // (1) reduction properties and vectorization factor
  auto [reduced_tv, properties, vectorize_factor] =
      PersistentHeuristicsHelper::getReductionPropertiesAndVectFactor(
          fusion, runtime_info, data_cache, reduction_tvs);

  // (2) info about persistent buffer.
  // add additional buffers for partial results of outer reductions.
  // reconsider whether project persistent buffers to inputs or not.
  auto [project_persistent_buffers, max_persistent_buffer_size] =
      PersistentHeuristicsHelper::checkAndSetPersistentBufferHeuristics(
          fusion, runtime_info, data_cache, reduction_tvs, true);

  // (3) dtype used to store partial outer reduction in combined reduction
  const int64_t tmp_gmem_dtype_size =
      PersistentHeuristicsHelper::getOutReductionDataTypeSize(reduction_tvs);
  std::shared_ptr<ReductionParams> rparams = innerOuterPersistentHeuristic(
      properties.total_iteration_numel,
      properties.total_reduction_numel,
      max_persistent_buffer_size,
      tmp_gmem_dtype_size,
      vectorize_factor);
  rparams->project_persistent_buffers = project_persistent_buffers;
  rparams->cparams.index_type = runtime_info.getIndexType();
  return rparams;
}

std::shared_ptr<ReductionParams> getPersistentHeuristics(
    Fusion* fusion,
    const at::ArrayRef<c10::IValue>& runtime_inputs,
    HeuristicSummary* data_cache) {
  FUSER_PERF_SCOPE("getPersistentHeuristicsFromIValue");
  SchedulerRuntimeInfo runtime_info(fusion, runtime_inputs);
  auto reduction_type = reduction_scheduler_utils::getReductionType(fusion);
  switch (reduction_type) {
    case ReductionType::Inner:
      return getInnerPersistentHeuristics(fusion, runtime_info, data_cache);
    case ReductionType::Outer:
      return getOuterPersistentHeuristics(fusion, runtime_info, data_cache);
    case ReductionType::InnerOuter:
      return getInnerOuterPersistentHeuristics(
          fusion, runtime_info, data_cache);
    case ReductionType::None:
      NVF_ERROR(false, "No reduction detected.");
      return nullptr;
    default:
      NVF_ERROR(false, "Reduction type not defined!");
      return nullptr;
  }
}

namespace {

// common prepare for all reduction types
void beforeSchedule(
    Fusion* fusion,
    const ReductionParams& rparams,
    std::vector<TensorView*>& dummy_outputs,
    std::vector<TensorView*>& cached_inputs,
    std::vector<TensorView*>& reduction_tvs,
    std::vector<std::pair<TensorView*, TensorView*>>& cached_outputs) {
  // Project the persistent buffers to the inputs. Inputs will be cached in a
  // later step, this will move them to be in a register buffer as expected.
  // dummy outputs are helper tensors to make sure persistent buffer projection
  // does not create trouble for transform propagation.
  // TODO: Fix projected persistent buffers with view
  // https://github.com/csarofeen/pytorch/issues/2054
  const bool project_to_inputs = rparams.project_persistent_buffers &&
      ir_utils::getViewOps(fusion).empty();
  dummy_outputs = reduction_scheduler_utils::projectPersistentBuffers(
      fusion, project_to_inputs);
  // Cache tensors before grabbing any references to reductions as cache_before
  // can invalidate the references since when applied to a reduction tensor view
  // the new tensor view contains the reduction and original doesn't.
  bool unroll = rparams.isUnrolled();
  // Cache inputs even if not unrolled, as otherwise we may not create a
  // persistent buffer if that persistent buffer would be the input.
  cached_inputs = scheduler_utils::cacheInputs(fusion, true);

  // Cache and fork outputs
  cached_outputs = scheduler_utils::cacheAndForkOutputs(fusion, unroll);

  // Make sure we don't have global memory set on intermediate tensors from
  // fusion segmentation
  scheduler_utils::clearMemorySpace(fusion);
  scheduler_utils::prepareForMemoryTypePromotion(fusion);

  // Use shared memory to store persistent buffers
  if (rparams.shared_mem_persistent_buffer) {
    const auto& persistent_buffers =
        scheduler_utils::persistentBuffers(fusion).persistent_buffers;
    for (auto tv : persistent_buffers) {
      tv->setMemoryType(MemoryType::Shared);
    }
  }

  reduction_tvs = scheduler_utils::getReductionTvs(fusion);
}

// If called from schedulePersistentKernel, reduction_tvs are either inner
// reductions or outer reductions. If called from
// schedulePersistentKernelInnerOuter, reduction_tvs are inner reductions, outer
// reductions are handled by scheduleCombinedOuter.
TensorView* scheduleReductionGeneral(
    Fusion* fusion,
    const ReductionParams& rparams,
    std::vector<TensorView*>& reduction_tvs) {
  NVF_ERROR(!reduction_tvs.empty());
  // Registry assumes the reference tv is the first reduction_tv, if this
  // changes registry needs to change.
  auto reduction_tv = reduction_tvs[0];

  if (!ir_utils::getViewOps(fusion).empty()) {
    ComputeAtMap ca_map(fusion);
    // Propagate reshape transforms through the graph, expecially the reference.
    scheduler_utils::propagateReshapeTransforms(fusion, ca_map);

    // Reorder reference_tv after propagating the view operation. This will
    // reorder for better merging.
    reduction_tv->reorder(
        scheduler_utils::domainReorderAsRfactorMap(reduction_tv));
  }

  if (rparams.persistent_kernel && rparams.cross_grid_inner_reduction &&
      !rparams.fastest_dim && reduction_tvs.size() > 1 &&
      !rparams.combined_inner_outer) {
    groupReductions(reduction_tvs, false);
  }

  auto dim_analysis = scheduler_utils::canonicalDimReduction(
      fusion, reduction_tv, rparams.fastest_dim && rparams.schedule_3D);
  bool has_iter_axis = dim_analysis.first;
  bool has_red_axis = dim_analysis.second;

  NVF_ERROR(
      has_red_axis,
      "Could not find reduction axis in tensor used for reduction scheduler.");

  if (!has_iter_axis) {
    NVF_ERROR(
        rparams.fastest_dim,
        "If all dims are reduction, should be sending it to fastest dim scheduler.");
  }

  return reduction_scheduler_utils::scheduleReductionTV(
      rparams, reduction_tv, has_iter_axis);
}

// check the existance and properties of reduction tvs
std::pair<TensorView*, bool> checkReductionTv(
    Fusion* fusion,
    const ReductionParams& rparams,
    std::vector<TensorView*>& reduction_tvs) {
  NVF_ERROR(!reduction_tvs.empty());
  // Registry assumes the reference tv is the first reduction_tv, if this
  // changes registry needs to change.
  auto reduction_tv = reduction_tvs[0];

  if (!ir_utils::getViewOps(fusion).empty()) {
    ComputeAtMap ca_map(fusion);
    // Propagate reshape transforms through the graph, expecially the reference.
    scheduler_utils::propagateReshapeTransforms(fusion, ca_map);

    // Reorder reference_tv after propagating the view operation. This will
    // reorder for better merging.
    reduction_tv->reorder(
        scheduler_utils::domainReorderAsRfactorMap(reduction_tv));
  }

  auto dim_analysis = scheduler_utils::canonicalDimReduction(
      fusion, reduction_tv, rparams.fastest_dim && rparams.schedule_3D);
  bool has_iter_axis = dim_analysis.first;
  bool has_red_axis = dim_analysis.second;

  NVF_ERROR(
      has_red_axis,
      "Could not find reduction axis in tensor used for reduction scheduler.");

  if (!has_iter_axis) {
    NVF_ERROR(
        rparams.fastest_dim,
        "If all dims are reduction, should be sending it to fastest dim scheduler.");
  }
  return {reduction_tv, has_iter_axis};
}

TensorView* scheduleInnerReduction(
    Fusion* fusion,
    const ReductionParams& rparams,
    std::vector<TensorView*>& reduction_tvs) {
  auto [reduction_tv, has_iter_axis] =
      checkReductionTv(fusion, rparams, reduction_tvs);
  return reduction_scheduler_utils::scheduleInnerPersistentTV(
      rparams, reduction_tv, has_iter_axis);
  // return reduction_scheduler_utils::scheduleReductionTV(
  // rparams, reduction_tv, has_iter_axis);
}

void scheduleReductionCombinedOuter(
    Fusion* fusion,
    const ReductionParams& rparams,
    const std::vector<TensorView*>& outer_reduction_tvs,
    std::vector<TensorView*>& cached_gmem,
    std::vector<TensorView*>& cached_gmem_reload,
    std::vector<TensorView*>& outer_reference_tvs,
    std::unordered_set<TensorView*>& boundaryNodesSet) {
  auto mergeReductionOrIterDomains = [](TensorView* tv, bool mergeReduction) {
    int prev_i = -1;
    for (int i = static_cast<int>(tv->nDims()) - 1; i >= 0; i--) {
      if (mergeReduction == tv->axis(i)->isReduction()) {
        if (prev_i == -1) {
          prev_i = i;
        } else {
          tv->merge(i, prev_i);
          prev_i = i;
        }
      }
    }
  };
  for (auto& outer_reduction_tv : outer_reduction_tvs) {
    // merge tensorview to [reduction, iteraiton] domains
    mergeReductionOrIterDomains(outer_reduction_tv, true);
    mergeReductionOrIterDomains(outer_reduction_tv, false);
    if (rparams.multiple_reds_per_blk) {
      outer_reduction_tv->split(
          0, NamedScalar::getParallelDim(rparams.block_dim_iter_dom));
    }
    outer_reduction_tv->split(
        0, NamedScalar::getParallelDim(rparams.grid_dim_iter_dom), false);

    if (rparams.multiple_reds_per_blk) {
      outer_reduction_tv->rFactor({1});
    }
    TensorView* partialResult = outer_reduction_tv->rFactor({1});
    partialResult->cacheBefore();
    partialResult->setMemoryType(MemoryType::Global);
    TensorView* partialResultReload = partialResult->cacheAfter();

    boundaryNodesSet.insert(partialResultReload);
    cached_gmem.emplace_back(partialResult);
    cached_gmem_reload.emplace_back(partialResultReload);

    if (rparams.multiple_reds_per_blk) {
      if (rparams.tidx_for_outer_reduction) {
        outer_reduction_tv->split(
            0, NamedScalar::getParallelDim(ParallelType::TIDx));
        outer_reduction_tv->axis(1)->parallelize(ParallelType::TIDx);
        // to use warp reduction
        if (rparams.pad_outer_reduction_to_warp) {
          outer_reduction_tv->axis(1)->padToMultipleOfWarp();
        }
      } else {
        outer_reduction_tv->split(
            0, NamedScalar::getParallelDim(ParallelType::TIDy));
        outer_reduction_tv->axis(1)->parallelize(ParallelType::TIDy);
      }
      // iteration domain
      int axisID = -1;
      if (rparams.vectorization_factor_outer > 1) {
        outer_reduction_tv->split(axisID, rparams.vectorization_factor_outer);
        outer_reduction_tv->axis(axisID--)->parallelize(
            ParallelType::Vectorize);
      }

      if (rparams.tidx_for_outer_reduction) {
        outer_reduction_tv->split(
            axisID, NamedScalar::getParallelDim(ParallelType::TIDy));
        outer_reduction_tv->axis(axisID--)->parallelize(ParallelType::TIDy);
      } else {
        outer_reduction_tv->split(
            axisID, NamedScalar::getParallelDim(ParallelType::TIDx));
        outer_reduction_tv->axis(axisID--)->parallelize(ParallelType::TIDx);
      }

      outer_reduction_tv->split(
          axisID, NamedScalar::getParallelDim(ParallelType::BIDy));
      outer_reduction_tv->axis(axisID--)->parallelize(ParallelType::BIDy);

    } else {
      // reduction domain
      outer_reduction_tv->split(
          0, NamedScalar::getParallelDim(ParallelType::TIDy));
      outer_reduction_tv->axis(1)->parallelize(ParallelType::TIDy);

      // iteration domain
      int axisID = -1;
      if (rparams.vectorization_factor_outer > 1) {
        outer_reduction_tv->split(axisID, rparams.vectorization_factor_outer);
        outer_reduction_tv->axis(axisID--)->parallelize(
            ParallelType::Vectorize);
      }

      if (rparams.lparams.bdimx() > 1) {
        outer_reduction_tv->split(
            axisID, NamedScalar::getParallelDim(ParallelType::TIDx));
        outer_reduction_tv->axis(axisID--)->parallelize(ParallelType::TIDx);
      }

      outer_reduction_tv->split(
          axisID, NamedScalar::getParallelDim(ParallelType::BIDy));

      outer_reduction_tv->axis(axisID--)->parallelize(ParallelType::BIDy);
    }
    auto outer_reference_tv =
        reduction_scheduler_utils::sortAndRFactor(outer_reduction_tv);
    outer_reference_tvs.emplace_back(outer_reference_tv);
  }
}

} // namespace

// fusion is the input IR that will be modified by this function
void scheduleInnerPersistentKernel(
    Fusion* fusion,
    const ReductionParams& rparams) {
  FUSER_PERF_SCOPE("scheduleInnerPersistentKernel");
  FusionGuard fg(fusion);

  // Grab the reduction, input, and output tensor views. dummy_outputs are
  // helper tensors for persistent buffer projection.
  std::vector<TensorView*> dummy_outputs, cached_inputs, reduction_tvs;
  std::vector<std::pair<TensorView*, TensorView*>> cached_outputs;
  beforeSchedule(
      fusion,
      rparams,
      dummy_outputs,
      cached_inputs,
      reduction_tvs,
      cached_outputs);

  TensorView* reference_tv =
      scheduleInnerReduction(fusion, rparams, reduction_tvs);

  // Reduction tensor views and rfactor tensor views are setup. Let's finish off
  // the scheduling, particularly inlining and unrolling.
  NVF_ERROR(
      reference_tv != nullptr && reduction_tvs[0] != nullptr,
      "Need these two tensor views to finish the scheduling.");

  for (auto output : dummy_outputs) {
    fusion->addOutput(output);
  }

  const bool unroll = rparams.isUnrolled();
  const bool vectorize =
      rparams.vectorize_inner_reduction || rparams.vectorize_iter_dom;
  const bool is_outer_grid_persistence = rparams.persistent_kernel &&
      rparams.cross_grid_inner_reduction && !rparams.fastest_dim;
  reduction_scheduler_utils::multiReductionInliner(
      fusion,
      reduction_tvs[0],
      reference_tv,
      unroll,
      vectorize,
      is_outer_grid_persistence,
      reduction_tvs,
      cached_inputs,
      cached_outputs,
      dummy_outputs);

  if (rparams.compute_persistent_buffer_with_first_consumer) {
    NVF_ERROR(
        rparams.persistent_kernel,
        "computeWith should be only used with persistent kernels");
    for (const auto persistent_buffer : cached_inputs) {
      persistent_buffer->computeWith(-1, true);
    }
  }

  scheduler_utils::promoteProducerMemoryTypes(fusion, cached_inputs);
}

void scheduleOuterPersistentKernel(
    Fusion* fusion,
    const ReductionParams& rparams) {
  FUSER_PERF_SCOPE("scheduleOuterPersistentKernel");
  FusionGuard fg(fusion);

  // Grab the reduction, input, and output tensor views. dummy_outputs are
  // helper tensors for persistent buffer projection.
  std::vector<TensorView*> dummy_outputs, cached_inputs, reduction_tvs;
  std::vector<std::pair<TensorView*, TensorView*>> cached_outputs;
  beforeSchedule(
      fusion,
      rparams,
      dummy_outputs,
      cached_inputs,
      reduction_tvs,
      cached_outputs);

  TensorView* reference_tv =
      scheduleReductionGeneral(fusion, rparams, reduction_tvs);

  // Reduction tensor views and rfactor tensor views are setup. Let's finish off
  // the scheduling, particularly inlining and unrolling.
  NVF_ERROR(
      reference_tv != nullptr && reduction_tvs[0] != nullptr,
      "Need these two tensor views to finish the scheduling.");

  for (auto output : dummy_outputs) {
    fusion->addOutput(output);
  }

  const bool unroll = rparams.isUnrolled();
  const bool vectorize =
      rparams.vectorize_inner_reduction || rparams.vectorize_iter_dom;
  const bool is_outer_grid_persistence = rparams.persistent_kernel &&
      rparams.cross_grid_inner_reduction && !rparams.fastest_dim;
  reduction_scheduler_utils::multiReductionInliner(
      fusion,
      reduction_tvs[0],
      reference_tv,
      unroll,
      vectorize,
      is_outer_grid_persistence,
      reduction_tvs,
      cached_inputs,
      cached_outputs,
      dummy_outputs);

  if (rparams.compute_persistent_buffer_with_first_consumer) {
    NVF_ERROR(
        rparams.persistent_kernel,
        "computeWith should be only used with persistent kernels");
    for (const auto persistent_buffer : cached_inputs) {
      persistent_buffer->computeWith(-1, true);
    }
  }

  scheduler_utils::promoteProducerMemoryTypes(fusion, cached_inputs);
}

void scheduleInnerOuterPersistentKernel(
    Fusion* fusion,
    const ReductionParams& rparams) {
  FUSER_PERF_SCOPE("schedulePersistentKernelInnerOuter");

  FusionGuard fg(fusion);

  // Grab the reduction, input, and output tensor views. dummy_outputs are
  // helper tensors for persistent buffer projection.
  std::vector<TensorView*> dummy_outputs, cached_inputs, reduction_tvs;
  std::vector<std::pair<TensorView*, TensorView*>> cached_outputs;
  beforeSchedule(
      fusion,
      rparams,
      dummy_outputs,
      cached_inputs,
      reduction_tvs,
      cached_outputs);

  // split reduction_tvs into inner and outer reduction_tvs
  std::vector<TensorView*> inner_reduction_tvs, outer_reduction_tvs;
  for (auto tv : reduction_tvs) {
    if (scheduler_utils::isFastestDimReduction(tv)) {
      inner_reduction_tvs.emplace_back(tv);
    } else {
      outer_reduction_tvs.emplace_back(tv);
    }
  }
  NVF_ERROR(
      !inner_reduction_tvs.empty(),
      "schedulePersistentKernelInnerOuter is called but no inner reduction is found.");
  NVF_ERROR(
      !outer_reduction_tvs.empty(),
      "schedulePersistentKernelInnerOuter is called but no outer reduction is found.");

  // schedule inner reduction, only schedule the first inner reduction tv, then
  // will be propagated to other inner reduction tvs.
  TensorView* inner_reference_tv =
      scheduleReductionGeneral(fusion, rparams, inner_reduction_tvs);

  // schedule outer reduction, schedule all the outer reduction tvs since we
  // need to store the intermediate results.
  std::vector<TensorView*> cached_gmem;
  std::vector<TensorView*> cached_gmem_reload;
  std::vector<TensorView*> outer_reference_tvs;
  std::unordered_set<TensorView*> boundaryNodesSet;
  scheduleReductionCombinedOuter(
      fusion,
      rparams,
      outer_reduction_tvs,
      cached_gmem,
      cached_gmem_reload,
      outer_reference_tvs,
      boundaryNodesSet);

  // Propagate inner reduction and outer reductions
  for (auto output : dummy_outputs) {
    fusion->addOutput(output);
  }

  const bool unroll = rparams.isUnrolled();
  const bool vectorize =
      rparams.vectorize_inner_reduction || rparams.vectorize_iter_dom;
  const bool is_outer_grid_persistence = rparams.persistent_kernel &&
      rparams.cross_grid_inner_reduction && !rparams.fastest_dim;

  // Propagate inner reduction. There is a cutoff at boundaryNodesSet, so this
  // propagation will not propagate to the final outer reduction.
  reduction_scheduler_utils::propagateTransformation(
      inner_reference_tv, boundaryNodesSet);
  reduction_scheduler_utils::propagateRFactor(
      inner_reference_tv, inner_reduction_tvs[0], inner_reduction_tvs);

  // Don't allow parallelization propagation goes through boundaryNodesSet
  const auto& selected_tvs_inner =
      scheduler_utils::getAllTvsFrom(inner_reduction_tvs, boundaryNodesSet);
  reduction_scheduler_utils::propagateParallelization(
      fusion,
      inner_reduction_tvs[0],
      inner_reference_tv,
      unroll,
      vectorize,
      is_outer_grid_persistence,
      inner_reduction_tvs,
      cached_inputs,
      cached_outputs,
      {selected_tvs_inner.begin(), selected_tvs_inner.end()});

  // Propagate outer reduction. Each outer reduction is connected with its
  // cached_gmem and output, since we added all the cached_gmem to the
  // boundaryNodesSet, the transformation from one outer reduction can't
  // propagate to other outer reductions due to the cutoff at boundaryNodesSet.
  // Thus, we need a loop to initiate the propagation from each outer reduction.
  // Don't allow parallelization propagation goes through cached_gmem, see issue
  // 246.
  for (long unsigned int i = 0; i < outer_reference_tvs.size(); i++) {
    const auto& selected_tvs_outer = scheduler_utils::getAllTvsFrom(
        {outer_reduction_tvs[i]}, {cached_gmem[i]});
    reduction_scheduler_utils::propagateTransformation(
        outer_reference_tvs[i], boundaryNodesSet);
    reduction_scheduler_utils::propagateParallelization(
        fusion,
        outer_reduction_tvs[i],
        outer_reference_tvs[i],
        unroll,
        vectorize,
        is_outer_grid_persistence,
        outer_reduction_tvs,
        cached_inputs,
        cached_outputs,
        {selected_tvs_outer.begin(), selected_tvs_outer.end()});
  }

  // special vectorization of temp gmem, vectorization_factor_tmp_gmem_write is
  // guaranteed to be smaller or equal to input vectorization factor.
  if (rparams.vectorization_factor_tmp_gmem_write > 1) {
    for (auto tv : cached_gmem) {
      NVF_ERROR(
          rparams.vectorization_factor_tmp_gmem_write <=
              rparams.unroll_factor_inner_reduction,
          "vectorization factor of temp gmem write should be smaller than that of inner reduction.")
      if (rparams.vectorization_factor_tmp_gmem_write <
          rparams.unroll_factor_inner_reduction) {
        tv->split(-1, rparams.vectorization_factor_tmp_gmem_write);
      }
      tv->axis(-1)->parallelize(ParallelType::Vectorize);
    }
  }
  // vectorization propagate through propagateParallelization only works for
  // input and output tensors. propagate vectorization to cached_gmem_reload
  // directly from output tv using parallelizeAllLike. must propagate seperaely
  // for different tvs as outer reductions are transformed seperately.
  if (rparams.vectorization_factor_outer > 1) {
    for (auto tv : cached_gmem_reload) {
      auto output_tvs = ir_utils::outputTvsOf(tv);
      NVF_ERROR(
          !output_tvs.empty(),
          "cached_gmem_reload should have at least one output tensor.")
      scheduler_utils::parallelizeAllLike(
          output_tvs[0],
          -1,
          {cached_gmem_reload.begin(), cached_gmem_reload.end()},
          {ParallelType::Vectorize});
    }
  }

  // Remove dummy outputs as they can inadvertently affect CA positions
  for (auto output : dummy_outputs) {
    fusion->removeOutput(output);
  }
  inlineMost();
}

} // namespace nvfuser<|MERGE_RESOLUTION|>--- conflicted
+++ resolved
@@ -1286,47 +1286,6 @@
   // (1) check
   NVF_ERROR(!reduction_tvs.empty(), "Need reduction tensor views to schedule.");
 
-<<<<<<< HEAD
-  auto ref_red_tv =
-      normalization_scheduler_utils::getReferenceReductionTv(reduction_tvs);
-
-  NVF_ERROR(ref_red_tv != nullptr, "Reduction TensorView wasn't found.");
-
-  NVF_ERROR(ref_red_tv->hasReduction(), "TensorView doesn't have a reduction.");
-  const auto red_expr = ref_red_tv->definition();
-
-  NVF_ERROR(
-      ir_utils::isReductionOp(red_expr),
-      "TensorView doesn't have a reduction.");
-
-  auto tv_inps = ir_utils::filterByType<TensorView>(fusion->inputs());
-  NVF_ERROR(
-      std::distance(tv_inps.begin(), tv_inps.end()) > 0,
-      "Tried to schedule a fusion with no tensor inputs, currently not supported.");
-
-  // (2) reduction properties
-  auto properties =
-      scheduler_utils::getReductionProperties(fusion, runtime_info, ref_red_tv);
-
-  // (3) vectorization factor
-  auto reduced_tv = ir_utils::getSoleProducerTv(ref_red_tv);
-  auto vectorize_factor = vectorize_helper::getVectorizationFactor(
-      runtime_info,
-      reduced_tv,
-      data_cache,
-      vectorize_helper::getVectorizationBreakPointOfReductionProducer(
-          ref_red_tv, reduced_tv, properties.inner_most_dimension_ndims));
-
-  return {reduced_tv, properties, vectorize_factor};
-}
-
-std::pair<bool, int64_t> checkAndSetPersistentBufferHeuristics(
-    Fusion* fusion,
-    SchedulerRuntimeInfo& runtime_info,
-    HeuristicSummary* data_cache,
-    const std::vector<TensorView*>& reduction_tvs = {},
-    const bool is_inner_outer = false) {
-=======
   int64_t n_tensor_inner_reduction = 0;
   int64_t n_tensor_outer_reduction = 0;
   TensorView* first_inner_reduction_tv = nullptr;
@@ -1362,7 +1321,28 @@
       std::distance(tv_inps.begin(), tv_inps.end()) > 0,
       "Tried to schedule a fusion with no tensor inputs, currently not supported.");
 
->>>>>>> 0b85a578
+  // (2) reduction properties
+  auto properties =
+      scheduler_utils::getReductionProperties(fusion, runtime_info, ref_red_tv);
+
+  // (3) vectorization factor
+  auto reduced_tv = ir_utils::getSoleProducerTv(ref_red_tv);
+  auto vectorize_factor = vectorize_helper::getVectorizationFactor(
+      runtime_info,
+      reduced_tv,
+      data_cache,
+      vectorize_helper::getVectorizationBreakPointOfReductionProducer(
+          ref_red_tv, reduced_tv, properties.inner_most_dimension_ndims));
+
+  return {reduced_tv, properties, vectorize_factor};
+}
+
+std::pair<bool, int64_t> checkAndSetPersistentBufferHeuristics(
+    Fusion* fusion,
+    SchedulerRuntimeInfo& runtime_info,
+    HeuristicSummary* data_cache,
+    const std::vector<TensorView*>& reduction_tvs = {},
+    const bool is_inner_outer = false) {
   auto persistent_buffer_info_entry =
       HeuristicSummaryEntry<HeuristicCompileTime::PersistentBufferInfo>(
           data_cache, [&fusion]() {
@@ -1374,13 +1354,6 @@
   NVF_ERROR(
       !persistent_buffer_info.persistent_buffers.empty(),
       "Persistent scheduler requires persistent buffers.");
-<<<<<<< HEAD
-=======
-
-  auto properties =
-      scheduler_utils::getReductionProperties(fusion, runtime_info, ref_red_tv);
-
->>>>>>> 0b85a578
   // Grab persistent buffer sizes
   auto persistent_buffer_size_info = scheduler_utils::persistentBufferSize(
       fusion, runtime_info, persistent_buffer_info, data_cache);
@@ -1453,12 +1426,8 @@
     }
   }
 
-<<<<<<< HEAD
   return std::make_pair(project_persistent_buffers, max_persistent_size);
 }
-=======
-  auto reduced_tv = ir_utils::getSoleProducerTv(ref_red_tv);
->>>>>>> 0b85a578
 
 std::pair<int64_t, int64_t> getTensorInputNumAndMaxTypeSize(
     SchedulerRuntimeInfo& runtime_info,
@@ -1473,17 +1442,6 @@
           });
 
   auto& unrollable_inputs_outputs = unrollable_inputs_outputs_entry.get();
-<<<<<<< HEAD
-=======
-
-  const auto vectorize_factor = vectorize_helper::getVectorizationFactor(
-      runtime_info,
-      reduced_tv,
-      data_cache,
-      vectorize_helper::getVectorizationBreakPointOfReductionProducer(
-          ref_red_tv, reduced_tv, properties.inner_most_dimension_ndims));
-
->>>>>>> 0b85a578
   // Base max dtype and n_tensor_inputs on tensors that are vectorizable (i.e.
   // share inner dimension with data pattern we're looking at).
   int64_t max_dtype_size = 1;
@@ -1503,14 +1461,6 @@
     n_tensor_inputs++;
   }
 
-<<<<<<< HEAD
-=======
-  // dtype used to store partial outer reduction in combined reduction
-  const int64_t tmp_gmem_dtype_size = combined_inner_outer_reduction
-      ? dataTypeSize(outer_reduction_tvs[0]->getDataType().value())
-      : dataTypeSize(ref_red_tv->getDataType().value());
-
->>>>>>> 0b85a578
   // Protect heuristics div by 0:
   n_tensor_inputs = std::max(n_tensor_inputs, (int64_t)1);
 
