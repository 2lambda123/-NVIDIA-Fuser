--- conflicted
+++ resolved
@@ -1147,16 +1147,7 @@
     auto quotient = quotient_optional->as<int64_t>();
     auto extent = extent_optional->as<int64_t>();
 
-<<<<<<< HEAD
     if (!is_divisible) {
-=======
-    // TODO: we should clean this up with expr simplifier
-    auto gcd = std::gcd(numerator, denominator);
-    numerator = numerator / gcd;
-    denominator = denominator / gcd;
-
-    if (denominator != 1) {
->>>>>>> c0617b9f
       break;
     }
 
