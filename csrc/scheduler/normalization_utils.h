--- conflicted
+++ resolved
@@ -260,7 +260,6 @@
 // using checkOpsAndInputs, checkReductionPattern, and checkViewBufferTopology.
 bool compileTimeCheck(Fusion* fusion, ScheduleHeuristic schedule_heuristic);
 
-<<<<<<< HEAD
 //! Returns the shared memory overhead per block includes reserved by the CUDA
 //! driver and the space for the reduction broadcast workspace.
 int64_t getSharedMemoryOverheadPerBlock(
@@ -268,7 +267,6 @@
     const std::vector<TensorView*>& reduction_tvs,
     const int64_t max_threads_per_block);
 
-=======
 // Common preparations before the actual schedule, used by all persistent
 // schedulers. Write to dummy_outputs, cached_inputs, reduction_tvs, and
 // cached_outputs.
@@ -294,6 +292,5 @@
     Fusion* fusion,
     const ReductionParams& rparams,
     ScheduleHeuristic schedule_heuristic);
->>>>>>> e36a13d4
 } // namespace normalization_scheduler_utils
 } // namespace nvfuser