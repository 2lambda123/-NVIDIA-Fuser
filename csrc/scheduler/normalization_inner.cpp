--- conflicted
+++ resolved
@@ -185,6 +185,8 @@
     const int64_t max_input_dtype_size,
     const int64_t max_persistent_buffer_size,
     const size_t max_vectorize_factor,
+    const bool project_to_input,
+    const PrimDataType index_type,
     const bool has_rng_ops) {
   // Some facts:
   const auto dev_prop = at::cuda::getCurrentDeviceProperties();
@@ -388,7 +390,8 @@
   // if occupancy is lower than 50%, search for [persistent_val] for higher
   // occupancy. The code in this if block increased bandwidth for
   // bias_dropout_add_layer_norm around 18 to 20K by 5%.
-  if (is_vectorization && rng_and_nondivisible && warps_per_sm < target_min_warps_per_sm) {
+  if (is_vectorization && rng_and_nondivisible &&
+      warps_per_sm < target_min_warps_per_sm) {
     for (auto p = persistent_min + 1; p <= persistent_max; p++) {
       auto
           [bdimx_val_tmp,
@@ -454,6 +457,8 @@
   rparams->cparams.maxrregcount = (int)nvrtc_register_per_thread;
   rparams->persistent_kernel = true;
   rparams->fastest_dim = true;
+  rparams->project_persistent_buffers = project_to_input;
+  rparams->cparams.index_type = index_type;
   rparams->cross_block_inner_reduction = true;
   rparams->block_dim_inner_reduction = ParallelType::TIDx;
   rparams->pad_inner_reduction_to_warp = (bdimx_val % dev_prop->warpSize == 0);
@@ -575,12 +580,9 @@
     const int64_t max_input_dtype_size,
     const int64_t max_persistent_buffer_size,
     const size_t vectorize_factor,
-<<<<<<< HEAD
+    const bool project_to_input,
+    const PrimDataType index_type,
     const bool has_rng_op) {
-=======
-    const bool project_to_input,
-    const PrimDataType index_type) {
->>>>>>> 449930a1
   if (max_persistent_buffer_size > scheduler_utils::register_file_size) {
     // use shared memory for persistent buffer
     return innerPersistentHeuristicSharedMemory(
@@ -603,6 +605,8 @@
           (int64_t)max_input_dtype_size,
           max_persistent_buffer_size,
           vectorize_factor,
+          project_to_input,
+          index_type,
           has_rng_op);
     }
   }
@@ -1152,21 +1156,9 @@
       prop.max_dtype_size,
       prop.max_persistent_buffer_size,
       prop.vectorize_factor,
-<<<<<<< HEAD
+      prop.project_persistent_buffers,
+      prop.index_type,
       has_rng_op);
-  rparams->project_persistent_buffers = prop.project_persistent_buffers;
-  rparams->cparams.index_type = runtime_info.getIndexType();
-  // If there are more than 1 persistent batches, needs special
-  // inline to separate data loading and calculation, see multiReductionInliner.
-  if (std::getenv("TEST_INLINE") &&
-      rparams->batches_per_block_inner_reduction > 1) {
-    std::cout << "maybe_special_inline_cached_inputs = true" << std::endl;
-    rparams->maybe_special_inline_cached_inputs = true;
-  }
-=======
-      prop.project_persistent_buffers,
-      prop.index_type);
->>>>>>> 449930a1
   return rparams;
 }
 
